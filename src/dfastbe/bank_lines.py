"""Bank line detection module."""

import os
from pathlib import Path
from typing import Dict, List, Tuple

import geopandas as gpd
import numpy as np
from matplotlib import pyplot as plt
from shapely.geometry.polygon import Polygon
from shapely import union_all, line_merge

from dfastbe import __version__
from dfastbe import plotting as df_plt
from dfastbe.io import (
    ConfigFile,
    RiverData,
    SimulationData,
    log_text,
)
from dfastbe.kernel import get_bbox, get_zoom_extends
from dfastbe.support import (
    clip_bank_lines,
    on_right_side,
    poly_to_line,
    project_km_on_line,
    sort_connect_bank_lines,
    tri_to_line,
)
from dfastbe.utils import timed_logger

MAX_RIVER_WIDTH = 1000
RAW_DETECTED_BANKLINE_FRAGMENTS_FILE = "raw_detected_bankline_fragments"
BANK_AREAS_FILE = "bank_areas"
BANKLINE_FRAGMENTS_PER_BANK_AREA_FILE = "bankline_fragments_per_bank_area"
EXTENSION = ".shp"


class BankLines:
    """Bank line detection class."""

    def __init__(self, config_file: ConfigFile, gui: bool = False):
        """Bank line initializer.

        Args:
            config_file : configparser.ConfigParser
                Analysis configuration settings.
            gui : bool
                Flag indicating whether this routine is called from the GUI.
        """
        # the root_dir is used to get the FigureDir in the `_get_plotting_flags`
        self.root_dir = config_file.root_dir

        self._config_file = config_file
        self.gui = gui
        self.bank_output_dir = config_file.get_output_dir("banklines")

        # set plotting flags
        self.plot_flags = config_file.get_plotting_flags(self.root_dir)
        self.river_data = RiverData(config_file)

        self.simulation_data, self.h0 = self._get_simulation_data()

    def _get_simulation_data(self) -> Tuple[SimulationData, float]:
        # read simulation data and drying flooding threshold dh0
        sim_file = self.config_file.get_sim_file("Detect", "")
        log_text("read_simdata", data={"file": sim_file})
        simulation_data = SimulationData.read(sim_file)
        # increase critical water depth h0 by flooding threshold dh0
        # get critical water depth used for defining bank line (default = 0.0 m)
        critical_water_depth = self.config_file.get_float(
            "Detect", "WaterDepth", default=0
        )
        h0 = critical_water_depth + simulation_data.dh0
        return simulation_data, h0

    @property
    def config_file(self) -> ConfigFile:
        """Configuration file object."""
        return self._config_file

    @property
    def max_river_width(self) -> int:
        """Maximum river width in meters."""
        return MAX_RIVER_WIDTH

    def _get_bank_output_dir(self) -> Path:
        bank_output_dir = self.config_file.get_str("General", "BankDir")
        log_text("bankdir_out", data={"dir": bank_output_dir})
        if os.path.exists(bank_output_dir):
            log_text("overwrite_dir", data={"dir": bank_output_dir})
        else:
            os.makedirs(bank_output_dir)

        return Path(bank_output_dir)

    def detect(self) -> None:
        """Run the bank line detection analysis for a specified configuration."""
        config_file = self.config_file
        river_data = self.river_data
        timed_logger("-- start analysis --")

        log_text(
            "header_banklines",
            data={
                "version": __version__,
                "location": "https://github.com/Deltares/D-FAST_Bank_Erosion",
            },
        )
        log_text("-")

        # clip the chainage path to the range of chainages of interest
        km_bounds = river_data.station_bounds
        river_profile = river_data.masked_profile
        stations_coords = river_data.masked_profile_arr[:, :2]
        masked_search_lines, max_distance = river_data.clip_search_lines()

        # convert search lines to bank polygons
        d_lines = config_file.get_bank_search_distances(river_data.num_search_lines)
        bank_areas: List[Polygon] = self._convert_search_lines_to_bank_polygons(
            masked_search_lines, d_lines
        )

        # determine whether search lines are located on the left or right
        to_right = [True] * river_data.num_search_lines
        for ib in range(river_data.num_search_lines):
            to_right[ib] = on_right_side(
                np.array(masked_search_lines[ib].coords), stations_coords
            )

        # clip simulation data to boundaries ...
        log_text("clip_data")
        SimulationData.apply_clipping_to_simulation_data(
            self.simulation_data, river_profile, max_distance
        )

        # derive bank lines (get_banklines)
        log_text("identify_banklines")
<<<<<<< HEAD
        banklines = self._get_bank_lines(self.simulation_data, self.h0)
=======
        banklines = self._get_bank_lines(sim, self.h0, config_file)
>>>>>>> 73fa30e3

        # clip the set of detected bank lines to the bank areas
        log_text("simplify_banklines")
        bank = [None] * river_data.num_search_lines
        clipped_banklines = [None] * river_data.num_search_lines
        for ib, bank_area in enumerate(bank_areas):
            log_text("bank_lines", data={"ib": ib + 1})
            clipped_banklines[ib] = clip_bank_lines(banklines, bank_area)
            bank[ib] = sort_connect_bank_lines(
                clipped_banklines[ib], river_profile, to_right[ib]
            )

        # save bank_file
        self.save(bank, banklines, clipped_banklines, bank_areas, config_file)

        if self.plot_flags["plot_data"]:
            self.plot(
                river_data.masked_profile_arr,
                river_data.num_search_lines,
                bank,
                km_bounds,
                bank_areas,
<<<<<<< HEAD
=======
                sim,
                config_file,
>>>>>>> 73fa30e3
            )

        log_text("end_banklines")
        timed_logger("-- stop analysis --")

    def plot(
        self,
        xy_km_numpy: np.ndarray,
        n_search_lines: int,
        bank: List,
        km_bounds,
        bank_areas,
<<<<<<< HEAD
=======
        sim,
        config_file: ConfigFile,
>>>>>>> 73fa30e3
    ):
        """Plot the bank lines and the simulation data."""
        log_text("=")
        log_text("create_figures")
        i_fig = 0
        bbox = get_bbox(xy_km_numpy)

        if self.plot_flags["save_plot_zoomed"]:
            bank_crds: List[np.ndarray] = []
            bank_km: List[np.ndarray] = []
            for ib in range(n_search_lines):
                bcrds_numpy = np.array(bank[ib])
                km_numpy = project_km_on_line(bcrds_numpy, xy_km_numpy)
                bank_crds.append(bcrds_numpy)
                bank_km.append(km_numpy)
            km_zoom, xy_zoom = get_zoom_extends(
                km_bounds[0],
                km_bounds[1],
                self.plot_flags["zoom_km_step"],
                bank_crds,
                bank_km,
            )

        fig, ax = df_plt.plot_detect1(
            bbox,
            xy_km_numpy,
            bank_areas,
            bank,
            self.simulation_data.facenode,
            self.simulation_data.nnodes,
            self.simulation_data.x_node,
            self.simulation_data.y_node,
            self.simulation_data.h_face,
            1.1 * self.simulation_data.h_face.max(),
            "x-coordinate [m]",
            "y-coordinate [m]",
            "water depth and detected bank lines",
            "water depth [m]",
            "bank search area",
            "detected bank line",
            config_file,
        )
        if self.plot_flags["save_plot"]:
            i_fig = i_fig + 1
            fig_base = (
                f"{self.plot_flags.get('fig_dir')}{os.sep}{i_fig}_banklinedetection"
            )
            if self.plot_flags["save_plot_zoomed"]:
                df_plt.zoom_xy_and_save(
                    fig, ax, fig_base, self.plot_flags.get("plot_ext"), xy_zoom, scale=1
                )
            fig_file = fig_base + self.plot_flags["plot_ext"]
            df_plt.savefig(fig, fig_file)

        if self.plot_flags["close_plot"]:
            plt.close("all")
        else:
            plt.show(block=not self.gui)

    def save(
        self, bank, banklines, clipped_banklines, bank_areas, config_file: ConfigFile
    ):
        """Save result files."""
        bank_name = self.config_file.get_str("General", "BankFile", "bankfile")
        bank_file = self.bank_output_dir / f"{bank_name}.shp"
        log_text("save_banklines", data={"file": bank_file})
        gpd.GeoSeries(bank, crs=config_file.crs).to_file(bank_file)

        gpd.GeoSeries(clipped_banklines, crs=config_file.crs).to_file(
            self.bank_output_dir / f"{BANKLINE_FRAGMENTS_PER_BANK_AREA_FILE}{EXTENSION}"
        )
        banklines.to_file(
            self.bank_output_dir / f"{RAW_DETECTED_BANKLINE_FRAGMENTS_FILE}{EXTENSION}"
        )
        gpd.GeoSeries(bank_areas, crs=config_file.crs).to_file(
            self.bank_output_dir / f"{BANK_AREAS_FILE}{EXTENSION}"
        )

    @staticmethod
<<<<<<< HEAD
    def _get_bank_lines(sim: SimulationData, h0: float) -> gpd.GeoSeries:
=======
    def _get_bank_lines(
        sim: SimulationObject, h0: float, config_file: ConfigFile
    ) -> gpd.GeoSeries:
>>>>>>> 73fa30e3
        """
        Detect all possible bank line segments based on simulation data.

        Use a critical water depth h0 as a water depth threshold for dry/wet boundary.

        Args:
            sim (SimulationData):
                Simulation data: mesh, bed levels, water levels, velocities, etc.
            h0 (float):
                Critical water depth for determining the banks.

        Returns:
        banklines (geopandas.GeoSeries):
            The collection of all detected bank segments in the remaining model area.
        """
        fnc = sim.facenode
        n_nodes = sim.nnodes
        max_nnodes = fnc.shape[1]
        x_node = sim.x_node[fnc]
        y_node = sim.y_node[fnc]
        zb = sim.zb_val[fnc]
        zw = sim.zw_face

        nnodes_total = len(sim.x_node)
        try:
            mask = ~fnc.mask
            non_masked = sum(mask.reshape(fnc.size))
            f_nc_m = fnc[mask]
            zwm = np.repeat(zw, max_nnodes)[mask]
        except:
            mask = np.repeat(True, fnc.size)
            non_masked = fnc.size
            f_nc_m = fnc.reshape(non_masked)
            zwm = np.repeat(zw, max_nnodes).reshape(non_masked)

        zw_node = np.bincount(f_nc_m, weights=zwm, minlength=nnodes_total)
        n_val = np.bincount(f_nc_m, weights=np.ones(non_masked), minlength=nnodes_total)
        zw_node = zw_node / np.maximum(n_val, 1)
        zw_node[n_val == 0] = sim.zb_val[n_val == 0]

        h_node = zw_node[fnc] - zb
        wet_node = h_node > h0
        n_wet_arr = wet_node.sum(axis=1)
        mask = n_wet_arr.mask.size > 1

        n_faces = len(fnc)
        lines = [None] * n_faces
        frac = 0
        for i in range(n_faces):
            if i >= frac * (n_faces - 1) / 10:
                print(int(frac * 10))
                frac = frac + 1
            nnodes = n_nodes[i]
            n_wet = n_wet_arr[i]
            if (mask and n_wet.mask) or n_wet == 0 or n_wet == nnodes:
                # all dry or all wet
                pass
            else:
                # some nodes dry and some nodes wet: determine the line
                if nnodes == 3:
                    lines[i] = tri_to_line(
                        x_node[i], y_node[i], wet_node[i], h_node[i], h0
                    )
                else:
                    lines[i] = poly_to_line(
                        nnodes, x_node[i], y_node[i], wet_node[i], h_node[i], h0
                    )
        lines = [line for line in lines if line is not None and not line.is_empty]
        multi_line = union_all(lines)
        merged_line = line_merge(multi_line)

        return gpd.GeoSeries(merged_line, crs=config_file.crs)

    @staticmethod
    def _convert_search_lines_to_bank_polygons(
        search_lines: List[np.ndarray], d_lines: List[float]
    ) -> List[Polygon]:
        """
        Construct a series of polygons surrounding the bank search lines.

        Args:
            search_lines : List[numpy.ndarray]
                List of arrays containing the x,y-coordinates of a bank search lines.
            d_lines : List[float]
                Array containing the search distance value per bank line.

        Returns:
            bank_areas:
                Array containing the areas of interest surrounding the bank search lines.
        """
        n_bank = len(search_lines)
        bank_areas = [None] * n_bank
        for b, distance in enumerate(d_lines):
            bank_areas[b] = search_lines[b].buffer(distance, cap_style=2)

        return bank_areas<|MERGE_RESOLUTION|>--- conflicted
+++ resolved
@@ -136,11 +136,7 @@
 
         # derive bank lines (get_banklines)
         log_text("identify_banklines")
-<<<<<<< HEAD
-        banklines = self._get_bank_lines(self.simulation_data, self.h0)
-=======
-        banklines = self._get_bank_lines(sim, self.h0, config_file)
->>>>>>> 73fa30e3
+        banklines = self._get_bank_lines(self.simulation_data, self.h0, config_file)
 
         # clip the set of detected bank lines to the bank areas
         log_text("simplify_banklines")
@@ -163,11 +159,7 @@
                 bank,
                 km_bounds,
                 bank_areas,
-<<<<<<< HEAD
-=======
-                sim,
                 config_file,
->>>>>>> 73fa30e3
             )
 
         log_text("end_banklines")
@@ -180,11 +172,7 @@
         bank: List,
         km_bounds,
         bank_areas,
-<<<<<<< HEAD
-=======
-        sim,
         config_file: ConfigFile,
->>>>>>> 73fa30e3
     ):
         """Plot the bank lines and the simulation data."""
         log_text("=")
@@ -264,13 +252,9 @@
         )
 
     @staticmethod
-<<<<<<< HEAD
-    def _get_bank_lines(sim: SimulationData, h0: float) -> gpd.GeoSeries:
-=======
     def _get_bank_lines(
-        sim: SimulationObject, h0: float, config_file: ConfigFile
+        sim: SimulationData, h0: float, config_file: ConfigFile
     ) -> gpd.GeoSeries:
->>>>>>> 73fa30e3
         """
         Detect all possible bank line segments based on simulation data.
 
