# -*- coding: utf-8 -*-
"""
Copyright (C) 2020 Stichting Deltares.

This library is free software; you can redistribute it and/or
modify it under the terms of the GNU Lesser General Public
License as published by the Free Software Foundation version 2.1.

This library is distributed in the hope that it will be useful,
but WITHOUT ANY WARRANTY; without even the implied warranty of
MERCHANTABILITY or FITNESS FOR A PARTICULAR PURPOSE.  See the GNU
Lesser General Public License for more details.

You should have received a copy of the GNU Lesser General Public
License along with this library; if not, see <http://www.gnu.org/licenses/>.

contact: delft3d.support@deltares.nl
Stichting Deltares
P.O. Box 177
2600 MH Delft, The Netherlands

All indications and logos of, and references to, "Delft3D" and "Deltares"
are registered trademarks of Stichting Deltares, and remain the property of
Stichting Deltares. All rights reserved.

INFORMATION
This file is part of D-FAST Bank Erosion: https://github.com/Deltares/D-FAST_Bank_Erosion
"""

from typing import Dict, Any, Optional, Tuple, List

from PyQt5 import QtWidgets
from PyQt5 import QtCore
import PyQt5.QtGui
from dfastbe.io import get_text, get_progloc, absolute_path, ConfigFile, config_get_range, \
<<<<<<< HEAD
                        config_get_int, config_get_bank_search_distances
=======
                        config_get_float, config_get_int, config_get_bank_search_distances
>>>>>>> cd28504b
import pathlib
import sys
import os
import configparser
import matplotlib.pyplot
import subprocess
from functools import partial
from dfastbe import __version__
from dfastbe.bank_lines import banklines_core
from dfastbe.bank_erosion import bankerosion_core
from dfastbe.utils import config_to_relative_paths, config_to_absolute_paths

DialogObject = Dict[str, PyQt5.QtCore.QObject]

dialog: DialogObject


def gui_text(key: str, prefix: str = "gui_", dict: Dict[str, Any] = {}):
    """
    Query the global dictionary of texts for a single string in the GUI.

    This routine concatenates the prefix and the key to query the global
    dictionary of texts. It selects the first line of the text obtained and
    expands and placeholders in the string using the optional dictionary
    provided.

    Arguments
    ---------
    key : str
        The key string used to query the dictionary (extended with prefix).
    prefix : str
        The prefix used in combination with the key (default "gui_").
    dict : Dict[str, Any]
        A dictionary used for placeholder expansions (default empty).

    Returns
    -------
        The first line of the text in the dictionary expanded with the keys.
    """
    cstr = get_text(prefix + key)
    str = cstr[0].format(**dict)
    return str


def create_dialog() -> None:
    """
    Construct the D-FAST Bank Erosion user interface.

    Arguments
    ---------
    None
    """
    global dialog
    dialog = {}

    app = QtWidgets.QApplication(sys.argv)
    app.setStyle("fusion")
    dialog["application"] = app

    win = QtWidgets.QMainWindow()
    win.setGeometry(200, 200, 600, 300)
    win.setWindowTitle("D-FAST Bank Erosion")
    dialog["window"] = win

    menubar = win.menuBar()
    createMenus(menubar)

    centralWidget = QtWidgets.QWidget()
    layout = QtWidgets.QBoxLayout(2, centralWidget)
    win.setCentralWidget(centralWidget)

    tabs = QtWidgets.QTabWidget(win)
    dialog["tabs"] = tabs
    layout.addWidget(tabs)

    buttonBar = QtWidgets.QWidget(win)
    buttonBarLayout = QtWidgets.QBoxLayout(QtWidgets.QBoxLayout.LeftToRight, buttonBar)
    buttonBarLayout.setContentsMargins(0, 0, 0, 0)
    layout.addWidget(buttonBar)

    detect = QtWidgets.QPushButton(gui_text("action_detect"), win)
    detect.clicked.connect(run_detection)
    buttonBarLayout.addWidget(detect)

    erode = QtWidgets.QPushButton(gui_text("action_erode"), win)
    erode.clicked.connect(run_erosion)
    buttonBarLayout.addWidget(erode)

    done = QtWidgets.QPushButton(gui_text("action_close"), win)
    done.clicked.connect(close_dialog)
    buttonBarLayout.addWidget(done)

    addGeneralTab(tabs, win)
    addDetectTab(tabs, win, app)
    addErosionTab(tabs, win, app)
    addShippingTab(tabs, win)
    addBankTab(tabs, win)


def createMenus(menubar: PyQt5.QtWidgets.QMenuBar) -> None:
    """
    Add the menus to the menubar.

    Arguments
    ---------
    menubar : PyQt5.QtWidgets.QMenuBar
        Menubar to which menus should be added.
    """
    menu = menubar.addMenu(gui_text("File"))
    item = menu.addAction(gui_text("Load"))
    item.triggered.connect(menu_load_configuration)
    item = menu.addAction(gui_text("Save"))
    item.triggered.connect(menu_save_configuration)
    menu.addSeparator()
    item = menu.addAction(gui_text("Close"))
    item.triggered.connect(close_dialog)

    menu = menubar.addMenu(gui_text("Help"))
    item = menu.addAction(gui_text("Manual"))
    item.triggered.connect(menu_open_manual)
    menu.addSeparator()
    item = menu.addAction(gui_text("Version"))
    item.triggered.connect(menu_about_self)
    item = menu.addAction(gui_text("AboutQt"))
    item.triggered.connect(menu_about_qt)


def addGeneralTab(
    tabs: PyQt5.QtWidgets.QTabWidget, win: PyQt5.QtWidgets.QMainWindow
) -> None:
    """
    Create the tab for the general settings.

    These settings are used by both the bank line detection and the bank
    erosion analysis.

    Arguments
    ---------
    tabs : PyQt5.QtWidgets.QTabWidget
        Tabs object to which the tab should be added.
    win : PyQt5.QtWidgets.QMainWindow
        Windows in which the tab item is located.
    """
    generalWidget = QtWidgets.QWidget()
    generalLayout = QtWidgets.QFormLayout(generalWidget)
    tabs.addTab(generalWidget, "General")

    addOpenFileRow(generalLayout, "chainFile", "Chain File")

    chainRange = QtWidgets.QWidget()
    gridly = QtWidgets.QGridLayout(chainRange)
    gridly.setContentsMargins(0, 0, 0, 0)

    gridly.addWidget(QtWidgets.QLabel("From [km]", win), 0, 0)
    startRange = QtWidgets.QLineEdit(win)
    dialog["startRange"] = startRange
    gridly.addWidget(startRange, 0, 1)
    gridly.addWidget(QtWidgets.QLabel("To [km]", win), 0, 2)
    endRange = QtWidgets.QLineEdit(win)
    dialog["endRange"] = endRange
    gridly.addWidget(endRange, 0, 3)

    generalLayout.addRow("Study Range", chainRange)

    addOpenFileRow(generalLayout, "bankDir", "Bank Directory")

    bankFileName = QtWidgets.QLineEdit(win)
    dialog["bankFileName"] = bankFileName
    generalLayout.addRow("Bank File Name", bankFileName)

    addCheckBox(generalLayout, "makePlots", "Create Figures", True)
    dialog["makePlotsEdit"].stateChanged.connect(updatePlotting)

    addCheckBox(generalLayout, "savePlots", "Save Figures", True)
    dialog["savePlotsEdit"].stateChanged.connect(updatePlotting)

    zoomPlots = QtWidgets.QWidget()
    gridly = QtWidgets.QGridLayout(zoomPlots)
    gridly.setContentsMargins(0, 0, 0, 0)

    saveZoomPlotsEdit = QtWidgets.QCheckBox("", win)
    saveZoomPlotsEdit.stateChanged.connect(updatePlotting)
    saveZoomPlotsEdit.setChecked(False)
    gridly.addWidget(saveZoomPlotsEdit, 0, 0)
    dialog["saveZoomPlotsEdit"] = saveZoomPlotsEdit

    zoomPlotsRangeTxt = QtWidgets.QLabel("Zoom Range [km]", win)
    zoomPlotsRangeTxt.setEnabled(False)
    gridly.addWidget(zoomPlotsRangeTxt, 0, 1)
    dialog["zoomPlotsRangeTxt"] = zoomPlotsRangeTxt

    zoomPlotsRangeEdit = QtWidgets.QLineEdit("1.0",win)
    zoomPlotsRangeEdit.setValidator(validator("positive_real"))
    zoomPlotsRangeEdit.setEnabled(False)
    gridly.addWidget(zoomPlotsRangeEdit, 0, 2)
    dialog["zoomPlotsRangeEdit"] = zoomPlotsRangeEdit

    saveZoomPlots = QtWidgets.QLabel("Save Zoomed Figures", win)
    generalLayout.addRow(saveZoomPlots, zoomPlots)
    dialog["saveZoomPlots"] = saveZoomPlots

    addOpenFileRow(generalLayout, "figureDir", "Figure Directory")
    addCheckBox(generalLayout, "closePlots", "Close Figures")
    addCheckBox(generalLayout, "debugOutput", "Debug Output")


def addCheckBox(
    formLayout: PyQt5.QtWidgets.QFormLayout,
    key: str,
    labelString: str,
    isChecked: bool = False,
) -> None:
    """
    Add a line of with checkbox control to a form layout.

    Arguments
    ---------
    formLayout : PyQt5.QtWidgets.QFormLayout
        Form layout object in which to position the edit controls.
    key : str
        Short name of the parameter.
    labelString : str
        String describing the parameter to be displayed as label.
    isChecked : bool
        Initial state of the check box.
    """
    checkBox = QtWidgets.QCheckBox("")
    checkBox.setChecked(isChecked)
    dialog[key + "Edit"] = checkBox

    checkTxt = QtWidgets.QLabel(labelString)
    dialog[key] = checkTxt
    formLayout.addRow(checkTxt, checkBox)


def addDetectTab(
    tabs: PyQt5.QtWidgets.QTabWidget,
    win: PyQt5.QtWidgets.QMainWindow,
    app: PyQt5.QtWidgets.QApplication,
) -> None:
    """
    Create the tab for the bank line detection settings.

    Arguments
    ---------
    tabs : PyQt5.QtWidgets.QTabWidget
        Tabs object to which the tab should be added.
    win : PyQt5.QtWidgets.QMainWindow
        The window object in which the tab item is located.
    app : PyQt5.QtWidgets.QApplication
        The application object to which the window belongs, needed for font information.
    """
    detectWidget = QtWidgets.QWidget()
    detectLayout = QtWidgets.QFormLayout(detectWidget)
    tabs.addTab(detectWidget, "Detection")

    addOpenFileRow(detectLayout, "simFile", "Simulation File")

    waterDepth = QtWidgets.QLineEdit(win)
    waterDepth.setValidator(validator("positive_real"))
    dialog["waterDepth"] = waterDepth
    detectLayout.addRow("Water Depth [m]", waterDepth)

    searchLines = QtWidgets.QTreeWidget(win)
    searchLines.setHeaderLabels(["Index", "FileName", "Search Distance [m]"])
    searchLines.setFont(app.font())
    searchLines.setColumnWidth(0, 50)
    searchLines.setColumnWidth(1, 200)
    # c1 = QtWidgets.QTreeWidgetItem(searchLines, ["0", "test\\filename", "50"])

    slLayout = addRemoveEditLayout(searchLines, "searchLines")
    detectLayout.addRow("Search Lines", slLayout)


def addErosionTab(
    tabs: PyQt5.QtWidgets.QTabWidget,
    win: PyQt5.QtWidgets.QMainWindow,
    app: PyQt5.QtWidgets.QApplication,
) -> None:
    """
    Create the tab for the main bank erosion settings.

    Arguments
    ---------
    tabs : PyQt5.QtWidgets.QTabWidget
        Tabs object to which the tab should be added.
    win : PyQt5.QtWidgets.QMainWindow
        The window object in which the tab item is located.
    app : PyQt5.QtWidgets.QApplication
        The application object to which the window belongs, needed for font information.
    """
    erosionWidget = QtWidgets.QWidget()
    erosionLayout = QtWidgets.QFormLayout(erosionWidget)
    tabs.addTab(erosionWidget, "Erosion")

    tErosion = QtWidgets.QLineEdit(win)
    tErosion.setValidator(validator("positive_real"))
    dialog["tErosion"] = tErosion
    erosionLayout.addRow("Simulation Time [yr]", tErosion)

    addOpenFileRow(erosionLayout, "riverAxis", "River Axis File")

    addOpenFileRow(erosionLayout, "fairway", "Fairway File")

    discharges = QtWidgets.QTreeWidget(win)
    discharges.setHeaderLabels(["Level", "FileName", "Probability [-]"])
    discharges.setFont(app.font())
    discharges.setColumnWidth(0, 50)
    discharges.setColumnWidth(1, 250)
    # c1 = QtWidgets.QTreeWidgetItem(discharges, ["0", "test\\filename", "0.5"])

    disLayout = addRemoveEditLayout(discharges, "discharges")
    erosionLayout.addRow("Discharges", disLayout)

    refLevel = QtWidgets.QLineEdit(win)
    refLevel.setValidator(PyQt5.QtGui.QIntValidator(1, 1))
    dialog["refLevel"] = refLevel
    erosionLayout.addRow("Reference Case", refLevel)

    chainageOutStep = QtWidgets.QLineEdit(win)
    chainageOutStep.setValidator(validator("positive_real"))
    dialog["chainageOutStep"] = chainageOutStep
    erosionLayout.addRow("Chainage Output Step [km]", chainageOutStep)

    addOpenFileRow(erosionLayout, "outDir", "Output Directory")

    newBankFile = QtWidgets.QLineEdit(win)
    dialog["newBankFile"] = newBankFile
    erosionLayout.addRow("New Bank File Name", newBankFile)

    newEqBankFile = QtWidgets.QLineEdit(win)
    dialog["newEqBankFile"] = newEqBankFile
    erosionLayout.addRow("New Eq Bank File Name", newEqBankFile)

    eroVol = QtWidgets.QLineEdit(win)
    dialog["eroVol"] = eroVol
    erosionLayout.addRow("EroVol File Name", eroVol)

    eroVolEqui = QtWidgets.QLineEdit(win)
    dialog["eroVolEqui"] = eroVolEqui
    erosionLayout.addRow("EroVolEqui File Name", eroVolEqui)


def addShippingTab(
    tabs: PyQt5.QtWidgets.QTabWidget, win: PyQt5.QtWidgets.QMainWindow
) -> None:
    """
    Create the tab for the general shipping settings.

    Arguments
    ---------
    tabs : PyQt5.QtWidgets.QTabWidget
        Tabs object to which the tab should be added.
    win : PyQt5.QtWidgets.QMainWindow
        The window object in which the tab item is located.
    """
    eParamsWidget = QtWidgets.QWidget()
    eParamsLayout = QtWidgets.QGridLayout(eParamsWidget)
    tabs.addTab(eParamsWidget, "Shipping Parameters")

    generalParLayout(eParamsLayout, 0, "shipType", "Ship Type", selectList=shipTypes())
    generalParLayout(eParamsLayout, 2, "shipVeloc", "Velocity [m/s]")
    generalParLayout(eParamsLayout, 3, "nShips", "# Ships [1/yr]")
    generalParLayout(eParamsLayout, 4, "shipNWaves", "# Waves [1/ship]")
    generalParLayout(eParamsLayout, 5, "shipDraught", "Draught [m]")
    generalParLayout(eParamsLayout, 6, "wavePar0", "Wave0 [m]")
    generalParLayout(eParamsLayout, 7, "wavePar1", "Wave1 [m]")

    stretch = QtWidgets.QSpacerItem(10, 10, 13, 7)
    eParamsLayout.addItem(stretch, 8, 0)


def shipTypes() -> List[str]:
    """
    Return the tuple of ship types.

    Arguments
    ---------
    None

    Returns
    -------
    types : List[str]
        List of three ship types.
    """
    return ["1 (multiple barge convoy set)", "2 (RHK ship / motorship)", "3 (towboat)"]


def addBankTab(
    tabs: PyQt5.QtWidgets.QTabWidget, win: PyQt5.QtWidgets.QMainWindow
) -> None:
    """
    Create the tab for the general bank properties.

    Arguments
    ---------
    tabs : PyQt5.QtWidgets.QTabWidget
        Tabs object to which the tab should be added.
    win : PyQt5.QtWidgets.QMainWindow
        The window object in which the tab item is located.
    """
    eParamsWidget = QtWidgets.QWidget()
    eParamsLayout = QtWidgets.QGridLayout(eParamsWidget)
    tabs.addTab(eParamsWidget, "Bank Parameters")

    strength = QtWidgets.QLabel("Strength Parameter")
    eParamsLayout.addWidget(strength, 0, 0)
    strengthPar = QtWidgets.QComboBox()
    strengthPar.addItems(("Bank Type", "Critical Shear Stress"))
    strengthPar.currentIndexChanged.connect(bankStrengthSwitch)
    dialog["strengthPar"] = strengthPar
    eParamsLayout.addWidget(strengthPar, 0, 1, 1, 2)

    generalParLayout(
        eParamsLayout,
        1,
        "bankType",
        "Bank Type",
        selectList=[
            "0 (Beschermde oeverlijn)",
            "1 (Begroeide oeverlijn)",
            "2 (Goede klei)",
            "3 (Matig / slechte klei)",
            "4 (Zand)",
        ],
    )
    generalParLayout(eParamsLayout, 3, "bankShear", "Critical Shear Stress [N/m2]")
    bankStrengthSwitch()
    generalParLayout(eParamsLayout, 4, "bankProtect", "Protection [m]")
    generalParLayout(eParamsLayout, 5, "bankSlope", "Slope [-]")
    generalParLayout(eParamsLayout, 6, "bankReed", "Reed [-]")

    addFilter(eParamsLayout, 7, "velFilter", "Velocity Filter [km]")
    addFilter(eParamsLayout, 8, "bedFilter", "Bank Elevation Filter [km]")

    stretch = QtWidgets.QSpacerItem(10, 10, 13, 7)
    eParamsLayout.addItem(stretch, 9, 0)


def addFilter(
    gridLayout: PyQt5.QtWidgets.QGridLayout, row: int, key: str, labelString: str
) -> None:
    """
    Add a line of controls for a filter

    Arguments
    ---------
    gridLayout : PyQt5.QtWidgets.QGridLayout
        Grid layout object in which to position the edit controls.
    row : int
        Grid row number to be used for this parameter.
    key : str
        Short name of the parameter.
    labelString : str
        String describing the parameter to be displayed as label.
    """

    widthEdit = QtWidgets.QLineEdit("0.3")
    widthEdit.setValidator(validator("positive_real"))
    gridLayout.addWidget(widthEdit, row, 2)
    dialog[key + "Width"] = widthEdit

    useFilter = QtWidgets.QCheckBox("")
    useFilter.setChecked(False)
    useFilter.stateChanged.connect(partial(updateFilter, key))
    gridLayout.addWidget(useFilter, row, 1)
    dialog[key + "Active"] = useFilter

    filterTxt = QtWidgets.QLabel(labelString)
    gridLayout.addWidget(filterTxt, row, 0)
    dialog[key + "Txt"] = filterTxt

    updateFilter(key)


def updateFilter(key: str) -> None:
    """
    Implements the dialog setting switching for both general and optional parameters.

    Arguments
    ---------
    key : str
        Short name of the parameter.
    """
    if dialog[key + "Active"].isChecked():
        dialog[key + "Width"].setEnabled(True)
    else:
        dialog[key + "Width"].setEnabled(False)


def bankStrengthSwitch() -> None:
    """
    Implements the dialog settings depending on the bank strength specification method.

    Arguments
    ---------
    None
    """
    type = dialog["strengthPar"].currentText()
    if type == "Bank Type":
        dialog["bankType"].setEnabled(True)
        dialog["bankTypeType"].setEnabled(True)
        typeUpdatePar("bankType")
        dialog["bankShear"].setEnabled(False)
        dialog["bankShearType"].setEnabled(False)
        dialog["bankShearEdit"].setText("")
        dialog["bankShearEdit"].setEnabled(False)
        dialog["bankShearEditFile"].setEnabled(False)
    elif type == "Critical Shear Stress":
        dialog["bankShear"].setEnabled(True)
        dialog["bankShearType"].setEnabled(True)
        dialog["bankShearEdit"].setEnabled(True)
        typeUpdatePar("bankShear")
        dialog["bankType"].setEnabled(False)
        dialog["bankTypeType"].setEnabled(False)
        dialog["bankTypeSelect"].setEnabled(False)
        dialog["bankTypeEdit"].setText("")
        dialog["bankTypeEdit"].setEnabled(False)
        dialog["bankTypeEditFile"].setEnabled(False)


def validator(validstr: str) -> PyQt5.QtGui.QValidator:
    """
    Wrapper to easily create a validator.

    Arguments
    ---------
    validstr : str
        Identifier for the requested validation method.

    Returns
    -------
    validator : PyQt5.QtGui.QValidator
        Validator for the requested validation method.
    """
    if validstr == "positive_real":
        validator = PyQt5.QtGui.QDoubleValidator()
        validator.setBottom(0)
    else:
        raise Exception("Unknown validator type: {}".format(validstr))
    return validator


def activate_dialog() -> None:
    """
    Activate the user interface and run the program.

    Arguments
    ---------
    None
    """
    app = dialog["application"]
    win = dialog["window"]
    win.show()
    sys.exit(app.exec_())


def generalParLayout(
    gridLayout: PyQt5.QtWidgets.QGridLayout,
    row: int,
    key: str,
    labelString: str,
    selectList: Optional[List[str]] = None,
) -> None:
    """
    Add a line of controls for editing a general parameter.

    Arguments
    ---------
    gridLayout : PyQt5.QtWidgets.QGridLayout
        Grid layout object in which to position the edit controls.
    row : int
        Grid row number to be used for this parameter.
    key : str
        Short name of the parameter.
    labelString : str
        String describing the parameter to be displayed as label.
    selectList : Optional[List[str]]
        In case the parameter can only have a limited number of values: a list
        of strings describing the options.
    """
    Label = QtWidgets.QLabel(labelString)
    dialog[key] = Label
    gridLayout.addWidget(Label, row, 0)

    paramTypes = ("Constant", "Variable")
    Type = QtWidgets.QComboBox()
    Type.addItems(paramTypes)
    Type.currentIndexChanged.connect(partial(typeUpdatePar, key))
    dialog[key + "Type"] = Type
    gridLayout.addWidget(Type, row, 1)

    if selectList is None:
        fLayout = openFileLayout(key + "Edit", enabled=False)
        gridLayout.addWidget(fLayout, row, 2)
    else:
        Select = QtWidgets.QComboBox()
        Select.addItems(selectList)
        dialog[key + "Select"] = Select
        gridLayout.addWidget(Select, row, 2)

        fLayout = openFileLayout(key + "Edit", enabled=False)
        dialog[key + "Edit"].setEnabled(False)
        gridLayout.addWidget(fLayout, row + 1, 2)

    typeUpdatePar(key)


def addOpenFileRow(
    formLayout: PyQt5.QtWidgets.QFormLayout, key: str, labelString: str
) -> None:
    """
    Add a line of controls for selecting a file or folder in a form layout.

    Arguments
    ---------
    formLayout : PyQt5.QtWidgets.QFormLayout
        Form layout object in which to position the edit controls.
    key : str
        Short name of the parameter.
    labelString : str
        String describing the parameter to be displayed as label.
    """
    Label = QtWidgets.QLabel(labelString)
    dialog[key] = Label
    fLayout = openFileLayout(key + "Edit")
    formLayout.addRow(Label, fLayout)


def getIcon(filename: str) -> PyQt5.QtGui.QIcon:
    """
    Opens the icon file relative to the location of the program.

    Arguments
    ---------
    filename : str
        Name of the icon file.
    """
    progloc = str(pathlib.Path(__file__).parent.absolute())
    return PyQt5.QtGui.QIcon(progloc + os.path.sep + filename)


def openFileLayout(key, enabled=True) -> PyQt5.QtWidgets.QWidget:
    """
    Create a standard layout with a file or folder edit field and selection button.

    Arguments
    ---------
    key : str
        Short name of the parameter.
    enabled : bool
        Flag indicating whether the file selection button should be enabed by default.

    Returns
    ------
    parent : PyQt5.QtWidgets.QWidget
        Parent QtWidget that contains the edit field and selection button.
    """
    parent = QtWidgets.QWidget()
    gridly = QtWidgets.QGridLayout(parent)
    gridly.setContentsMargins(0, 0, 0, 0)

    myWidget = QtWidgets.QLineEdit()
    dialog[key] = myWidget
    gridly.addWidget(myWidget, 0, 0)

    openFile = QtWidgets.QPushButton(getIcon("open.png"), "")
    openFile.clicked.connect(partial(selectFile, key))
    openFile.setEnabled(enabled)
    dialog[key + "File"] = openFile
    gridly.addWidget(openFile, 0, 2)

    return parent


def addRemoveEditLayout(
    mainWidget: PyQt5.QtWidgets.QWidget, key: str
) -> PyQt5.QtWidgets.QWidget:
    """
    Create a standard layout with list control and add, edit and remove buttons.

    Arguments
    ---------
    mainWidget : PyQt5.QtWidgets.QWidget
        Main object on which the add, edit and remove buttons should operate.
    key : str
        Short name of the parameter.

    Returns
    -------
    parent : PyQt5.QtWidgets.QWidget
        Parent QtWidget that contains the add, edit and remove buttons.
    """
    parent = QtWidgets.QWidget()
    gridly = QtWidgets.QGridLayout(parent)
    gridly.setContentsMargins(0, 0, 0, 0)

    dialog[key] = mainWidget
    gridly.addWidget(mainWidget, 0, 0)

    buttonBar = QtWidgets.QWidget()
    buttonBarLayout = QtWidgets.QBoxLayout(QtWidgets.QBoxLayout.TopToBottom, buttonBar)
    buttonBarLayout.setContentsMargins(0, 0, 0, 0)
    gridly.addWidget(buttonBar, 0, 1)

    addBtn = QtWidgets.QPushButton(getIcon("add.png"), "")
    addBtn.clicked.connect(partial(addAnItem, key))
    dialog[key + "Add"] = addBtn
    buttonBarLayout.addWidget(addBtn)

    editBtn = QtWidgets.QPushButton(getIcon("edit.png"), "")
    editBtn.clicked.connect(partial(editAnItem, key))
    editBtn.setEnabled(False)
    dialog[key + "Edit"] = editBtn
    buttonBarLayout.addWidget(editBtn)

    delBtn = QtWidgets.QPushButton(getIcon("remove.png"), "")
    delBtn.clicked.connect(partial(removeAnItem, key))
    delBtn.setEnabled(False)
    dialog[key + "Remove"] = delBtn
    buttonBarLayout.addWidget(delBtn)

    stretch = QtWidgets.QSpacerItem(10, 10, 13, 7)
    buttonBarLayout.addItem(stretch)

    return parent


def updatePlotting() -> None:
    """
    Update the plotting flags.
    
    Arguments
    ---------
    None
    """
    plotFlag = dialog["makePlotsEdit"].isChecked()
    dialog["savePlots"].setEnabled(plotFlag)
    dialog["savePlotsEdit"].setEnabled(plotFlag)

    saveFlag = dialog["savePlotsEdit"].isChecked() and plotFlag
    dialog["saveZoomPlots"].setEnabled(saveFlag)
    dialog["saveZoomPlotsEdit"].setEnabled(saveFlag)

    saveZoomFlag = dialog["saveZoomPlotsEdit"].isChecked() and saveFlag
    dialog["zoomPlotsRangeTxt"].setEnabled(saveZoomFlag)
    dialog["zoomPlotsRangeEdit"].setEnabled(saveZoomFlag)

    dialog["figureDir"].setEnabled(saveFlag)
    dialog["figureDirEdit"].setEnabled(saveFlag)
    dialog["figureDirEditFile"].setEnabled(saveFlag)

    dialog["closePlots"].setEnabled(plotFlag)
    dialog["closePlotsEdit"].setEnabled(plotFlag)


def addAnItem(key: str) -> None:
    """
    Implements the actions for the add item button.

    Arguments
    ---------
    key : str
        Short name of the parameter.
    """
    nItems = dialog[key].invisibleRootItem().childCount()
    i = nItems + 1
    istr = str(i)
    if key == "searchLines":
        fileName, dist = editASearchLine(key, istr)
        c1 = QtWidgets.QTreeWidgetItem(dialog["searchLines"], [istr, fileName, dist])
    elif key == "discharges":
        prob = str(1 / (nItems + 1))
        fileName, prob = editADischarge(key, istr, prob=prob)
        c1 = QtWidgets.QTreeWidgetItem(dialog["discharges"], [istr, fileName, prob])
        addTabForLevel(istr)
        dialog["refLevel"].validator().setTop(i)
    dialog[key + "Edit"].setEnabled(True)
    dialog[key + "Remove"].setEnabled(True)


def setDialogSize(editDialog: PyQt5.QtWidgets.QDialog, width: int, height: int) -> None:
    """
    Set the width and height of a dialog and position it centered relative to the main window.
    
    Arguments
    ---------
    editDialog : QtWidgets.QDialog
        Dialog object to be positioned correctly.
    width : int
        Desired width of the dialog.
    height : int
        Desired height of the dialog.
    """
    parent = dialog["window"]
    x = parent.x()
    y = parent.y()
    pw = parent.width()
    ph = parent.height()
    editDialog.setGeometry(
        x + pw / 2 - width / 2, y + ph / 2 - height / 2, width, height
    )


def editASearchLine(
    key: str, istr: str, fileName: str = "", dist: str = "50"
) -> Tuple[str, str]:
    """
    Create an edit dialog for the search lines list.

    Arguments
    ---------
    key : str
        Short name of the parameter.
    istr : str
        String representation of the search line in the list.
    fileName : str
        Name of the search line file.
    dist : str
        String representation of the search distance.

    Returns
    -------
    fileName1 : str
        Updated name of the search line file.
    dist1 : str
        Updated string representation of the search distance.
    """
    editDialog = QtWidgets.QDialog()
    setDialogSize(editDialog, 600, 100)
    editDialog.setWindowFlags(
        PyQt5.QtCore.Qt.WindowTitleHint | PyQt5.QtCore.Qt.WindowSystemMenuHint
    )
    editDialog.setWindowTitle("Edit Search Line")
    editLayout = QtWidgets.QFormLayout(editDialog)

    label = QtWidgets.QLabel(istr)
    editLayout.addRow("Search Line Nr", label)

    addOpenFileRow(editLayout, "editSearchLine", "Search Line File")
    dialog["editSearchLineEdit"].setText(fileName)

    searchDistance = QtWidgets.QLineEdit()
    searchDistance.setText(dist)
    searchDistance.setValidator(validator("positive_real"))
    editLayout.addRow("Search Distance [m]", searchDistance)

    done = QtWidgets.QPushButton("Done")
    done.clicked.connect(partial(close_edit, editDialog))
    # edit_SearchDistance.setValidator(validator("positive_real"))
    editLayout.addRow(" ", done)

    editDialog.exec()

    fileName = dialog["editSearchLineEdit"].text()
    dist = searchDistance.text()
    return fileName, dist


def editADischarge(key: str, istr: str, fileName: str = "", prob: str = ""):
    """
    Create an edit dialog for simulation file and weighing.

    Arguments
    ---------
    key : str
        Short name of the parameter.
    istr : str
        String representation of the simulation in the list.
    fileName : str
        Name of the simulation file.
    prob : str
        String representation of the weight for this simulation.
    """
    editDialog = QtWidgets.QDialog()
    setDialogSize(editDialog, 600, 100)
    editDialog.setWindowFlags(
        PyQt5.QtCore.Qt.WindowTitleHint | PyQt5.QtCore.Qt.WindowSystemMenuHint
    )
    editDialog.setWindowTitle("Edit Discharge")
    editLayout = QtWidgets.QFormLayout(editDialog)

    label = QtWidgets.QLabel(istr)
    editLayout.addRow("Level Nr", label)

    addOpenFileRow(editLayout, "editDischarge", "Simulation File")
    dialog["editDischargeEdit"].setText(fileName)

    probability = QtWidgets.QLineEdit()
    probability.setText(prob)
    probability.setValidator(validator("positive_real"))
    editLayout.addRow("Probability [-]", probability)

    done = QtWidgets.QPushButton("Done")
    done.clicked.connect(partial(close_edit, editDialog))
    # edit_SearchDistance.setValidator(validator("positive_real"))
    editLayout.addRow(" ", done)

    editDialog.exec()

    fileName = dialog["editDischargeEdit"].text()
    prob = probability.text()
    return fileName, prob


def close_edit(hDialog: PyQt5.QtWidgets.QDialog) -> None:
    """
    Generic close function for edit dialogs.

    Arguments
    ---------
    hDialog : PyQt5.QtWidgets.QDialog
        Dialog object to be closed.
    """
    hDialog.close()


def editAnItem(key: str) -> None:
    """
    Implements the actions for the edit item button.

    Dialog implemented in separate routines.

    Arguments
    ---------
    key : str
        Short name of the parameter.
    """
    selected = dialog[key].selectedItems()
    root = dialog[key].invisibleRootItem()
    if len(selected) > 0:
        istr = selected[0].text(0)
        if key == "searchLines":
            fileName = selected[0].text(1)
            dist = selected[0].text(2)
            fileName, dist = editASearchLine(key, istr, fileName=fileName, dist=dist)
            selected[0].setText(1, fileName)
            selected[0].setText(2, dist)
        elif key == "discharges":
            fileName = selected[0].text(1)
            prob = selected[0].text(2)
            fileName, prob = editADischarge(key, istr, fileName=fileName, prob=prob)
            selected[0].setText(1, fileName)
            selected[0].setText(2, prob)


def removeAnItem(key: str) -> None:
    """
    Implements the actions for the remove item button.

    Arguments
    ---------
    key : str
        Short name of the parameter.
    """
    selected = dialog[key].selectedItems()
    root = dialog[key].invisibleRootItem()
    if len(selected) > 0:
        istr = selected[0].text(0)
        root.removeChild(selected[0])
        i = int(istr) - 1
        for j in range(i, root.childCount()):
            root.child(j).setText(0, str(j + 1))
    else:
        istr = ""
    if root.childCount() == 0:
        dialog[key + "Edit"].setEnabled(False)
        dialog[key + "Remove"].setEnabled(False)
    if istr == "":
        pass
    elif key == "searchLines":
        pass
    elif key == "discharges":
        tabs = dialog["tabs"]
        dialog["refLevel"].validator().setTop(root.childCount())
        dj = 0
        for j in range(tabs.count()):
            if dj > 0:
                tabs.setTabText(j - 1, "Level " + str(j + dj))
                updateTabKeys(j + dj + 1)
            elif tabs.tabText(j) == "Level " + istr:
                tabs.removeTab(j)
                dj = i - j


def updateTabKeys(i: int) -> None:
    """
    Renumber tab i to tab i-1.

    Arguments
    ---------
    i : str
        Number of the tab to be updated.
    """
    iStart = str(i) + "_"
    newStart = str(i - 1) + "_"
    N = len(iStart)
    keys = [key for key in dialog.keys() if key[:N] == iStart]
    for key in keys:
        obj = dialog.pop(key)
        if key[-4:] == "Type":
            obj.currentIndexChanged.disconnect()
            obj.currentIndexChanged.connect(
                partial(typeUpdatePar, newStart + key[N:-4])
            )
        elif key[-4:] == "File":
            obj.clicked.disconnect()
            obj.clicked.connect(partial(selectFile, newStart + key[N:-4]))
        dialog[newStart + key[N:]] = obj


def selectFile(key: str) -> None:
    """
    Select a file or directory via a selection dialog.

    Arguments
    ---------
    key : str
        Short name of the parameter.
    """
    dnm: str
    if not dialog[key + "File"].hasFocus():
        # in the add/edit dialogs, the selectFile is triggered when the user presses enter in one of the lineEdit boxes ...
        # don't trigger the actual selectFile
        fil = ""
    elif key == "simFileEdit":
        fil, fltr = QtWidgets.QFileDialog.getOpenFileName(
            caption="Select D-Flow FM Map File", filter="D-Flow FM Map Files (*map.nc)"
        )
        # getOpenFileName returns a tuple van file name and active file filter.
    elif key == "chainFileEdit":
        fil, fltr = QtWidgets.QFileDialog.getOpenFileName(
            caption="Select Chainage File", filter="Chainage Files (*.xyc)"
        )
    elif key == "riverAxisEdit":
        fil, fltr = QtWidgets.QFileDialog.getOpenFileName(
            caption="Select River Axis File", filter="River Axis Files (*.xyc)"
        )
    elif key == "fairwayEdit":
        fil, fltr = QtWidgets.QFileDialog.getOpenFileName(
            caption="Select Fairway File", filter="Fairway Files (*.xyc)"
        )
    elif key == "editSearchLineEdit":
        fil, fltr = QtWidgets.QFileDialog.getOpenFileName(
            caption="Select Search Line File", filter="Search Line Files (*.xyc)"
        )
    elif key == "editDischargeEdit":
        fil, fltr = QtWidgets.QFileDialog.getOpenFileName(
            caption="Select Simulation File", filter="Simulation File (*map.nc)"
        )
    elif key == "bankDirEdit":
        fil = QtWidgets.QFileDialog.getExistingDirectory(
            caption="Select Bank Directory"
        )
    elif key == "figureDirEdit":
        fil = QtWidgets.QFileDialog.getExistingDirectory(
            caption="Select Figure Output Directory"
        )
    elif key == "outDirEdit":
        fil = QtWidgets.QFileDialog.getExistingDirectory(
            caption="Select Output Directory"
        )
    else:
        if key[-4:] == "Edit":
            rkey = key[:-4]
            nr = ""
            while rkey[0] in "1234567890":
                nr = nr + rkey[0]
                rkey = rkey[1:]
            if rkey[0] == "_":
                rkey = rkey[1:]
            if not nr == "":
                nr = " for Level " + nr
            if rkey == "bankType":
                ftype = "Bank Type"
                ext = ".btp"
                oneFile = False
            elif rkey == "bankShear":
                ftype = "Critical Shear"
                ext = ".btp"
                oneFile = False
            elif rkey == "bankProtect":
                ftype = "Protection Level"
                ext = ".bpl"
                oneFile = False
            elif rkey == "bankSlope":
                ftype = "Bank Slope"
                ext = ".slp"
                oneFile = False
            elif rkey == "bankReed":
                ftype = "Reed Fraction"
                ext = ".rdd"
                oneFile = False
            elif rkey == "shipType":
                ftype = "Ship Type"
                ext = ""
                oneFile = True
            elif rkey == "shipVeloc":
                ftype = "Ship Velocity"
                ext = ""
                oneFile = True
            elif rkey == "nShips":
                ftype = "Number of Ships"
                ext = ""
                oneFile = True
            elif rkey == "shipNWaves":
                ftype = "Number of Ship Waves"
                ext = ""
                oneFile = True
            elif rkey == "shipDraught":
                ftype = "Ship Draught"
                ext = ""
                oneFile = True
            elif rkey == "wavePar0":
                ftype = "Wave0"
                ext = ""
                oneFile = True
            elif rkey == "wavePar1":
                ftype = "Wave1"
                ext = ""
                oneFile = True
            else:
                ftype = "Parameter"
                ext = "*"
            ftype = ftype + " File"
            fil, fltr = QtWidgets.QFileDialog.getOpenFileName(
                caption="Select " + ftype + nr, filter=ftype + " (*" + ext + ")"
            )
            if fil != "":
                fil, fext = os.path.splitext(fil)
                if fext == ext:
                    if not oneFile:
                        # file should end on _<nr>
                        nr = ""
                        while fil[-1] in "1234567890":
                             nr = rkey[-1] + nr
                             fil = fil[:-1]
                        if nr == "" or fil[-1] != "_":
                            print("Missing bank number(s) at end of file name. Reference not updated.")
                            fil = ""
                        else:
                            fil = fil[:-1]
                else:
                    if ext == "":
                        print("Unsupported file extension {} while expecting no extension. Reference not updated.".format(fext))
                    else:
                        print("Unsupported file extension {} while expecting {}. Reference not updated.".format(fext,ext))
                    fil = ""
        else:
            print(key)
            fil = ""
    if fil != "":
        dialog[key].setText(fil)


def run_detection() -> None:
    """
    Run the bank line detection based on settings in the GUI.
    
    Use a dummy configuration name in the current work directory to create
    relative paths.

    Arguments
    ---------
    None
    """
    config = get_configuration()
    rootdir = os.getcwd()
    config = config_to_relative_paths(rootdir, config)
    dialog["application"].setOverrideCursor(QtCore.Qt.WaitCursor)
    matplotlib.pyplot.close("all")
    # should maybe use a separate thread for this ...
    msg = ""
    try:
        banklines_core(config, rootdir, True)
    except Exception as Ex:
        msg = str(Ex)
    dialog["application"].restoreOverrideCursor()
    if msg != "":
        print(msg)
        showError(msg)


def run_erosion() -> None:
    """
    Run the D-FAST Bank Erosion analysis based on settings in the GUI.

    Use a dummy configuration name in the current work directory to create
    relative paths.

    Arguments
    ---------
    None
    """
    config = get_configuration()
    rootdir = os.getcwd()
    config = config_to_relative_paths(rootdir, config)
    dialog["application"].setOverrideCursor(QtCore.Qt.WaitCursor)
    matplotlib.pyplot.close("all")
    # should maybe use a separate thread for this ...
    msg = ""
    # try:
    bankerosion_core(config, rootdir, True)
    # except Exception as Ex:
    #    msg = str(Ex)
    dialog["application"].restoreOverrideCursor()
    # if msg != "":
    #    print(msg)
    #    showError(msg)


def close_dialog() -> None:
    """
    Close the dialog and program.

    Arguments
    ---------
    None
    """
    matplotlib.pyplot.close("all")
    dialog["window"].close()


def menu_load_configuration() -> None:
    """
    Select and load a configuration file.

    Arguments
    ---------
    None
    """
    fil = QtWidgets.QFileDialog.getOpenFileName(
        caption="Select Configuration File", filter="Config Files (*.cfg)"
    )
    filename = fil[0]
    if filename != "":
        load_configuration(filename)


def load_configuration(filename: str) -> None:
    """
    Open a configuration file and update the GUI accordingly.

    This routines opens the specified configuration file and updates the GUI
    to reflect it contents.

    Arguments
    ---------
    filename : str
        Name of the configuration file to be opened.
    """
    if not os.path.exists(filename):
        if filename != "dfastbe.cfg":
            showError("The file '{}' does not exist!".format(filename))
        return
    absfilename = absolute_path(os.getcwd(), filename)
    rootdir = os.path.dirname(absfilename)
    config = ConfigFile.read(absfilename).config
    config = config_to_absolute_paths(rootdir, config)
    config_file = ConfigFile(config, path=absfilename)
    try:
        version = config["General"]["Version"]
    except:
        showError("No version information in the file!")
        return
    if version == "1.0":
        section = config["General"]
        dialog["chainFileEdit"].setText(section["RiverKM"])
        studyRange = config_get_range(config, "General", "Boundaries")
        dialog["startRange"].setText(str(studyRange[0]))
        dialog["endRange"].setText(str(studyRange[1]))
        dialog["bankDirEdit"].setText(section["BankDir"])
        bankFile = config_file.get_str("General", "BankFile", default="bankfile")
        dialog["bankFileName"].setText(bankFile)
        flag = config_file.get_bool("General", "Plotting", default=True)
        dialog["makePlotsEdit"].setChecked(flag)
        flag = config_file.get_bool("General", "SavePlots", default=True)
        dialog["savePlotsEdit"].setChecked(flag)
        flag = config_file.get_bool("General", "SaveZoomPlots", default=False)
        dialog["saveZoomPlotsEdit"].setChecked(flag)
        zoomStepKM = config_file.get_float("General", "ZoomStepKM", default=1.0)
        dialog["zoomPlotsRangeEdit"].setText(str(zoomStepKM))
        figDir = config_file.get_str(
            "General",
            "FigureDir",
            default=absolute_path(rootdir, "figures"),
        )
        dialog["figureDirEdit"].setText(figDir)
        flag = config_file.get_bool("General", "ClosePlots", default=False)
        dialog["closePlotsEdit"].setChecked(flag)
        flag = config_file.get_bool("General", "DebugOutput", default=False)
        dialog["debugOutputEdit"].setChecked(flag)

        section = config["Detect"]
        dialog["simFileEdit"].setText(section["SimFile"])
        waterDepth = config_file.get_float("Detect", "WaterDepth", default=0.0)
        dialog["waterDepth"].setText(str(waterDepth))
        NBank = config_get_int(
            config, "Detect", "NBank", default=0, positive=True
        )
        DLines = config_get_bank_search_distances(config, NBank)
        dialog["searchLines"].invisibleRootItem().takeChildren()
        for i in range(NBank):
            istr = str(i + 1)
            fileName = config_file.get_str("Detect", "Line" + istr)
            c1 = QtWidgets.QTreeWidgetItem(
                dialog["searchLines"], [istr, fileName, str(DLines[i])]
            )
        if NBank > 0:
            dialog["searchLinesEdit"].setEnabled(True)
            dialog["searchLinesRemove"].setEnabled(True)

        section = config["Erosion"]
        dialog["tErosion"].setText(section["TErosion"])
        dialog["riverAxisEdit"].setText(section["RiverAxis"])
        dialog["fairwayEdit"].setText(section["Fairway"])
        dialog["chainageOutStep"].setText(section["OutputInterval"])
        dialog["outDirEdit"].setText(section["OutputDir"])
        bankNew = config_file.get_str("Erosion", "BankNew", default="banknew")
        dialog["newBankFile"].setText(bankNew)
        bankEq = config_file.get_str("Erosion", "BankEq", default="bankeq")
        dialog["newEqBankFile"].setText(bankEq)
        txt = config_file.get_str("Erosion", "EroVol", default="erovol_standard.evo")
        dialog["eroVol"].setText(txt)
        txt = config_file.get_str("Erosion", "EroVolEqui", default="erovol_eq.evo")
        dialog["eroVolEqui"].setText(txt)

        NLevel = config_get_int(
            config, "Erosion", "NLevel", default=0, positive=True
        )
        dialog["discharges"].invisibleRootItem().takeChildren()
        for i in range(NLevel):
            istr = str(i + 1)
            fileName = config_file.get_str("Erosion", "SimFile" + istr)
            prob = config_file.get_str("Erosion", "PDischarge" + istr)
            c1 = QtWidgets.QTreeWidgetItem(dialog["discharges"], [istr, fileName, prob])
        if NLevel > 0:
            dialog["dischargesEdit"].setEnabled(True)
            dialog["dischargesRemove"].setEnabled(True)
        dialog["refLevel"].validator().setTop(NLevel)
        dialog["refLevel"].setText(section["RefLevel"])

        setParam("shipType", config, "Erosion", "ShipType")
        setParam("shipVeloc", config, "Erosion", "VShip")
        setParam("nShips", config, "Erosion", "NShip")
        setParam("shipNWaves", config, "Erosion", "NWave", "5")
        setParam("shipDraught", config, "Erosion", "Draught")
        setParam("wavePar0", config, "Erosion", "Wave0", "200.0")
        wave0 = config_file.get_str("Erosion", "Wave0", "200.0")
        setParam("wavePar1", config, "Erosion", "Wave1", wave0)

        useBankType = config_file.get_bool("Erosion", "Classes", default=True)
        dialog["bankType"].setEnabled(useBankType)
        dialog["bankTypeType"].setEnabled(useBankType)
        dialog["bankTypeEdit"].setEnabled(useBankType)
        dialog["bankTypeEditFile"].setEnabled(useBankType)
        dialog["bankShear"].setEnabled(not useBankType)
        dialog["bankShearType"].setEnabled(not useBankType)
        dialog["bankShearEdit"].setEnabled(not useBankType)
        dialog["bankShearEditFile"].setEnabled(not useBankType)
        if useBankType:
            dialog["strengthPar"].setCurrentText("Bank Type")
            bankStrengthSwitch()
            setParam("bankType", config, "Erosion", "BankType")
        else:
            dialog["strengthPar"].setCurrentText("Critical Shear Stress")
            bankStrengthSwitch()
            setParam("bankShear", config, "Erosion", "BankType")
        setParam("bankProtect", config, "Erosion", "ProtectionLevel", "-1000")
        setParam("bankSlope", config, "Erosion", "Slope", "20.0")
        setParam("bankReed", config, "Erosion", "Reed", "0.0")

        setFilter("velFilter", config, "Erosion", "VelFilterDist")
        setFilter("bedFilter", config, "Erosion", "BedFilterDist")

        tabs = dialog["tabs"]
        for i in range(tabs.count() - 1, 4, -1):
            # tab = tabs.widget(i)
            tabs.removeTab(i)

        for i in range(NLevel):
            istr = str(i + 1)
            addTabForLevel(istr)
            setOptParam(istr + "_shipType", config, "Erosion", "ShipType" + istr)
            setOptParam(istr + "_shipVeloc", config, "Erosion", "VShip" + istr)
            setOptParam(istr + "_nShips", config, "Erosion", "NShip" + istr)
            setOptParam(istr + "_shipNWaves", config, "Erosion", "NWave" + istr)
            setOptParam(istr + "_shipDraught", config, "Erosion", "Draught" + istr)
            setOptParam(istr + "_bankSlope", config, "Erosion", "Slope" + istr)
            setOptParam(istr + "_bankReed", config, "Erosion", "Reed" + istr)
            txt = config_file.get_str("Erosion", "EroVol" + istr, default="")
            dialog[istr + "_eroVolEdit"].setText(txt)

    else:
        showError("Unsupported version number {} in the file!".format(version))


def addTabForLevel(istr: str) -> None:
    """
    Create the tab for the settings associated with simulation i.

    Arguments
    ---------
    istr : str
        String representation of the simulation number.

    Arguments
    ---------
    None
    """
    newWidget = QtWidgets.QWidget()
    newLayout = QtWidgets.QGridLayout(newWidget)
    dialog["tabs"].addTab(newWidget, "Level " + istr)

    optionalParLayout(
        newLayout, 0, istr + "_shipType", "Ship Type", selectList=shipTypes()
    )
    optionalParLayout(newLayout, 2, istr + "_shipVeloc", "Velocity [m/s]")
    optionalParLayout(newLayout, 3, istr + "_nShips", "# Ships [1/yr]")
    optionalParLayout(newLayout, 4, istr + "_shipNWaves", "# Waves [1/ship]")
    optionalParLayout(newLayout, 5, istr + "_shipDraught", "Draught [m]")
    optionalParLayout(newLayout, 6, istr + "_bankSlope", "Slope [-]")
    optionalParLayout(newLayout, 7, istr + "_bankReed", "Reed [-]")

    Label = QtWidgets.QLabel("EroVol File Name")
    dialog[istr + "_eroVol"] = Label
    newLayout.addWidget(Label, 8, 0)
    Edit = QtWidgets.QLineEdit()
    dialog[istr + "_eroVolEdit"] = Edit
    newLayout.addWidget(Edit, 8, 2)

    stretch = QtWidgets.QSpacerItem(10, 10, 13, 7)
    newLayout.addItem(stretch, 9, 0)


def optionalParLayout(
    gridLayout: PyQt5.QtWidgets.QGridLayout, row: int, key, labelString, selectList=None
) -> None:
    """
    Add a line of controls for editing an optional parameter.

    Arguments
    ---------
    gridLayout : PyQt5.QtWidgets.QGridLayout
        Grid layout object in which to position the edit controls.
    row : int
        Grid row number to be used for this parameter.
    key : str
        Short name of the parameter.
    labelString : str
        String describing the parameter to be displayed as label.
    selectList : Optional[List[str]]
        In case the parameter can only have a limited number of values: a list
        of strings describing the options.
    """
    Label = QtWidgets.QLabel(labelString)
    dialog[key + "Label"] = Label
    gridLayout.addWidget(Label, row, 0)

    paramTypes = ("Use Default", "Constant", "Variable")
    Type = QtWidgets.QComboBox()
    Type.addItems(paramTypes)
    Type.currentIndexChanged.connect(partial(typeUpdatePar, key))
    dialog[key + "Type"] = Type
    gridLayout.addWidget(Type, row, 1)

    if selectList is None:
        fLayout = openFileLayout(key + "Edit", enabled=False)
        dialog[key + "Edit"].setEnabled(False)
        gridLayout.addWidget(fLayout, row, 2)
    else:
        Select = QtWidgets.QComboBox()
        Select.addItems(selectList)
        Select.setEnabled(False)
        dialog[key + "Select"] = Select
        gridLayout.addWidget(Select, row, 2)

        fLayout = openFileLayout(key + "Edit", enabled=False)
        dialog[key + "Edit"].setEnabled(False)
        gridLayout.addWidget(fLayout, row + 1, 2)


def typeUpdatePar(key: str) -> None:
    """
    Implements the dialog setting switching for both general and optional parameters.

    Arguments
    ---------
    key : str
        Short name of the parameter.
    """
    type = dialog[key + "Type"].currentText()
    dialog[key + "Edit"].setText("")
    if type == "Use Default":
        dialog[key + "Edit"].setValidator(None)
        dialog[key + "Edit"].setEnabled(False)
        dialog[key + "EditFile"].setEnabled(False)
        if key + "Select" in dialog.keys():
            dialog[key + "Select"].setEnabled(False)
    elif type == "Constant":
        if key + "Select" in dialog.keys():
            dialog[key + "Select"].setEnabled(True)
            dialog[key + "Edit"].setEnabled(False)
        else:
            if key != "bankProtect":
                dialog[key + "Edit"].setValidator(validator("positive_real"))
            dialog[key + "Edit"].setEnabled(True)
        dialog[key + "EditFile"].setEnabled(False)
    elif type == "Variable":
        if key + "Select" in dialog.keys():
            dialog[key + "Select"].setEnabled(False)
        dialog[key + "Edit"].setEnabled(True)
        dialog[key + "Edit"].setValidator(None)
        dialog[key + "EditFile"].setEnabled(True)


def setParam(field: str, config, group: str, key: str, default: str = "??") -> None:
    """
    Update the dialog for a general parameter based on configuration file.

    Arguments
    ---------
    field : str
        Short name of the parameter.
    config : configparser.ConfigParser
        Configuration for the D-FAST Bank Erosion analysis with absolute or relative paths.
    group : str
        Name of the group in the configuration.
    key : str
        Name of the key in the configuration group.
    default : str
        Default string if the group/key pair doesn't exist in the configuration.

    """
    config_file = ConfigFile(config)
    str = config_file.get_str(group, key, default)

    try:
        val = float(str)
        dialog[field + "Type"].setCurrentText("Constant")
        if field + "Select" in dialog.keys():
            ival = int(val)
            if field == "shipType":
                ival = ival - 1
            dialog[field + "Select"].setCurrentIndex(ival)
        else:
            dialog[field + "Edit"].setText(str)
    except:
        dialog[field + "Type"].setCurrentText("Variable")
        dialog[field + "Edit"].setText(str)


def setFilter(field: str, config, group: str, key: str) -> None:
    """
    Update the dialog for a filter based on configuration file.

    Arguments
    ---------
    field : str
        Short name of the parameter.
    config : configparser.ConfigParser
        Configuration for the D-FAST Bank Erosion analysis with absolute or relative paths.
    group : str
        Name of the group in the configuration.
    key : str
        Name of the key in the configuration group.

    """
    config_file = ConfigFile(config)
    val = config_file.get_float(group, key, 0.0)
    if val > 0.0:
        dialog[field + "Active"].setChecked(True)
        dialog[field + "Width"].setText(str(val))
    else:
        dialog[field + "Active"].setChecked(False)


def setOptParam(field: str, config, group: str, key: str) -> None:
    """
    Update the dialog for an optional parameter based on configuration file.

    Arguments
    ---------
    field : str
        Short name of the parameter.
    config : configparser.ConfigParser
        Configuration for the D-FAST Bank Erosion analysis with absolute or relative paths.
    group : str
        Name of the group in the configuration.
    key : str
        Name of the key in the configuration group.
    """
    config_file = ConfigFile(config)
    str = config_file.get_str(group, key, "")
    if str == "":
        dialog[field + "Type"].setCurrentText("Use Default")
        dialog[field + "Edit"].setText("")
    else:
        try:
            val = float(str)
            dialog[field + "Type"].setCurrentText("Constant")
            if field + "Select" in dialog.keys():
                ival = int(val) - 1  # shipType 1 -> index 0
                dialog[field + "Select"].setCurrentIndex(ival)
            else:
                dialog[field + "Edit"].setText(str)
        except:
            dialog[field + "Type"].setCurrentText("Variable")
            dialog[field + "Edit"].setText(str)


def menu_save_configuration() -> None:
    """
    Ask for a configuration file name and save GUI selection to that file.

    Arguments
    ---------
    None
    """
    fil = QtWidgets.QFileDialog.getSaveFileName(
        caption="Save Configuration As", filter="Config Files (*.cfg)"
    )
    filename = fil[0]
    if filename != "":
        config = get_configuration()
        rootdir = os.path.dirname(filename)
        config = config_to_relative_paths(rootdir, config)
        config = ConfigFile(config)
        config.write(filename)


def get_configuration() -> configparser.ConfigParser:
    """
    Extract a configuration from the GUI.

    Arguments
    ---------
    None

    Returns
    -------
    config : configparser.ConfigParser
        Configuration for the D-FAST Bank Erosion analysis.
    """
    config = configparser.ConfigParser()
    config.optionxform = str  # case sensitive configuration

    config.add_section("General")
    config["General"]["Version"] = "1.0"
    config["General"]["RiverKM"] = dialog["chainFileEdit"].text()
    config["General"]["Boundaries"] = (
        dialog["startRange"].text() + ":" + dialog["endRange"].text()
    )
    config["General"]["BankDir"] = dialog["bankDirEdit"].text()
    config["General"]["BankFile"] = dialog["bankFileName"].text()
    config["General"]["Plotting"] = str(dialog["makePlotsEdit"].isChecked())
    config["General"]["SavePlots"] = str(dialog["savePlotsEdit"].isChecked())
    config["General"]["SaveZoomPlots"] = str(dialog["saveZoomPlotsEdit"].isChecked())
    config["General"]["ZoomStepKM"] = dialog["zoomPlotsRangeEdit"].text()
    config["General"]["FigureDir"] = dialog["figureDirEdit"].text()
    config["General"]["ClosePlots"] = str(dialog["closePlotsEdit"].isChecked())
    config["General"]["DebugOutput"] = str(dialog["debugOutputEdit"].isChecked())

    config.add_section("Detect")
    config["Detect"]["SimFile"] = dialog["simFileEdit"].text()
    config["Detect"]["WaterDepth"] = dialog["waterDepth"].text()
    nbank = dialog["searchLines"].topLevelItemCount()
    config["Detect"]["NBank"] = str(nbank)
    dlines = "[ "
    for i in range(nbank):
        istr = str(i + 1)
        config["Detect"]["Line" + istr] = dialog["searchLines"].topLevelItem(i).text(1)
        dlines += dialog["searchLines"].topLevelItem(i).text(2) + ", "
    dlines = dlines[:-2] + " ]"
    config["Detect"]["DLines"] = dlines

    config.add_section("Erosion")
    config["Erosion"]["TErosion"] = dialog["tErosion"].text()
    config["Erosion"]["RiverAxis"] = dialog["riverAxisEdit"].text()
    config["Erosion"]["Fairway"] = dialog["fairwayEdit"].text()
    config["Erosion"]["OutputInterval"] = dialog["chainageOutStep"].text()
    config["Erosion"]["OutputDir"] = dialog["outDirEdit"].text()
    config["Erosion"]["BankNew"] = dialog["newBankFile"].text()
    config["Erosion"]["BankEq"] = dialog["newEqBankFile"].text()
    config["Erosion"]["EroVol"] = dialog["eroVol"].text()
    config["Erosion"]["EroVolEqui"] = dialog["eroVolEqui"].text()

    if dialog["shipTypeType"].currentText() == "Constant":
        config["Erosion"]["ShipType"] = str(
            dialog["shipTypeSelect"].currentIndex() + 1
        )  # index 0 -> shipType 1
    else:
        config["Erosion"]["ShipType"] = dialog["shipTypeEdit"].text()
    config["Erosion"]["VShip"] = dialog["shipVelocEdit"].text()
    config["Erosion"]["NShip"] = dialog["nShipsEdit"].text()
    config["Erosion"]["NWaves"] = dialog["shipNWavesEdit"].text()
    config["Erosion"]["Draught"] = dialog["shipDraughtEdit"].text()
    config["Erosion"]["Wave0"] = dialog["wavePar0Edit"].text()
    config["Erosion"]["Wave1"] = dialog["wavePar1Edit"].text()

    if dialog["strengthPar"].currentText() == "Bank Type":
        config["Erosion"]["Classes"] = "true"
        if dialog["bankTypeType"].currentText() == "Constant":
            config["Erosion"]["BankType"] = dialog["bankTypeSelect"].currentIndex()
        else:
            config["Erosion"]["BankType"] = dialog["bankTypeEdit"].text()
    else:
        config["Erosion"]["Classes"] = "false"
        config["Erosion"]["BankType"] = dialog["bankShearEdit"].text()
    config["Erosion"]["ProtectionLevel"] = dialog["bankProtectEdit"].text()
    config["Erosion"]["Slope"] = dialog["bankSlopeEdit"].text()
    config["Erosion"]["Reed"] = dialog["bankReedEdit"].text()

    if dialog["velFilterActive"].isChecked():
        config["Erosion"]["VelFilterDist"] = dialog["velFilterWidth"].text()
    if dialog["bedFilterActive"].isChecked():
        config["Erosion"]["BedFilterDist"] = dialog["bedFilterWidth"].text()

    nlevel = dialog["discharges"].topLevelItemCount()
    config["Erosion"]["NLevel"] = str(nlevel)
    config["Erosion"]["RefLevel"] = dialog["refLevel"].text()
    for i in range(nlevel):
        istr = str(i + 1)
        config["Erosion"]["SimFile" + istr] = (
            dialog["discharges"].topLevelItem(i).text(1)
        )
        config["Erosion"]["PDischarge" + istr] = (
            dialog["discharges"].topLevelItem(i).text(2)
        )
        if dialog[istr + "_shipTypeType"].currentText() != "Use Default":
            if dialog[istr + "_shipTypeType"].currentText() == "Constant":
                config["Erosion"]["ShipType" + istr] = (
                    dialog[istr + "_shipTypeSelect"].currentIndex() + 1
                )  # index 0 -> shipType 1
            else:
                config["Erosion"]["ShipType" + istr] = dialog[
                    istr + "_shipTypeEdit"
                ].text()
        if dialog[istr + "_shipVelocType"].currentText() != "Use Default":
            config["Erosion"]["VShip" + istr] = dialog[istr + "_shipVelocEdit"].text()
        if dialog[istr + "_nShipsType"].currentText() != "Use Default":
            config["Erosion"]["NShip" + istr] = dialog[istr + "_nShipsEdit"].text()
        if dialog[istr + "_shipNWavesType"].currentText() != "Use Default":
            config["Erosion"]["NWaves" + istr] = dialog[istr + "_shipNWavesEdit"].text()
        if dialog[istr + "_shipDraughtType"].currentText() != "Use Default":
            config["Erosion"]["Draught" + istr] = dialog[
                istr + "_shipDraughtEdit"
            ].text()
        if dialog[istr + "_bankSlopeType"].currentText() != "Use Default":
            config["Erosion"]["Slope" + istr] = dialog[istr + "_bankSlopeEdit"].text()
        if dialog[istr + "_bankReedType"].currentText() != "Use Default":
            config["Erosion"]["Reed" + istr] = dialog[istr + "_bankReedEdit"].text()
        if dialog[istr + "_eroVolEdit"].text() != "":
            config["Erosion"]["EroVol" + istr] = dialog[istr + "_eroVolEdit"].text()
    return config


def showError(message):
    """
    Display an error message box with specified string.

    Arguments
    ---------
    message : str
        Text to be displayed in the message box.
    """
    msg = QtWidgets.QMessageBox()
    msg.setIcon(QtWidgets.QMessageBox.Critical)
    msg.setText(message)
    msg.setWindowTitle("Error")
    msg.setStandardButtons(QtWidgets.QMessageBox.Ok)
    msg.exec_()


def menu_about_self():
    """
    Show the about dialog for D-FAST Bank Erosion.

    Arguments
    ---------
    None
    """
    msg = QtWidgets.QMessageBox()
    msg.setIcon(QtWidgets.QMessageBox.Information)
    msg.setText(f"D-FAST Bank Erosion {__version__}")
    msg.setInformativeText("Copyright (c) 2020 Deltares.")
    msg.setDetailedText(gui_text("license"))
    msg.setWindowTitle(gui_text("about"))
    msg.setStandardButtons(QtWidgets.QMessageBox.Ok)
    msg.setStyleSheet("QDialogButtonBox{min-width: 400px;}")
    msg.exec_()


def menu_about_qt():
    """
    Show the about dialog for Qt.

    Arguments
    ---------
    None
    """
    QtWidgets.QApplication.aboutQt()


def menu_open_manual():
    """
    Open the user manual.

    Arguments
    ---------
    None
    """
    progloc = get_progloc()
    filename = progloc + os.path.sep + "dfastbe_usermanual.pdf"
    subprocess.Popen(filename, shell=True)


def main(config: Optional[str] = None) -> None:
    """
    Start the user interface using default settings or optional configuration.

    Arguments
    ---------
    config : Optional[str]
        Optional name of configuration file.
    """
    create_dialog()
    if not config is None:
        load_configuration(config)

    activate_dialog()<|MERGE_RESOLUTION|>--- conflicted
+++ resolved
@@ -33,11 +33,7 @@
 from PyQt5 import QtCore
 import PyQt5.QtGui
 from dfastbe.io import get_text, get_progloc, absolute_path, ConfigFile, config_get_range, \
-<<<<<<< HEAD
-                        config_get_int, config_get_bank_search_distances
-=======
-                        config_get_float, config_get_int, config_get_bank_search_distances
->>>>>>> cd28504b
+                        config_get_bank_search_distances
 import pathlib
 import sys
 import os
@@ -1335,9 +1331,7 @@
         dialog["simFileEdit"].setText(section["SimFile"])
         waterDepth = config_file.get_float("Detect", "WaterDepth", default=0.0)
         dialog["waterDepth"].setText(str(waterDepth))
-        NBank = config_get_int(
-            config, "Detect", "NBank", default=0, positive=True
-        )
+        NBank = config_file.get_int("Detect", "NBank", default=0, positive=True)
         DLines = config_get_bank_search_distances(config, NBank)
         dialog["searchLines"].invisibleRootItem().takeChildren()
         for i in range(NBank):
@@ -1365,9 +1359,7 @@
         txt = config_file.get_str("Erosion", "EroVolEqui", default="erovol_eq.evo")
         dialog["eroVolEqui"].setText(txt)
 
-        NLevel = config_get_int(
-            config, "Erosion", "NLevel", default=0, positive=True
-        )
+        NLevel = config_file.get_int("Erosion", "NLevel", default=0, positive=True)
         dialog["discharges"].invisibleRootItem().takeChildren()
         for i in range(NLevel):
             istr = str(i + 1)
