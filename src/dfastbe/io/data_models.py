"""
Copyright (C) 2020 Stichting Deltares.

This library is free software; you can redistribute it and/or
modify it under the terms of the GNU Lesser General Public
License as published by the Free Software Foundation version 2.1.

This library is distributed in the hope that it will be useful,
but WITHOUT ANY WARRANTY; without even the implied warranty of
MERCHANTABILITY or FITNESS FOR A PARTICULAR PURPOSE.  See the GNU
Lesser General Public License for more details.

You should have received a copy of the GNU Lesser General Public
License along with this library; if not, see <http://www.gnu.org/licenses/>.

contact: delft3d.support@deltares.nl
Stichting Deltares
P.O. Box 177
2600 MH Delft, The Netherlands

All indications and logos of, and references to, "Delft3D" and "Deltares"
are registered trademarks of Stichting Deltares, and remain the property of
Stichting Deltares. All rights reserved.

INFORMATION
This file is part of D-FAST Bank Erosion: https://github.com/Deltares/D-FAST_Bank_Erosion
"""
from typing import Tuple, List, Dict, Optional
from pathlib import Path
import numpy as np
import netCDF4
from shapely.geometry import LineString, Point
from shapely import prepare
from geopandas.geodataframe import GeoDataFrame
from dfastbe.io.logger import log_text
from dfastbe.io.config import SimulationFilesError, ConfigFile #, get_bbox


__all__ = ["BaseSimulationData", "BaseRiverData", "LineGeometry"]


class LineGeometry:
    """Center line class."""

    def __init__(self, line: LineString | np.ndarray, mask: Tuple[float, float] = None, crs: str = None):
        """Geometry Line initialization.

        Args:
            line (LineString):
                River center line as a linestring.
            mask (Tuple[float, float], optional):
                Lower and upper limit for the chainage. Defaults to None.
            crs (str, Optional):
                the coordinate reference system number as a string.

        Examples:
            ```python
            >>> line_string = LineString([(0, 0, 0), (1, 1, 1), (2, 2, 2)])
            >>> mask = (0.5, 1.5)
            >>> center_line = LineGeometry(line_string, mask)
            No message found for clip_chainage
            >>> np.array(center_line.values.coords)
            array([[0.5, 0.5, 0.5],
                   [1. , 1. , 1. ],
                   [1.5, 1.5, 1.5]])

            ```
        """
        self.station_bounds = mask
        self.crs = crs
        self._data = {}
        if isinstance(line, np.ndarray):
            line = LineString(line)
        if mask is None:
            self.values = line
        else:
            self.values: LineString = self.mask(line, mask)

            log_text(
                "clip_chainage", data={"low": self.station_bounds[0], "high": self.station_bounds[1]}
            )

    @property
    def data(self) -> Dict[str, np.ndarray]:
        """any data assigned to the line using the `add_data` method."""
        return self._data

    def as_array(self) -> np.ndarray:
        return np.array(self.values.coords)

    def add_data(self, data: Dict[str, np.ndarray]) -> None:
        """
        Add data to the LineGeometry object.

        Args:
            data (Dict[str, np.ndarray]):
                Dictionary of quantities to be added, each np array should have length k.
        """
        self._data = self.data | data

    def to_file(
            self, file_name: str, data: Dict[str, np.ndarray] = None,
    ) -> None:
        """
        Write a shape point file with x, y, and values.

        Args:
            file_name : str
                Name of the file to be written.
            data : Dict[str, np.ndarray]
                Dictionary of quantities to be written, each np array should have length k.
        """
        xy = self.as_array()
        geom = [Point(xy_i) for xy_i in xy]
        if data is None:
            data = self.data
        else:
            data = data | self.data
        GeoDataFrame(data, geometry=geom, crs=self.crs).to_file(file_name)

    @staticmethod
    def mask(line_string: LineString, bounds: Tuple[float, float]) -> LineString:
        """Clip a LineGeometry to the relevant reach.

        Args:
            line_string (LineString):
                river center line as a linestring.
            bounds (Tuple[float, float]):
                Lower and upper limit for the chainage.

        Returns:
            LineString: Clipped river chainage line.

        Examples:
            ```python
            >>> line_string = LineString([(0, 0, 0), (1, 1, 1), (2, 2, 2)])
            >>> bounds = (0.5, 1.5)
            >>> center_line = LineGeometry.mask(line_string, bounds)
            >>> np.array(center_line.coords)
            array([[0.5, 0.5, 0.5],
                   [1. , 1. , 1. ],
                   [1.5, 1.5, 1.5]])

            ```
        """
        line_string_coords = line_string.coords
        start_index = LineGeometry._find_mask_index(bounds[0], line_string_coords)
        end_index = LineGeometry._find_mask_index(bounds[1], line_string_coords)
        lower_bound_point, start_index = LineGeometry._handle_bound(
            start_index, bounds[0], True, line_string_coords
        )
        upper_bound_point, end_index = LineGeometry._handle_bound(
            end_index, bounds[1], False, line_string_coords
        )

        if lower_bound_point is None and upper_bound_point is None:
            return line_string
        elif lower_bound_point is None:
            return LineString(line_string_coords[: end_index + 1] + [upper_bound_point])
        elif upper_bound_point is None:
            return LineString([lower_bound_point] + line_string_coords[start_index:])
        else:
            return LineString(
                [lower_bound_point]
                + line_string_coords[start_index:end_index]
                + [upper_bound_point]
            )

    @staticmethod
    def _find_mask_index(
            station_bound: float, line_string_coords: np.ndarray
    ) -> Optional[int]:
        """Find the start and end indices for clipping the chainage line.

        Args:
            station_bound (float):
                Station bound for clipping.
            line_string_coords (np.ndarray):
                Coordinates of the line string.

        Returns:
            Optional[int]: index for clipping.
        """
        mask_index = next(
            (
                index
                for index, coord in enumerate(line_string_coords)
                if coord[2] >= station_bound
            ),
            None,
        )
        return mask_index

    @staticmethod
    def _handle_bound(
            index: Optional[int],
            station_bound: float,
            is_lower: bool,
            line_string_coords: np.ndarray,
    ) -> Tuple[Optional[Tuple[float, float, float]], Optional[int]]:
        """Handle the clipping of the stations line for a given bound.

        Args:
            index (Optional[int]):
                Index for clipping (start or end).
            station_bound (float):
                Station bound for clipping.
            is_lower (bool):
                True if handling the lower bound, False for the upper bound.
            line_string_coords (np.ndarray):
                Coordinates of the line string.

        Returns:
            Tuple[Optional[Tuple[float, float, float]], Optional[int]]:
                Adjusted bound point and updated index.
        """
        if index is None:
            bound_type = "Lower" if is_lower else "Upper"
            end_station = line_string_coords[-1][2]
            if is_lower or (station_bound - end_station > 0.1):
                raise ValueError(
                    f"{bound_type} chainage bound {station_bound} "
                    f"is larger than the maximum chainage {end_station} available"
                )
            return None, index

        if index == 0:
            bound_type = "Lower" if is_lower else "Upper"
            start_station = line_string_coords[0][2]
            if not is_lower or (start_station - station_bound > 0.1):
                raise ValueError(
                    f"{bound_type} chainage bound {station_bound} "
                    f"is smaller than the minimum chainage {start_station} available"
                )
            return None, index

        # Interpolate the point
        alpha, interpolated_point = LineGeometry._interpolate_point(
            index, station_bound, line_string_coords
        )

        # Adjust the index based on the interpolation factor
        if is_lower and alpha > 0.9:
            index += 1
        elif not is_lower and alpha < 0.1:
            index -= 1

        return interpolated_point, index

    @staticmethod
    def _interpolate_point(
            index: int, station_bound: float, line_string_coords: np.ndarray
    ) -> Tuple[float, Tuple[float, float, float]]:
        """Interpolate a point between two coordinates.

        Args:
            index (int):
                Index of the coordinate to interpolate.
            station_bound (float):
                Station bound for interpolation.
            line_string_coords (np.ndarray):
                Coordinates of the line string.

        Returns:
            float: Interpolation factor.
            Tuple[float, float, float]: Interpolated point.
        """
        alpha = (station_bound - line_string_coords[index - 1][2]) / (
                line_string_coords[index][2] - line_string_coords[index - 1][2]
        )
        interpolated_point = tuple(
            prev_coord + alpha * (next_coord - prev_coord)
            for prev_coord, next_coord in zip(
                line_string_coords[index - 1], line_string_coords[index]
            )
        )
        return alpha, interpolated_point

    def intersect_with_line(
        self, reference_line_with_stations: np.ndarray
    ) -> np.ndarray:
        """
        Project chainage(stations) values from a reference line onto a target line by spatial proximity and interpolation.

        Project chainage values from source line L1 onto another line L2.

        The chainage values are giving along a line L1 (xykm_numpy). For each node
        of the line L2 (line_xy) on which we would like to know the chainage, first
        the closest node (discrete set of nodes) on L1 is determined and
        subsequently the exact chainage is obtained by determining the closest point
        (continuous line) on L1 for which the chainage is determined using by means
        of interpolation.

        Args:
            reference_line_with_stations (np.ndarray):
                Mx3 array with x, y, and chainage values for the reference line.

        Returns:
            line_km : np.ndarray
                Array containing the chainage for every coordinate specified in line_xy.
        """
        coords = self.as_array()
        # pre-allocates the array for the mapped chainage values
        projected_stations = np.zeros(coords.shape[0])

        # get an array with only the x,y coordinates of line L1
        ref_coords = reference_line_with_stations[:, :2]
        last_index = reference_line_with_stations.shape[0] - 1

        # for each node rp on line L2 get the chainage ...
        for i, station_i in enumerate(coords):
            # find the node on L1 closest to rp
            # get the distance to all the nodes on the reference line, and find the closest one
            closest_ind = np.argmin(((station_i - ref_coords) ** 2).sum(axis=1))
            closest_coords = ref_coords[closest_ind]

            # determine the distance between that node and rp
            squared_distance = ((station_i - closest_coords) ** 2).sum()

            # chainage value of that node
            station = reference_line_with_stations[closest_ind, 2]

            # if we didn't get the first node
            if closest_ind > 0:
                # project rp onto the line segment before this node
                closest_coord_minus_1 = ref_coords[closest_ind - 1]
                alpha = (
                                (closest_coord_minus_1[0] - closest_coords[0]) * (station_i[0] - closest_coords[0])
                                + (closest_coord_minus_1[1] - closest_coords[1]) * (station_i[1] - closest_coords[1])
                        ) / ((closest_coord_minus_1[0] - closest_coords[0]) ** 2 + (closest_coord_minus_1[1] - closest_coords[1]) ** 2)
                # if there is a closest point not coinciding with the nodes ...
                if 0 < alpha < 1:
                    dist2link = (station_i[0] - closest_coords[0] - alpha * (closest_coord_minus_1[0] - closest_coords[0])) ** 2 + (
                            station_i[1] - closest_coords[1] - alpha * (closest_coord_minus_1[1] - closest_coords[1])
                    ) ** 2
                    # if it's actually closer than the node ...
                    if dist2link < squared_distance:
                        # update the closest point information
                        squared_distance = dist2link
                        station = reference_line_with_stations[closest_ind, 2] + alpha * (
                                reference_line_with_stations[closest_ind - 1, 2] - reference_line_with_stations[closest_ind, 2]
                        )

            # if we didn't get the last node
            if closest_ind < last_index:
                # project rp onto the line segment after this node
                closest_coord_minus_1 = ref_coords[closest_ind + 1]
                alpha = (
                                (closest_coord_minus_1[0] - closest_coords[0]) * (station_i[0] - closest_coords[0])
                                + (closest_coord_minus_1[1] - closest_coords[1]) * (station_i[1] - closest_coords[1])
                        ) / ((closest_coord_minus_1[0] - closest_coords[0]) ** 2 + (closest_coord_minus_1[1] - closest_coords[1]) ** 2)
                # if there is a closest point not coinciding with the nodes ...
                if alpha > 0 and alpha < 1:
                    dist2link = (station_i[0] - closest_coords[0] - alpha * (closest_coord_minus_1[0] - closest_coords[0])) ** 2 + (
                            station_i[1] - closest_coords[1] - alpha * (closest_coord_minus_1[1] - closest_coords[1])
                    ) ** 2
                    # if it's actually closer than the previous value ...
                    if dist2link < squared_distance:
                        # update the closest point information
                        # squared_distance = dist2link
                        station = reference_line_with_stations[closest_ind, 2] + alpha * (
                                reference_line_with_stations[closest_ind + 1, 2] - reference_line_with_stations[closest_ind, 2]
                        )
            # store the chainage value, loop ... and return
            projected_stations[i] = station
        return projected_stations


class BaseSimulationData:
    """Class to hold simulation data.

    This class contains the simulation data read from a UGRID netCDF file.
    It includes methods to read the data from the file and clip the simulation
    mesh to a specified area of interest.
    """

    def __init__(
        self,
        x_node: np.ndarray,
        y_node: np.ndarray,
        n_nodes: np.ndarray,
        face_node: np.ma.masked_array,
        bed_elevation_location: np.ndarray,
        bed_elevation_values: np.ndarray,
        water_level_face: np.ndarray,
        water_depth_face: np.ndarray,
        velocity_x_face: np.ndarray,
        velocity_y_face: np.ndarray,
        chezy_face: np.ndarray,
        dry_wet_threshold: float,
    ):
        """
        Initialize the SimulationData object.

        Args:
        x_node (np.ndarray):
            X-coordinates of the nodes.
        y_node (np.ndarray):
            Y-coordinates of the nodes.
        n_nodes (np.ndarray):
            Number of nodes in each face.
        face_node (np.ma.masked_array):
            Face-node connectivity array.
        bed_elevation_location (np.ndarray):
            Determines whether the bed elevation is associated with nodes
            or faces in the computational mesh.
        bed_elevation_values (np.ndarray):
            Bed elevation values for each node in the simulation data.
        water_level_face (np.ndarray):
            Water levels at the faces.
        water_depth_face (np.ndarray):
            Water depths at the faces.
        velocity_x_face (np.ndarray):
            X-component of the velocity at the faces.
        velocity_y_face (np.ndarray):
            Y-component of the velocity at the faces.
        chezy_face (np.ndarray):
            Chezy roughness values at the faces.
        dry_wet_threshold (float):
            Threshold depth for detecting drying and flooding.
        """
        self.x_node = x_node
        self.y_node = y_node
        self.n_nodes = n_nodes
        self.face_node = face_node
        self.bed_elevation_location = bed_elevation_location
        self.bed_elevation_values = bed_elevation_values
        self.water_level_face = water_level_face
        self.water_depth_face = water_depth_face
        self.velocity_x_face = velocity_x_face
        self.velocity_y_face = velocity_y_face
        self.chezy_face = chezy_face
        self.dry_wet_threshold = dry_wet_threshold

    @classmethod
    def read(cls, file_name: str, indent: str = "") -> "BaseSimulationData":
        """Read a default set of quantities from a UGRID netCDF file.

        Supported files are coming from D-Flow FM (or similar).

        Args:
            file_name (str):
                Name of the simulation output file to be read.
            indent (str):
                String to use for each line as indentation (default empty).

        Raises:
            SimulationFilesError:
                If the file is not recognized as a D-Flow FM map-file.

        Returns:
            BaseSimulationData (Tuple[BaseSimulationData, float]):
                Dictionary containing the data read from the simulation output file.

        Examples:
            ```python
            >>> from dfastbe.io.data_models import BaseSimulationData
            >>> sim_data = BaseSimulationData.read("tests/data/erosion/inputs/sim0075/SDS-j19_map.nc") # doctest: +ELLIPSIS
            No message ... read_drywet
            >>> print(sim_data.x_node[0:3])
            [194949.796875 194966.515625 194982.8125  ]

            ```
        """
        name = Path(file_name).name
        if name.endswith("map.nc"):
            log_text("read_grid", indent=indent)
            x_node = _read_fm_map(file_name, "x", location="node")
            y_node = _read_fm_map(file_name, "y", location="node")
            f_nc = _read_fm_map(file_name, "face_node_connectivity")
            if f_nc.mask.shape == ():
                # all faces have the same number of nodes
                n_nodes = np.ones(f_nc.data.shape[0], dtype=int) * f_nc.data.shape[1]
            else:
                # varying number of nodes
                n_nodes = f_nc.mask.shape[1] - f_nc.mask.sum(axis=1)
            f_nc.data[f_nc.mask] = 0

            face_node = f_nc
            log_text("read_bathymetry", indent=indent)
            bed_elevation_location = "node"
            bed_elevation_values = _read_fm_map(file_name, "altitude", location="node")
            log_text("read_water_level", indent=indent)
            water_level_face = _read_fm_map(file_name, "Water level")
            log_text("read_water_depth", indent=indent)
            water_depth_face = np.maximum(
                _read_fm_map(file_name, "sea_floor_depth_below_sea_surface"), 0.0
            )
            log_text("read_velocity", indent=indent)
            velocity_x_face = _read_fm_map(file_name, "sea_water_x_velocity")
            velocity_y_face = _read_fm_map(file_name, "sea_water_y_velocity")
            log_text("read_chezy", indent=indent)
            chezy_face = _read_fm_map(file_name, "Chezy roughness")

            log_text("read_drywet", indent=indent)
            root_group = netCDF4.Dataset(file_name)
            try:
                file_source = root_group.converted_from
                if file_source == "SIMONA":
                    dry_wet_threshold = 0.1
                else:
                    dry_wet_threshold = 0.01
            except AttributeError:
                dry_wet_threshold = 0.01

        elif name.startswith("SDS"):
            raise SimulationFilesError(
                f"WAQUA output files not yet supported. Unable to process {name}"
            )
        elif name.startswith("trim"):
            raise SimulationFilesError(
                f"Delft3D map files not yet supported. Unable to process {name}"
            )
        else:
            raise SimulationFilesError(f"Unable to determine file type for {name}")

        return cls(
            x_node=x_node,
            y_node=y_node,
            n_nodes=n_nodes,
            face_node=face_node,
            bed_elevation_location=bed_elevation_location,
            bed_elevation_values=bed_elevation_values,
            water_level_face=water_level_face,
            water_depth_face=water_depth_face,
            velocity_x_face=velocity_x_face,
            velocity_y_face=velocity_y_face,
            chezy_face=chezy_face,
            dry_wet_threshold=dry_wet_threshold,
        )

    def clip(self, river_center_line: LineString, max_distance: float):
        """Clip the simulation mesh.

        Clipping data to the area of interest,
        that is sufficiently close to the reference line.

        Args:
            river_center_line (np.ndarray):
                Reference line.
            max_distance (float):
                Maximum distance between the reference line and a point in the area of
                interest defined based on the search lines for the banks and the search
                distance.

        Notes:
            The function uses the Shapely library to create a buffer around the river
            profile and checks if the nodes are within that buffer. If they are not,
            they are removed from the simulation data.

        Examples:
            ```python
            >>> from dfastbe.io.data_models import BaseSimulationData
            >>> sim_data = BaseSimulationData.read("tests/data/erosion/inputs/sim0075/SDS-j19_map.nc")
            No message found for read_grid
            No message found for read_bathymetry
            No message found for read_water_level
            No message found for read_water_depth
            No message found for read_velocity
            No message found for read_chezy
            No message found for read_drywet
            >>> river_center_line = LineString([
            ...     [194949.796875, 361366.90625],
            ...     [194966.515625, 361399.46875],
            ...     [194982.8125, 361431.03125]
            ... ])
            >>> max_distance = 10.0
            >>> sim_data.clip(river_center_line, max_distance)
            >>> print(sim_data.x_node)
            [194949.796875 194966.515625 194982.8125  ]

            ```
        """
        xy_buffer = river_center_line.buffer(max_distance + max_distance)
        bbox = xy_buffer.envelope.exterior
        x_min = bbox.coords[0][0]
        x_max = bbox.coords[1][0]
        y_min = bbox.coords[0][1]
        y_max = bbox.coords[2][1]

        prepare(xy_buffer)
        x = self.x_node
        y = self.y_node
        nnodes = x.shape
        keep = (x > x_min) & (x < x_max) & (y > y_min) & (y < y_max)
        for i in range(x.size):
            if keep[i] and not xy_buffer.contains(Point((x[i], y[i]))):
                keep[i] = False

        fnc = self.face_node
        keep_face = keep[fnc].all(axis=1)
        renum = np.zeros(nnodes, dtype=int)
        renum[keep] = range(sum(keep))
        self.face_node = renum[fnc[keep_face]]

        self.x_node = x[keep]
        self.y_node = y[keep]
        if self.bed_elevation_location == "node":
            self.bed_elevation_values = self.bed_elevation_values[keep]
        else:
            self.bed_elevation_values = self.bed_elevation_values[keep_face]

        self.n_nodes = self.n_nodes[keep_face]
        self.water_level_face = self.water_level_face[keep_face]
        self.water_depth_face = self.water_depth_face[keep_face]
        self.velocity_x_face = self.velocity_x_face[keep_face]
        self.velocity_y_face = self.velocity_y_face[keep_face]
        self.chezy_face = self.chezy_face[keep_face]


class BaseRiverData:
    """River data class."""

    def __init__(self, config_file: ConfigFile):
        """River Data initialization.

        Args:
            config_file : ConfigFile
                Configuration file with settings for the analysis.

        Examples:
            ```python
            >>> from dfastbe.io.data_models import ConfigFile, BaseRiverData
            >>> config_file = ConfigFile.read("tests/data/erosion/meuse_manual.cfg")
            >>> river_data = BaseRiverData(config_file)
            No message found for read_chainage
            No message found for clip_chainage

            ```
        """
        self.config_file = config_file
        center_line = config_file.get_river_center_line()
        bounds = config_file.get_start_end_stations()
        self._river_center_line = LineGeometry(center_line, bounds, crs=config_file.crs)
        self._station_bounds: Tuple = config_file.get_start_end_stations()

    @property
    def river_center_line(self) -> LineGeometry:
        """LineGeometry: the clipped river center line."""
        return self._river_center_line

    @property
    def station_bounds(self) -> Tuple[float, float]:
        """Tuple: the lower and upper bounds of the river center line."""
        return self._station_bounds

<<<<<<< HEAD
    # @staticmethod
    # def get_bbox(
    #     coords: np.ndarray, buffer: float = 0.1
    # ) -> Tuple[float, float, float, float]:
    #     """
    #     Derive the bounding box from an array of coordinates.
    #
    #     Args:
    #         coords (np.ndarray):
    #             An N x M array containing x- and y-coordinates as first two M entries
    #         buffer : float
    #             Buffer fraction surrounding the tight bounding box
    #
    #     Returns:
    #         bbox (Tuple[float, float, float, float]):
    #             Tuple bounding box consisting of [min x, min y, max x, max y)
    #     """
    #     return get_bbox(coords, buffer)
=======
    @staticmethod
    def get_bbox(
        coords: np.ndarray, buffer: float = 0.1
    ) -> Tuple[float, float, float, float]:
        """
        Derive the bounding box from an array of coordinates.

        Args:
            coords (np.ndarray):
                An N x M array containing x- and y-coordinates as first two M entries
            buffer : float
                Buffer fraction surrounding the tight bounding box

        Returns:
            bbox (Tuple[float, float, float, float]):
                Tuple bounding box consisting of [min x, min y, max x, max y)
        """
        return get_bbox(coords, buffer)
>>>>>>> 28142e6a

    def get_erosion_sim_data(self, num_discharge_levels: int) -> Tuple[List[str], List[float]]:
        # get pdischarges
        sim_files = []
        p_discharge = []
        for iq in range(num_discharge_levels):
            iq_str = str(iq + 1)
            sim_files.append(self.config_file.get_sim_file("Erosion", iq_str))
            p_discharge.append(
                self.config_file.get_float("Erosion", f"PDischarge{iq_str}")
            )
        return sim_files, p_discharge

def _read_fm_map(filename: str, varname: str, location: str = "face") -> np.ndarray:
    """
    Read the last time step of any quantity defined at faces from a D-Flow FM map-file.

    Arguments
    ---------
    filename : str
        Name of the D-Flow FM map.nc file to read the data.
    varname : str
        Name of the netCDF variable to be read.
    location : str
        Name of the stagger location at which the data should be located
        (default is "face")

    Raises
    ------
    Exception
        If the data file doesn't include a 2D mesh.
        If it cannot uniquely identify the variable to be read.

    Returns
    -------
    data
        Data of the requested variable (for the last time step only if the variable is
        time dependent).
    """
    # open file
    rootgrp = netCDF4.Dataset(filename)

    # locate 2d mesh variable
    mesh2d = rootgrp.get_variables_by_attributes(
        cf_role="mesh_topology", topology_dimension=2
    )
    if len(mesh2d) != 1:
        raise Exception(
            "Currently only one 2D mesh supported ... this file contains {} 2D meshes.".format(
                len(mesh2d)
            )
        )
    meshname = mesh2d[0].name

    # define a default start_index
    start_index = 0

    # locate the requested variable ... start with some special cases
    if varname == "x":
        # the x-coordinate or longitude
        crdnames = mesh2d[0].getncattr(location + "_coordinates").split()
        for n in crdnames:
            stdname = rootgrp.variables[n].standard_name
            if stdname == "projection_x_coordinate" or stdname == "longitude":
                var = rootgrp.variables[n]
                break

    elif varname == "y":
        # the y-coordinate or latitude
        crdnames = mesh2d[0].getncattr(location + "_coordinates").split()
        for n in crdnames:
            stdname = rootgrp.variables[n].standard_name
            if stdname == "projection_y_coordinate" or stdname == "latitude":
                var = rootgrp.variables[n]
                break

    elif varname.endswith("connectivity"):
        # a mesh connectivity variable with corrected index
        varname = mesh2d[0].getncattr(varname)
        var = rootgrp.variables[varname]
        if "start_index" in var.ncattrs():
            start_index = var.getncattr("start_index")

    else:
        # find any other variable by standard_name or long_name
        var = rootgrp.get_variables_by_attributes(
            standard_name=varname, mesh=meshname, location=location
        )
        if len(var) == 0:
            var = rootgrp.get_variables_by_attributes(
                long_name=varname, mesh=meshname, location=location
            )
        if len(var) != 1:
            raise Exception(
                'Expected one variable for "{}", but obtained {}.'.format(
                    varname, len(var)
                )
            )
        var = var[0]

    # read data checking for time dimension
    if var.get_dims()[0].isunlimited():
        # assume that time dimension is unlimited and is the first dimension
        # slice to obtain last time step
        data = var[-1, :]
    else:
        data = var[...] - start_index

    rootgrp.close()

    return data<|MERGE_RESOLUTION|>--- conflicted
+++ resolved
@@ -644,26 +644,6 @@
         """Tuple: the lower and upper bounds of the river center line."""
         return self._station_bounds
 
-<<<<<<< HEAD
-    # @staticmethod
-    # def get_bbox(
-    #     coords: np.ndarray, buffer: float = 0.1
-    # ) -> Tuple[float, float, float, float]:
-    #     """
-    #     Derive the bounding box from an array of coordinates.
-    #
-    #     Args:
-    #         coords (np.ndarray):
-    #             An N x M array containing x- and y-coordinates as first two M entries
-    #         buffer : float
-    #             Buffer fraction surrounding the tight bounding box
-    #
-    #     Returns:
-    #         bbox (Tuple[float, float, float, float]):
-    #             Tuple bounding box consisting of [min x, min y, max x, max y)
-    #     """
-    #     return get_bbox(coords, buffer)
-=======
     @staticmethod
     def get_bbox(
         coords: np.ndarray, buffer: float = 0.1
@@ -682,7 +662,6 @@
                 Tuple bounding box consisting of [min x, min y, max x, max y)
         """
         return get_bbox(coords, buffer)
->>>>>>> 28142e6a
 
     def get_erosion_sim_data(self, num_discharge_levels: int) -> Tuple[List[str], List[float]]:
         # get pdischarges
@@ -731,9 +710,7 @@
     )
     if len(mesh2d) != 1:
         raise Exception(
-            "Currently only one 2D mesh supported ... this file contains {} 2D meshes.".format(
-                len(mesh2d)
-            )
+            f"Currently only one 2D mesh supported ... this file contains {len(mesh2d)} 2D meshes."
         )
     meshname = mesh2d[0].name
 
@@ -777,9 +754,7 @@
             )
         if len(var) != 1:
             raise Exception(
-                'Expected one variable for "{}", but obtained {}.'.format(
-                    varname, len(var)
-                )
+                f'Expected one variable for "{varname}", but obtained {len(var)}.'
             )
         var = var[0]
 
