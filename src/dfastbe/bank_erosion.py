"""
Copyright (C) 2020 Stichting Deltares.

This library is free software; you can redistribute it and/or
modify it under the terms of the GNU Lesser General Public
License as published by the Free Software Foundation version 2.1.

This library is distributed in the hope that it will be useful,
but WITHOUT ANY WARRANTY; without even the implied warranty of
MERCHANTABILITY or FITNESS FOR A PARTICULAR PURPOSE.  See the GNU
Lesser General Public License for more details.

You should have received a copy of the GNU Lesser General Public
License along with this library; if not, see <http://www.gnu.org/licenses/>.

contact: delft3d.support@deltares.nl
Stichting Deltares
P.O. Box 177
2600 MH Delft, The Netherlands

All indications and logos of, and references to, "Delft3D" and "Deltares"
are registered trademarks of Stichting Deltares, and remain the property of
Stichting Deltares. All rights reserved.

INFORMATION
This file is part of D-FAST Bank Erosion: https://github.com/Deltares/D-FAST_Bank_Erosion
"""

from typing import Tuple, List, Dict
from pathlib import Path

import os
from geopandas.geodataframe import GeoDataFrame
from geopandas.geoseries import GeoSeries
from shapely.geometry import LineString, Point
import numpy as np
import matplotlib.pyplot as plt

from dfastbe import __version__
from dfastbe.kernel import get_km_bins, moving_avg, comp_erosion_eq, comp_erosion, get_km_eroded_volume, \
                            get_zoom_extends, get_bbox
from dfastbe.support import on_right_side, project_km_on_line, intersect_line_mesh, move_line
from dfastbe import plotting as df_plt
from dfastbe.io import ConfigFile, log_text, read_simulation_data, \
    write_shp_pnt, write_km_eroded_volumes, write_shp, write_csv, RiverData, SimulationObject
from dfastbe.structures import (
    ErosionInputs,
    WaterLevelData,
    MeshData,
    BankData,
    FairwayData,
    ErosionResults,
)
from dfastbe.utils import timed_logger


RHO = 1000  # density of water [kg/m3]
g = 9.81  # gravitational acceleration [m/s2]

X_AXIS_TITLE = "x-coordinate [km]"
Y_AXIS_TITLE = "y-coordinate [km]"


class Erosion:
    def __init__(self, config_file: ConfigFile, gui: bool = False):
        self.root_dir = config_file.root_dir
        self._config_file = config_file
        self.gui = gui
        self.bank_dir = self._get_bank_line_dir()
        self.output_dir = config_file.get_output_dir("erosion")
        # check if additional debug output is requested
        self.debug = config_file.get_bool("General", "DebugOutput", False)
        # set plotting flags
        self.plot_flags = config_file.get_plotting_flags(self.root_dir)
        self.river_data = RiverData(config_file)

        # get filter settings for bank levels and flow velocities along banks
        self.zb_dx = config_file.get_float("Erosion", "BedFilterDist", 0.0, positive=True)
        self.vel_dx = config_file.get_float("Erosion", "VelFilterDist", 0.0, positive=True)
        log_text("get_levels")
        self.num_levels = config_file.get_int("Erosion", "NLevel")
        self.ref_level = config_file.get_int("Erosion", "RefLevel") - 1
        self.sim_files, self.p_discharge = self.get_sim_data()

    @property
    def config_file(self) -> ConfigFile:
        """Configuration file object."""
        return self._config_file

    def _get_bank_line_dir(self) -> Path:
        bank_dir = self.config_file.get_str("General", "BankDir")
        log_text("bankdir_in", data={"dir": bank_dir})
        bank_dir = Path(bank_dir)
        if not bank_dir.exists():
            log_text("missing_dir", data={"dir": bank_dir})
            raise BankLinesResultsError(
                f"Required bank line directory:{bank_dir} does not exist. please use the banklines command to run the "
                "bankline detection tool first it."
            )
        else:
            return bank_dir

    def get_ship_parameters(self, bank_km_mid) -> Dict[str, float]:

        ship_relative_velocity = self.config_file.get_parameter(
            "Erosion", "VShip", bank_km_mid, positive=True, onefile=True
        )
        num_ships_year = self.config_file.get_parameter(
            "Erosion", "NShip", bank_km_mid, positive=True, onefile=True
        )
        num_waves_p_ship = self.config_file.get_parameter(
            "Erosion", "NWave", bank_km_mid, default=5, positive=True, onefile=True
        )
        ship_draught = self.config_file.get_parameter(
            "Erosion", "Draught", bank_km_mid, positive=True, onefile=True
        )
        ship_type = self.config_file.get_parameter(
            "Erosion", "ShipType", bank_km_mid, valid=[1, 2, 3], onefile=True
        )
        parslope0 = self.config_file.get_parameter(
            "Erosion", "Slope", bank_km_mid, default=20, positive=True, ext="slp"
        )
        reed_wave_damping_coeff = self.config_file.get_parameter(
            "Erosion", "Reed", bank_km_mid, default=0, positive=True, ext="rdd"
        )

        ship_data = {
            "vship0": ship_relative_velocity,
            "Nship0": num_ships_year,
            "nwave0": num_waves_p_ship,
            "Tship0": ship_draught,
            "ship0": ship_type,
            "parslope0": parslope0,
            "parreed0": reed_wave_damping_coeff,
        }
        return ship_data

    def get_sim_data(self):
        # get pdischarges
        sim_files = []
        p_discharge = []
        for iq in range(self.num_levels):
            iq_str = str(iq + 1)
            sim_files.append(self.config_file.get_sim_file("Erosion", iq_str))
            p_discharge.append(
                self.config_file.get_float("Erosion", f"PDischarge{iq_str}")
            )
        return sim_files, p_discharge

    def intersect_bank_lines_with_mesh(
        self,
        config_file: ConfigFile,
        stations_coords: np.ndarray,
        mesh_data: MeshData,
    ) -> BankData:
        bank_lines = config_file.get_bank_lines(str(self.bank_dir))
        n_bank_lines = len(bank_lines)

        bank_line_coords = []
        bank_face_indices = []
<<<<<<< HEAD
        for bank_index in range(n_bank_lines):
            line_coords = np.array(bank_lines.geometry[bank_index])
=======
        for bank_index in range(n_banklines):
            line_coords = np.array(banklines.geometry[bank_index].coords)
>>>>>>> 73fa30e3
            log_text("bank_nodes", data={"ib": bank_index + 1, "n": len(line_coords)})

            coords_along_bank, face_indices = intersect_line_mesh(
                line_coords, mesh_data
            )
            bank_line_coords.append(coords_along_bank)
            bank_face_indices.append(face_indices)

        # linking bank lines to chainage
        log_text("chainage_to_banks")
        bank_chainage_midpoints = [None] * n_bank_lines
        is_right_bank = [True] * n_bank_lines
        for bank_index, coords in enumerate(bank_line_coords):
            segment_mid_points = (coords[:-1, :] + coords[1:, :]) / 2
            chainage_mid_points = project_km_on_line(segment_mid_points, self.river_data.masked_profile_arr)

            # check if bank line is defined from low chainage to high chainage
            if chainage_mid_points[0] > chainage_mid_points[-1]:
                # if not, flip the bank line and all associated data
                chainage_mid_points = chainage_mid_points[::-1]
                bank_line_coords[bank_index] = bank_line_coords[bank_index][::-1, :]
                bank_face_indices[bank_index] = bank_face_indices[bank_index][::-1]

            bank_chainage_midpoints[bank_index] = chainage_mid_points

            # check if bank line is left or right bank
            # when looking from low to high chainage
            is_right_bank[bank_index] = on_right_side(coords, stations_coords)
            if is_right_bank[bank_index]:
                log_text("right_side_bank", data={"ib": bank_index + 1})
            else:
                log_text("left_side_bank", data={"ib": bank_index + 1})

        return BankData(
            bank_line_coords=bank_line_coords,
            bank_face_indices=bank_face_indices,
            bank_chainage_midpoints=bank_chainage_midpoints,
            is_right_bank=is_right_bank,
            bank_lines=bank_lines,
            n_bank_lines=n_bank_lines,
        )

    def _prepare_river_axis(
        self, stations_coords: np.ndarray, config_file: ConfigFile
    ) -> Tuple[np.ndarray, np.ndarray, LineString]:
        # read river axis file
        river_axis = self.river_data.read_river_axis()
        river_axis_numpy = np.array(river_axis.coords)
        # optional sorting --> see 04_Waal_D3D example
        # check: sum all distances and determine maximum distance ...
        # if maximum > alpha * sum then perform sort
        # Waal OK: 0.0082 ratio max/sum, Waal NotOK: 0.13 - Waal: 2500 points,
        # so even when OK still some 21 times more than 1/2500 = 0.0004
        dist2 = (np.diff(river_axis_numpy, axis=0) ** 2).sum(axis=1)
        alpha = dist2.max() / dist2.sum()
        if alpha > 0.03:
            print("The river axis needs sorting!!")

        # map km to axis points, further using axis
        log_text("chainage_to_axis")
        river_axis_km = project_km_on_line(river_axis_numpy, self.river_data.masked_profile_arr)
        write_shp_pnt(
            river_axis_numpy,
            {"chainage": river_axis_km},
            f"{str(self.output_dir)}{os.sep}river_axis_chainage.shp",
            config_file,
        )

        # clip river axis to reach of interest
        i1 = np.argmin(((stations_coords[0] - river_axis_numpy) ** 2).sum(axis=1))
        i2 = np.argmin(((stations_coords[-1] - river_axis_numpy) ** 2).sum(axis=1))
        if i1 < i2:
            river_axis_km = river_axis_km[i1 : i2 + 1]
            river_axis_numpy = river_axis_numpy[i1 : i2 + 1]
        else:
            # reverse river axis
            river_axis_km = river_axis_km[i2 : i1 + 1][::-1]
            river_axis_numpy = river_axis_numpy[i2 : i1 + 1][::-1]
        river_axis = LineString(river_axis_numpy)

        return river_axis_km, river_axis_numpy, river_axis

    def _prepare_fairway(
        self,
        river_axis: LineString,
        stations_coords: np.ndarray,
        mesh_data: MeshData,
        config_file: ConfigFile,
    ):
        # read fairway file
        fairway_file = self.config_file.get_str("Erosion", "Fairway")
        log_text("read_fairway", data={"file": fairway_file})

        # map km to fairway points, further using axis
        log_text("chainage_to_fairway")
        fairway_numpy = np.array(river_axis.coords)
        fairway_km = project_km_on_line(fairway_numpy, self.river_data.masked_profile_arr)
        write_shp_pnt(
            fairway_numpy,
            {"chainage": fairway_km},
            str(self.output_dir) + os.sep + "fairway_chainage.shp",
            config_file,
        )

        # clip fairway to reach of interest
        i1 = np.argmin(((stations_coords[0] - fairway_numpy) ** 2).sum(axis=1))
        i2 = np.argmin(((stations_coords[-1] - fairway_numpy) ** 2).sum(axis=1))
        if i1 < i2:
            fairway_numpy = fairway_numpy[i1 : i2 + 1]
        else:
            # reverse fairway
            fairway_numpy = fairway_numpy[i2 : i1 + 1][::-1]

        # intersect fairway and mesh
        log_text("intersect_fairway_mesh", data={"n": len(fairway_numpy)})
        fairway_intersection_coords, fairway_face_indices = intersect_line_mesh(
            fairway_numpy, mesh_data
        )
        if self.debug:
            write_shp_pnt(
<<<<<<< HEAD
                (fairway_intersection_coords[:-1] + fairway_intersection_coords[1:])
                / 2,
                {"iface": fairway_face_indices},
=======
                (ifw_numpy[:-1] + ifw_numpy[1:]) / 2,
                {"iface": ifw_face_idx},
>>>>>>> 73fa30e3
                f"{str(self.output_dir)}{os.sep}fairway_face_indices.shp",
                config_file,
            )

        return FairwayData(fairway_face_indices, fairway_intersection_coords)

    def _map_bank_to_fairway(
<<<<<<< HEAD
        self, bank_data: BankData, fairway_data: FairwayData, sim: SimulationObject
    ):
=======
        self,
        bank_line_coords: List[np.ndarray],
        bank_km_mid: List[np.ndarray],
        ifw_numpy: np.ndarray,
        ifw_face_idx: np.ndarray,
        config_file: ConfigFile,
    ) -> Tuple[List[np.ndarray], List[np.ndarray]]:
>>>>>>> 73fa30e3
        # distance fairway-bankline (bankfairway)
        log_text("bank_distance_fairway")
        distance_fw = []
        bp_fw_face_idx = []
        nfw = len(fairway_data.fairway_face_indices)
        for ib, bcrds in enumerate(bank_data.bank_line_coords):
            bcrds_mid = (bcrds[:-1] + bcrds[1:]) / 2
            distance_fw.append(np.zeros(len(bcrds_mid)))
            bp_fw_face_idx.append(np.zeros(len(bcrds_mid), dtype=np.int64))
            for ip, bp in enumerate(bcrds_mid):
                # find closest fairway support node
                ifw = np.argmin(
                    ((bp - fairway_data.intersection_coords) ** 2).sum(axis=1)
                )
                fwp = fairway_data.intersection_coords[ifw]
                dbfw = ((bp - fwp) ** 2).sum() ** 0.5
                # If fairway support node is also the closest projected fairway point, then it likely
                # that that point is one of the original support points (a corner) of the fairway path
                # and located inside a grid cell. The segments before and after that point will then
                # both be located inside that same grid cell, so let's pick the segment before the point.
                # If the point happens to coincide with a grid edge and the two segments are located
                # in different grid cells, then we could either simply choose one or add complexity to
                # average the values of the two grid cells. Let's go for the simplest approach ...
                iseg = max(ifw - 1, 0)
                if ifw > 0:
                    alpha = (
                        (
                            fairway_data.intersection_coords[ifw, 0]
                            - fairway_data.intersection_coords[ifw - 1, 0]
                        )
                        * (bp[0] - fairway_data.intersection_coords[ifw - 1, 0])
                        + (
                            fairway_data.intersection_coords[ifw, 1]
                            - fairway_data.intersection_coords[ifw - 1, 1]
                        )
                        * (bp[1] - fairway_data.intersection_coords[ifw - 1, 1])
                    ) / (
                        (
                            fairway_data.intersection_coords[ifw, 0]
                            - fairway_data.intersection_coords[ifw - 1, 0]
                        )
                        ** 2
                        + (
                            fairway_data.intersection_coords[ifw, 1]
                            - fairway_data.intersection_coords[ifw - 1, 1]
                        )
                        ** 2
                    )
                    if alpha > 0 and alpha < 1:
                        fwp1 = fairway_data.intersection_coords[ifw - 1] + alpha * (
                            fairway_data.intersection_coords[ifw]
                            - fairway_data.intersection_coords[ifw - 1]
                        )
                        d1 = ((bp - fwp1) ** 2).sum() ** 0.5
                        if d1 < dbfw:
                            dbfw = d1
                            # projected point located on segment before, which corresponds to initial choice: iseg = ifw - 1
                if ifw < nfw:
                    alpha = (
                        (
                            fairway_data.intersection_coords[ifw + 1, 0]
                            - fairway_data.intersection_coords[ifw, 0]
                        )
                        * (bp[0] - fairway_data.intersection_coords[ifw, 0])
                        + (
                            fairway_data.intersection_coords[ifw + 1, 1]
                            - fairway_data.intersection_coords[ifw, 1]
                        )
                        * (bp[1] - fairway_data.intersection_coords[ifw, 1])
                    ) / (
                        (
                            fairway_data.intersection_coords[ifw + 1, 0]
                            - fairway_data.intersection_coords[ifw, 0]
                        )
                        ** 2
                        + (
                            fairway_data.intersection_coords[ifw + 1, 1]
                            - fairway_data.intersection_coords[ifw, 1]
                        )
                        ** 2
                    )
                    if alpha > 0 and alpha < 1:
                        fwp1 = fairway_data.intersection_coords[ifw] + alpha * (
                            fairway_data.intersection_coords[ifw + 1]
                            - fairway_data.intersection_coords[ifw]
                        )
                        d1 = ((bp - fwp1) ** 2).sum() ** 0.5
                        if d1 < dbfw:
                            dbfw = d1
                            iseg = ifw

                bp_fw_face_idx[ib][ip] = fairway_data.fairway_face_indices[iseg]
                distance_fw[ib][ip] = dbfw

            if self.debug:
                write_shp_pnt(
                    bcrds_mid,
<<<<<<< HEAD
                    {
                        "chainage": bank_data.bank_chainage_midpoints[ib],
                        "iface_fw": bp_fw_face_idx[ib],
                    },
                    str(self.output_dir)
                    + f"/bank_{ib + 1}_chainage_and_fairway_face_idx.shp",
=======
                    {"chainage": bank_km_mid[ib], "iface_fw": bp_fw_face_idx[ib]},
                    f"{self.output_dir}/bank_{ib + 1}_chainage_and_fairway_face_idx.shp",
                    config_file,
>>>>>>> 73fa30e3
                )

        bank_data.fairway_face_indices = bp_fw_face_idx
        bank_data.fairway_distances = distance_fw

        # water level at fairway
        zfw_ini = []
        for ib in range(bank_data.n_bank_lines):
            ii = bank_data.fairway_face_indices[ib]
            zfw_ini.append(sim["zw_face"][ii])
        fairway_data.fairway_initial_water_levels = zfw_ini

    def _prepare_initial_conditions(
        self, config_file: ConfigFile, bank_data: BankData, fairway_data: FairwayData
    ) -> ErosionInputs:
        # wave reduction s0, s1
        wave_fairway_distance_0 = config_file.get_parameter(
            "Erosion",
            "Wave0",
            bank_data.bank_chainage_midpoints,
            default=200,
            positive=True,
            onefile=True,
        )
        wave_fairway_distance_1 = config_file.get_parameter(
            "Erosion",
            "Wave1",
            bank_data.bank_chainage_midpoints,
            default=150,
            positive=True,
            onefile=True,
        )

        # save 1_banklines
        # read vship, nship, nwave, draught (tship), shiptype ... independent of level number
        shipping_data = self.get_ship_parameters(bank_data.bank_chainage_midpoints)

        # read classes flag (yes: banktype = taucp, no: banktype = tauc) and banktype (taucp: 0-4 ... or ... tauc = critical shear value)
        classes = config_file.get_bool("Erosion", "Classes")
        if classes:
            bank_type = config_file.get_parameter(
                "Erosion",
                "BankType",
                bank_data.bank_chainage_midpoints,
                default=0,
                ext=".btp",
            )
            tauc = []
            for bank in bank_type:
                tauc.append(ErosionInputs.taucls[bank])
        else:
            tauc = config_file.get_parameter(
                "Erosion",
                "BankType",
                bank_data.bank_chainage_midpoints,
                default=0,
                ext=".btp",
            )
            thr = (ErosionInputs.taucls[:-1] + ErosionInputs.taucls[1:]) / 2
            bank_type = [None] * len(thr)
            for ib, shear_stress in enumerate(tauc):
                bt = np.zeros(shear_stress.size)
                for thr_i in thr:
                    bt[shear_stress < thr_i] += 1
                bank_type[ib] = bt

        # read bank protection level zss
        zss_miss = -1000
        zss = config_file.get_parameter(
            "Erosion",
            "ProtectionLevel",
            bank_data.bank_chainage_midpoints,
            default=zss_miss,
            ext=".bpl",
        )
        # if zss undefined, set zss equal to zfw_ini - 1
        for ib, one_zss in enumerate(zss):
            mask = one_zss == zss_miss
            one_zss[mask] = fairway_data.fairway_initial_water_levels[ib][mask] - 1

        return ErosionInputs(
            shipping_data=shipping_data,
            wave_fairway_distance_0=wave_fairway_distance_0,
            wave_fairway_distance_1=wave_fairway_distance_1,
            bank_protection_level=zss,
            tauc=tauc,
            bank_type=bank_type,
        )

    def _process_discharge_levels(
        self,
        km_mid,
        km_bin,
        config_file: ConfigFile,
        erosion_inputs: ErosionInputs,
        bank_data: BankData,
        fairway_data: FairwayData,
    ) -> Tuple[
        WaterLevelData,
        ErosionResults,
    ]:
        # initialize arrays for erosion loop over all discharges
        velocity: List[List[np.ndarray]] = []
        bank_height: List[np.ndarray] = []
        water_level: List[List[np.ndarray]] = []
        chezy: List[List[np.ndarray]] = []
        dv: List[List[np.ndarray]] = []
        ship_wave_max: List[List[np.ndarray]] = []
        ship_wave_min: List[List[np.ndarray]] = []

        line_size: List[np.ndarray] = []
        dn_flow_tot: List[np.ndarray] = []
        dn_ship_tot: List[np.ndarray] = []
        dn_tot: List[np.ndarray] = []
        dv_tot: List[np.ndarray] = []
        dn_eq: List[np.ndarray] = []
        dv_eq: List[np.ndarray] = []

        t_erosion = config_file.get_int("Erosion", "TErosion", positive=True)
        log_text("total_time", data={"t": t_erosion})

        for iq in range(self.num_levels):
            log_text(
                "discharge_header",
                data={"i": iq + 1, "p": self.p_discharge[iq], "t": self.p_discharge[iq] * t_erosion},
            )

            iq_str = "{}".format(iq + 1)

            log_text("read_q_params", indent="  ")
            # read vship, nship, nwave, draught, shiptype, slope, reed, fairwaydepth, ... (level specific values)
            vship = config_file.get_parameter(
                "Erosion",
                f"VShip{iq_str}",
                bank_data.bank_chainage_midpoints,
                default=erosion_inputs.shipping_data["vship0"],
                positive=True,
                onefile=True,
            )
            Nship = config_file.get_parameter(
                "Erosion",
                f"NShip{iq_str}",
                bank_data.bank_chainage_midpoints,
                default=erosion_inputs.shipping_data["Nship0"],
                positive=True,
                onefile=True,
            )
            nwave = config_file.get_parameter(
                "Erosion",
                f"NWave{iq_str}",
                bank_data.bank_chainage_midpoints,
                default=erosion_inputs.shipping_data["nwave0"],
                positive=True,
                onefile=True,
            )
            Tship = config_file.get_parameter(
                "Erosion",
                f"Draught{iq_str}",
                bank_data.bank_chainage_midpoints,
                default=erosion_inputs.shipping_data["Tship0"],
                positive=True,
                onefile=True,
            )
            ship_type = config_file.get_parameter(
                "Erosion",
                f"ShipType{iq_str}",
                bank_data.bank_chainage_midpoints,
                default=erosion_inputs.shipping_data["ship0"],
                valid=[1, 2, 3],
                onefile=True,
            )

            parslope = config_file.get_parameter(
                "Erosion",
                f"Slope{iq_str}",
                bank_data.bank_chainage_midpoints,
                default=erosion_inputs.shipping_data["parslope0"],
                positive=True,
                ext="slp",
            )
            parreed = config_file.get_parameter(
                "Erosion",
                f"Reed{iq_str}",
                bank_data.bank_chainage_midpoints,
                default=erosion_inputs.shipping_data["parreed0"],
                positive=True,
                ext="rdd",
            )
            mu_slope = [None] * bank_data.n_bank_lines
            mu_reed = [None] * bank_data.n_bank_lines
            for ib in range(bank_data.n_bank_lines):
                mus = parslope[ib].copy()
                mus[mus > 0] = 1 / mus[mus > 0]
                mu_slope[ib] = mus
                mu_reed[ib] = 8.5e-4 * parreed[ib] ** 0.8

            log_text("-", indent="  ")
            log_text("read_simdata", data={"file": self.sim_files[iq]}, indent="  ")
            log_text("-", indent="  ")
            sim, _ = read_simulation_data(self.sim_files[iq], indent="  ")
            log_text("-", indent="  ")
            fnc = sim["facenode"]

            log_text("bank_erosion", indent="  ")
            velocity.append([])
            water_level.append([])
            chezy.append([])
            dv.append([])
            ship_wave_max.append([])
            ship_wave_min.append([])

            dvol_bank = np.zeros((len(km_mid), bank_data.n_bank_lines))
            hfw_max = 0
            for ib, bcrds in enumerate(bank_data.bank_line_coords):
                # determine velocity along banks ...
                dx = np.diff(bcrds[:, 0])
                dy = np.diff(bcrds[:, 1])
                if iq == 0:
                    line_size.append(np.sqrt(dx ** 2 + dy ** 2))

                bank_index = bank_data.bank_face_indices[ib]
                vel_bank = (
                        np.absolute(
                            sim["ucx_face"][bank_index] * dx + sim["ucy_face"][bank_index] * dy
                        )
                        / line_size[ib]
                )
                if self.vel_dx > 0.0:
                    if ib == 0:
                        log_text(
                            "apply_velocity_filter", indent="  ", data={"dx": self.vel_dx}
                        )
                    vel_bank = moving_avg(
                        bank_data.bank_chainage_midpoints[ib], vel_bank, self.vel_dx
                    )
                velocity[iq].append(vel_bank)
                #
                if iq == 0:
                    # determine velocity and bankheight along banks ...
                    # bankheight = maximum bed elevation per cell
                    if sim["zb_location"] == "node":
                        zb = sim["zb_val"]
                        zb_all_nodes = _apply_masked_indexing(zb, fnc[bank_index, :])
                        zb_bank = zb_all_nodes.max(axis=1)
                        if self.zb_dx > 0.0:
                            if ib == 0:
                                log_text(
                                    "apply_banklevel_filter",
                                    indent="  ",
                                    data={"dx": self.zb_dx},
                                )
                            zb_bank = moving_avg(
                                bank_data.bank_chainage_midpoints[ib],
                                zb_bank,
                                self.zb_dx,
                            )
                        bank_height.append(zb_bank)
                    else:
                        # don't know ... need to check neighbouring cells ...
                        bank_height.append(None)

                # get water depth along fairway
                ii = bank_data.fairway_face_indices[ib]
                hfw = sim["h_face"][ii]
                hfw_max = max(hfw_max, hfw.max())
                water_level[iq].append(sim["zw_face"][ii])
                chez = sim["chz_face"][ii]
                chezy[iq].append(0 * chez + chez.mean())

                if iq == self.num_levels - 1:  # ref_level:
                    dn_eq1, dv_eq1 = comp_erosion_eq(
                        bank_height[ib],
                        line_size[ib],
                        fairway_data.fairway_initial_water_levels[ib],
                        vship[ib],
                        ship_type[ib],
                        Tship[ib],
                        mu_slope[ib],
                        bank_data.fairway_distances[ib],
                        hfw,
                        erosion_inputs,
                        ib,
                        g,
                    )
                    dn_eq.append(dn_eq1)
                    dv_eq.append(dv_eq1)

                    if self.debug:
                        bcrds_mid = (bcrds[:-1] + bcrds[1:]) / 2
                        bank_coords_points = [Point(xy1) for xy1 in bcrds_mid]
                        bank_coords_geo = GeoSeries(
                            bank_coords_points, crs=config_file.crs
                        )
                        params = {
                            "chainage": bank_data.bank_chainage_midpoints[ib],
                            "x": bcrds_mid[:, 0],
                            "y": bcrds_mid[:, 1],
                            "iface_fw": bank_data.fairway_face_indices[ib],
                            "iface_bank": bank_data.bank_face_indices[ib],  # bank_index
                            "zb": bank_height[ib],
                            "len": line_size[ib],
                            "zw0": fairway_data.fairway_initial_water_levels[ib],
                            "vship": vship[ib],
                            "shiptype": ship_type[ib],
                            "draught": Tship[ib],
                            "mu_slp": mu_slope[ib],
                            "dist_fw": bank_data.fairway_distances[ib],
                            "dfw0": erosion_inputs.wave_fairway_distance_0[ib],
                            "dfw1": erosion_inputs.wave_fairway_distance_1[ib],
                            "hfw": hfw,
                            "zss": erosion_inputs.bank_protection_level[ib],
                            "dn": dn_eq1,
                            "dv": dv_eq1,
                        }

                        write_shp(bank_coords_geo, params, f"{str(self.output_dir)}{os.sep}debug.EQ.B{ib + 1}.shp")
                        write_csv(params, f"{str(self.output_dir)}{os.sep}debug.EQ.B{ib + 1}.csv")

                dniqib, dviqib, dn_ship, dn_flow, ship_wave_max_ib, ship_wave_min_ib = (
                    comp_erosion(
                        velocity[iq][ib],
                        bank_height[ib],
                        line_size[ib],
                        water_level[iq][ib],
                        fairway_data.fairway_initial_water_levels[ib],
                        Nship[ib],
                        vship[ib],
                        nwave[ib],
                        ship_type[ib],
                        Tship[ib],
                        t_erosion * self.p_discharge[iq],
                        mu_slope[ib],
                        mu_reed[ib],
                        bank_data.fairway_distances[ib],
                        hfw,
                        chezy[iq][ib],
                        erosion_inputs,
                        RHO,
                        g,
                        ib,
                    )
                )
                ship_wave_max[iq].append(ship_wave_max_ib)
                ship_wave_min[iq].append(ship_wave_min_ib)

                if self.debug:
                    bcrds_mid = (bcrds[:-1] + bcrds[1:]) / 2

                    bank_coords_points = [Point(xy1) for xy1 in bcrds_mid]
                    bank_coords_geo = GeoSeries(bank_coords_points, crs=config_file.crs)
                    params = {
                        "chainage": bank_data.bank_chainage_midpoints[ib],
                        "x": bcrds_mid[:, 0],
                        "y": bcrds_mid[:, 1],
                        "iface_fw": bank_data.fairway_face_indices[ib],
                        "iface_bank": bank_data.bank_face_indices[ib],  # bank_index
                        "u": velocity[iq][ib],
                        "zb": bank_height[ib],
                        "len": line_size[ib],
                        "zw": water_level[iq][ib],
                        "zw0": fairway_data.fairway_initial_water_levels[ib],
                        "tauc": erosion_inputs.tauc[ib],
                        "nship": Nship[ib],
                        "vship": vship[ib],
                        "nwave": nwave[ib],
                        "shiptype": ship_type[ib],
                        "draught": Tship[ib],
                        "mu_slp": mu_slope[ib],
                        "mu_reed": mu_reed[ib],
                        "dist_fw": bank_data.fairway_distances[ib],
                        "dfw0": erosion_inputs.wave_fairway_distance_0[ib],
                        "dfw1": erosion_inputs.wave_fairway_distance_1[ib],
                        "hfw": hfw,
                        "chez": chezy[iq][ib],
                        "zss": erosion_inputs.bank_protection_level[ib],
                        "dn": dniqib,
                        "dv": dviqib,
                        "dnship": dn_ship,
                        "dnflow": dn_flow,
                    }
                    write_shp(bank_coords_geo, params, f"{str(self.output_dir)}{os.sep}debug.Q{iq + 1}.B{ib + 1}.shp")
                    write_csv(params, f"{str(self.output_dir)}{os.sep}debug.Q{iq + 1}.B{ib + 1}.csv")

                # shift bank lines
                if len(dn_tot) == ib:
                    dn_flow_tot.append(dn_flow.copy())
                    dn_ship_tot.append(dn_ship.copy())
                    dn_tot.append(dniqib.copy())
                    dv_tot.append(dviqib.copy())
                else:
                    dn_flow_tot[ib] += dn_flow
                    dn_ship_tot[ib] += dn_ship
                    dn_tot[ib] += dniqib
                    dv_tot[ib] += dviqib

                # accumulate eroded volumes per km
                dvol = get_km_eroded_volume(
                    bank_data.bank_chainage_midpoints[ib], dviqib, km_bin
                )
                dv[iq].append(dvol)
                dvol_bank[:, ib] += dvol

            erovol_file = config_file.get_str("Erosion", f"EroVol{iq_str}", default=f"erovolQ{iq_str}.evo")
            log_text("save_erovol", data={"file": erovol_file}, indent="  ")
            write_km_eroded_volumes(
                km_mid, dvol_bank, str(self.output_dir) + os.sep + erovol_file
            )

        erosion_results = ErosionResults(
            eq_erosion_dist=dn_eq,
            total_erosion_dist=dn_tot,
            flow_erosion_dist=dn_flow_tot,
            ship_erosion_dist=dn_ship_tot,
            vol_per_discharge=dv,
            eq_eroded_vol=dv_eq,
            total_eroded_vol=dv_tot,
            erosion_time=t_erosion,
        )

        water_level_data = WaterLevelData(
            hfw_max=hfw_max,
            water_level=water_level,
            ship_wave_max=ship_wave_max,
            ship_wave_min=ship_wave_min,
            velocity=velocity,
            bank_height=bank_height,
            chezy=chezy,
        )
        bank_data.bank_line_size = line_size

        return water_level_data, erosion_results

    def _postprocess_erosion_results(
        self,
        km_bin: Tuple[float, float, float],
        km_mid,
        bank_data: BankData,
        erosion_results: ErosionResults,
    ) -> Tuple[List[LineString], List[LineString], List[LineString]]:
        """Postprocess the erosion results to get the new bank lines and volumes."""
        log_text("=")
        d_nav = np.zeros(bank_data.n_bank_lines)
        dn_max = np.zeros(bank_data.n_bank_lines)
        d_nav_flow = np.zeros(bank_data.n_bank_lines)
        d_nav_ship = np.zeros(bank_data.n_bank_lines)
        d_nav_eq = np.zeros(bank_data.n_bank_lines)
        dn_max_eq = np.zeros(bank_data.n_bank_lines)
        vol_eq = np.zeros((len(km_mid), bank_data.n_bank_lines))
        vol_tot = np.zeros((len(km_mid), bank_data.n_bank_lines))
        xy_line_new_list = []
        bankline_new_list = []
        xy_line_eq_list = []
        bankline_eq_list = []
        for ib, bank_coords in enumerate(bank_data.bank_line_coords):
            d_nav[ib] = (
                erosion_results.total_erosion_dist[ib] * bank_data.bank_line_size[ib]
            ).sum() / bank_data.bank_line_size[ib].sum()
            dn_max[ib] = erosion_results.total_erosion_dist[ib].max()
            d_nav_flow[ib] = (
                erosion_results.flow_erosion_dist[ib] * bank_data.bank_line_size[ib]
            ).sum() / bank_data.bank_line_size[ib].sum()
            d_nav_ship[ib] = (
                erosion_results.ship_erosion_dist[ib] * bank_data.bank_line_size[ib]
            ).sum() / bank_data.bank_line_size[ib].sum()
            d_nav_eq[ib] = (
                erosion_results.eq_erosion_dist[ib] * bank_data.bank_line_size[ib]
            ).sum() / bank_data.bank_line_size[ib].sum()
            dn_max_eq[ib] = erosion_results.eq_erosion_dist[ib].max()
            log_text("bank_dnav", data={"ib": ib + 1, "v": d_nav[ib]})
            log_text("bank_dnavflow", data={"v": d_nav_flow[ib]})
            log_text("bank_dnavship", data={"v": d_nav_ship[ib]})
            log_text("bank_dnmax", data={"v": dn_max[ib]})
            log_text("bank_dnaveq", data={"v": d_nav_eq[ib]})
            log_text("bank_dnmaxeq", data={"v": dn_max_eq[ib]})

            xy_line_new = move_line(
                bank_coords,
                erosion_results.total_erosion_dist[ib],
                bank_data.is_right_bank[ib],
            )
            xy_line_new_list.append(xy_line_new)
            bankline_new_list.append(LineString(xy_line_new))

            xy_line_eq = move_line(
                bank_coords,
                erosion_results.eq_erosion_dist[ib],
                bank_data.is_right_bank[ib],
            )
            xy_line_eq_list.append(xy_line_eq)
            bankline_eq_list.append(LineString(xy_line_eq))

            dvol_eq = get_km_eroded_volume(
                bank_data.bank_chainage_midpoints[ib],
                erosion_results.eq_eroded_vol[ib],
                km_bin,
            )
            vol_eq[:, ib] = dvol_eq
            dvol_tot = get_km_eroded_volume(
                bank_data.bank_chainage_midpoints[ib],
                erosion_results.total_eroded_vol[ib],
                km_bin,
            )
            vol_tot[:, ib] = dvol_tot
            if ib < bank_data.n_bank_lines - 1:
                log_text("-")

        erosion_results.avg_erosion_rate = d_nav
        erosion_results.eq_eroded_vol_per_km = vol_eq
        erosion_results.total_eroded_vol_per_km = vol_tot

        return bankline_new_list, bankline_eq_list, xy_line_eq_list

    def bankerosion_core(self) -> None:
        """Run the bank erosion analysis for a specified configuration."""
        timed_logger("-- start analysis --")
        log_text(
            "header_bankerosion",
            data={
                "version": __version__,
                "location": "https://github.com/Deltares/D-FAST_Bank_Erosion",
            },
        )
        log_text("-")
        config_file = self.config_file

        # read simulation data (get_sim_data)
        sim_file = config_file.get_sim_file("Erosion", str(self.ref_level + 1))
        log_text("-")
        log_text("read_simdata", data={"file": sim_file})
        log_text("-")
        sim, _ = read_simulation_data(sim_file)
        log_text("-")

        log_text("derive_topology")

        mesh_data = _compute_mesh_topology(sim)

        # clip the chainage path to the range of chainages of interest
        km_bounds = self.river_data.station_bounds
        log_text("clip_chainage", data={"low": km_bounds[0], "high": km_bounds[1]})

        stations_coords = self.river_data.masked_profile_arr[:, :2]

        # map bank lines to mesh cells
        log_text("intersect_bank_mesh")

        bank_data = self.intersect_bank_lines_with_mesh(
            config_file, stations_coords, mesh_data
        )

        river_axis_km, _, river_axis = self._prepare_river_axis(
            stations_coords, config_file
        )

        # get output interval
        km_step = config_file.get_float("Erosion", "OutputInterval", 1.0)
        # map to output interval
        km_bin = (river_axis_km.min(), river_axis_km.max(), km_step)
        km_mid = get_km_bins(km_bin, type=3)  # get mid-points

<<<<<<< HEAD
        fairway_data = self._prepare_fairway(river_axis, stations_coords, mesh_data)
=======
        ifw_face_idx, ifw_numpy = self._prepare_fairway(
            river_axis, stations_coords, mesh_data, config_file
        )

        bp_fw_face_idx, distance_fw = self._map_bank_to_fairway(
            bank_line_coords, bank_km_mid, ifw_numpy, ifw_face_idx, config_file
        )
>>>>>>> 73fa30e3

        self._map_bank_to_fairway(bank_data, fairway_data, sim)

        erosion_inputs = self._prepare_initial_conditions(
            config_file, bank_data, fairway_data
        )

        # initialize arrays for erosion loop over all discharges
        (water_level_data, erosion_results) = self._process_discharge_levels(
            km_mid,
            km_bin,
            config_file,
            erosion_inputs,
            bank_data,
            fairway_data,
        )

        bankline_new_list, bankline_eq_list, xy_line_eq_list = (
            self._postprocess_erosion_results(
                km_bin,
                km_mid,
                bank_data,
                erosion_results,
            )
        )

<<<<<<< HEAD
        self._write_bankline_shapefiles(bankline_new_list, bankline_eq_list)
        self._write_volume_outputs(erosion_results, km_mid)
=======
        self._write_bankline_shapefiles(
            bankline_new_list, bankline_eq_list, config_file
        )
        self._write_volume_outputs(vol_tot, vol_eq, km_mid)
>>>>>>> 73fa30e3

        # create various plots
        self._generate_plots(
            river_axis_km,
            sim,
            xy_line_eq_list,
            km_mid,
            km_step,
            erosion_inputs,
            water_level_data,
            mesh_data,
            bank_data,
            erosion_results,
        )
        log_text("end_bankerosion")
        timed_logger("-- end analysis --")

    def _write_bankline_shapefiles(
        self, bankline_new_list, bankline_eq_list, config_file: ConfigFile
    ):
        bankline_new_series = GeoSeries(bankline_new_list, crs=config_file.crs)
        bank_lines_new = GeoDataFrame(geometry=bankline_new_series)
        bank_name = self.config_file.get_str("General", "BankFile", "bankfile")

        bank_file = self.output_dir / f"{bank_name}_new.shp"
        log_text("save_banklines", data={"file": str(bank_file)})
        bank_lines_new.to_file(bank_file)

        bankline_eq_series = GeoSeries(bankline_eq_list, crs=config_file.crs)
        banklines_eq = GeoDataFrame(geometry=bankline_eq_series)

        bank_file = self.output_dir / f"{bank_name}_eq.shp"
        log_text("save_banklines", data={"file": str(bank_file)})
        banklines_eq.to_file(bank_file)

    def _write_volume_outputs(self, erosion_results: ErosionResults, km_mid):
        erosion_vol_file = self.config_file.get_str("Erosion", "EroVol", default="erovol.evo")
        log_text("save_tot_erovol", data={"file": erosion_vol_file})
        write_km_eroded_volumes(
            km_mid,
            erosion_results.total_eroded_vol_per_km,
            str(self.output_dir / erosion_vol_file),
        )

        # write eroded volumes per km (equilibrium)
        erosion_vol_file = self.config_file.get_str("Erosion", "EroVolEqui", default="erovol_eq.evo")
        log_text("save_eq_erovol", data={"file": erosion_vol_file})
        write_km_eroded_volumes(
            km_mid,
            erosion_results.eq_eroded_vol_per_km,
            str(self.output_dir / erosion_vol_file),
        )

    def _generate_plots(
        self,
        river_axis_km,
        sim,
        xy_line_eq_list,
        km_mid,
        km_step,
        erosion_inputs: ErosionInputs,
        water_level_data: WaterLevelData,
        mesh_data: MeshData,
        bank_data: BankData,
        erosion_results: ErosionResults,
    ):
        # create various plots
        if self.plot_flags["plot_data"]:
            log_text("=")
            log_text("create_figures")
            fig_i = 0
            bbox = get_bbox(self.river_data.masked_profile_arr)

            if self.plot_flags["save_plot_zoomed"]:
                bank_coords_mid = []
                for ib in range(bank_data.n_bank_lines):
                    bank_coords_mid.append(
                        (
                            bank_data.bank_line_coords[ib][:-1, :]
                            + bank_data.bank_line_coords[ib][1:, :]
                        )
                        / 2
                    )
                km_zoom, xy_zoom = get_zoom_extends(
                    river_axis_km.min(),
                    river_axis_km.max(),
                    self.plot_flags["zoom_km_step"],
                    bank_coords_mid,
                    bank_data.bank_chainage_midpoints,
                )

            fig, ax = df_plt.plot1_waterdepth_and_banklines(
                bbox,
                self.river_data.masked_profile_arr,
                bank_data.bank_lines,
                mesh_data.face_node,
                sim["nnodes"],
                sim["x_node"],
                sim["y_node"],
                sim["h_face"],
                1.1 * water_level_data.hfw_max,
                X_AXIS_TITLE,
                Y_AXIS_TITLE,
                "water depth and initial bank lines",
                "water depth [m]",
            )
            if self.plot_flags["save_plot"]:
                fig_i = fig_i + 1
                fig_base = f"{self.plot_flags['fig_dir']}{os.sep}{fig_i}_banklines"

                if self.plot_flags["save_plot_zoomed"]:
                    df_plt.zoom_xy_and_save(fig, ax, fig_base, self.plot_flags["plot_ext"], xy_zoom)

                fig_path = fig_base + self.plot_flags["plot_ext"]
                df_plt.savefig(fig, fig_path)

            fig, ax = df_plt.plot2_eroded_distance_and_equilibrium(
                bbox,
                self.river_data.masked_profile_arr,
                bank_data.bank_line_coords,
                erosion_results.total_erosion_dist,
                bank_data.is_right_bank,
                erosion_results.avg_erosion_rate,
                xy_line_eq_list,
                mesh_data.x_edge_coords,
                mesh_data.y_edge_coords,
                X_AXIS_TITLE,
                Y_AXIS_TITLE,
                "eroded distance and equilibrium bank location",
                f"eroded during {erosion_results.erosion_time} year",
                "eroded distance [m]",
                "equilibrium location",
            )
            if self.plot_flags["save_plot"]:
                fig_i = fig_i + 1
                fig_base = f"{self.plot_flags['fig_dir']}{os.sep}{fig_i}_erosion_sensitivity"

                if self.plot_flags["save_plot_zoomed"]:
                    df_plt.zoom_xy_and_save(fig, ax, fig_base, self.plot_flags["plot_ext"], xy_zoom)

                fig_path = fig_base + self.plot_flags["plot_ext"]
                df_plt.savefig(fig, fig_path)

            fig, ax = df_plt.plot3_eroded_volume(
                km_mid,
                km_step,
                "river chainage [km]",
                erosion_results.vol_per_discharge,
                "eroded volume [m^3]",
                f"eroded volume per {km_step} chainage km ({erosion_results.erosion_time} years)",
                "Q{iq}",
                "Bank {ib}",
            )
            if self.plot_flags["save_plot"]:
                fig_i = fig_i + 1
                fig_base = f"{self.plot_flags['fig_dir']}{os.sep}{fig_i}_eroded_volume"

                if self.plot_flags["save_plot_zoomed"]:
                    df_plt.zoom_x_and_save(fig, ax, fig_base, self.plot_flags["plot_ext"], km_zoom)

                fig_path = fig_base + self.plot_flags["plot_ext"]
                df_plt.savefig(fig, fig_path)

            fig, ax = df_plt.plot3_eroded_volume_subdivided_1(
                km_mid,
                km_step,
                "river chainage [km]",
                erosion_results.vol_per_discharge,
                "eroded volume [m^3]",
                f"eroded volume per {km_step} chainage km ({erosion_results.erosion_time} years)",
                "Q{iq}",
            )
            if self.plot_flags["save_plot"]:
                fig_i = fig_i + 1
                fig_base = self.plot_flags["fig_dir"] + os.sep + str(fig_i) + "_eroded_volume_per_discharge"
                if self.plot_flags["save_plot_zoomed"]:
                    df_plt.zoom_x_and_save(fig, ax, fig_base, self.plot_flags["plot_ext"], km_zoom)
                fig_path = fig_base + self.plot_flags["plot_ext"]
                df_plt.savefig(fig, fig_path)

            fig, ax = df_plt.plot3_eroded_volume_subdivided_2(
                km_mid,
                km_step,
                "river chainage [km]",
                erosion_results.vol_per_discharge,
                "eroded volume [m^3]",
                f"eroded volume per {km_step} chainage km ({erosion_results.erosion_time} years)",
                "Bank {ib}",
            )
            if self.plot_flags["save_plot"]:
                fig_i = fig_i + 1
                fig_base = self.plot_flags["fig_dir"] + os.sep + str(fig_i) + "_eroded_volume_per_bank"
                if self.plot_flags["save_plot_zoomed"]:
                    df_plt.zoom_x_and_save(fig, ax, fig_base, self.plot_flags["plot_ext"], km_zoom)
                fig_path = fig_base + self.plot_flags["plot_ext"]
                df_plt.savefig(fig, fig_path)

            fig, ax = df_plt.plot4_eroded_volume_eq(
                km_mid,
                km_step,
                "river chainage [km]",
                erosion_results.eq_eroded_vol_per_km,
                "eroded volume [m^3]",
                f"eroded volume per {km_step} chainage km (equilibrium)",
            )
            if self.plot_flags["save_plot"]:
                fig_i = fig_i + 1
                fig_base = self.plot_flags["fig_dir"] + os.sep + str(fig_i) + "_eroded_volume_eq"
                if self.plot_flags["save_plot_zoomed"]:
                    df_plt.zoom_x_and_save(fig, ax, fig_base, self.plot_flags["plot_ext"], km_zoom)
                fig_path = fig_base + self.plot_flags["plot_ext"]
                df_plt.savefig(fig, fig_path)

            figlist, axlist = df_plt.plot5series_waterlevels_per_bank(
                bank_data.bank_chainage_midpoints,
                "river chainage [km]",
                water_level_data.water_level,
                water_level_data.ship_wave_max,
                water_level_data.ship_wave_min,
                "water level at Q{iq}",
                "average water level",
                "wave influenced range",
                water_level_data.bank_height,
                "level of bank",
                erosion_inputs.bank_protection_level,
                "bank protection level",
                "elevation",
                "(water)levels along bank line {ib}",
                "[m NAP]",
            )
            if self.plot_flags["save_plot"]:
                for ib, fig in enumerate(figlist):
                    fig_i = fig_i + 1
                    fig_base = f"{self.plot_flags['fig_dir']}/{fig_i}_levels_bank_{ib + 1}"

                    if self.plot_flags["save_plot_zoomed"]:
                        df_plt.zoom_x_and_save(fig, axlist[ib], fig_base, self.plot_flags["plot_ext"], km_zoom)
                    fig_file = f"{fig_base}{self.plot_flags['plot_ext']}"
                    df_plt.savefig(fig, fig_file)

            figlist, axlist = df_plt.plot6series_velocity_per_bank(
                bank_data.bank_chainage_midpoints,
                "river chainage [km]",
                water_level_data.velocity,
                "velocity at Q{iq}",
                erosion_inputs.tauc,
                water_level_data.chezy[0],
                RHO,
                g,
                "critical velocity",
                "velocity",
                "velocity along bank line {ib}",
                "[m/s]",
            )
            if self.plot_flags["save_plot"]:
                for ib, fig in enumerate(figlist):
                    fig_i = fig_i + 1
                    fig_base = f"{self.plot_flags['fig_dir']}{os.sep}{fig_i}_velocity_bank_{ib + 1}"

                    if self.plot_flags["save_plot_zoomed"]:
                        df_plt.zoom_x_and_save(fig, axlist[ib], fig_base, self.plot_flags["plot_ext"], km_zoom)

                    fig_file = fig_base + self.plot_flags["plot_ext"]
                    df_plt.savefig(fig, fig_file)

            fig, ax = df_plt.plot7_banktype(
                bbox,
                self.river_data.masked_profile_arr,
                bank_data.bank_line_coords,
                erosion_inputs.bank_type,
                erosion_inputs.taucls_str,
                X_AXIS_TITLE,
                Y_AXIS_TITLE,
                "bank type",
            )
            if self.plot_flags["save_plot"]:
                fig_i = fig_i + 1
                fig_base = self.plot_flags["fig_dir"] + os.sep + str(fig_i) + "_banktype"
                if self.plot_flags["save_plot_zoomed"]:
                    df_plt.zoom_xy_and_save(fig, ax, fig_base, self.plot_flags["plot_ext"], xy_zoom)
                fig_file = fig_base + self.plot_flags["plot_ext"]
                df_plt.savefig(fig, fig_file)

            fig, ax = df_plt.plot8_eroded_distance(
                bank_data.bank_chainage_midpoints,
                "river chainage [km]",
                erosion_results.total_erosion_dist,
                "Bank {ib}",
                erosion_results.eq_erosion_dist,
                "Bank {ib} (eq)",
                "eroded distance",
                "[m]",
            )
            if self.plot_flags["save_plot"]:
                fig_i = fig_i + 1
                fig_base = self.plot_flags["fig_dir"] + os.sep + str(fig_i) + "_erodis"
                if self.plot_flags["save_plot_zoomed"]:
                    df_plt.zoom_x_and_save(fig, ax, fig_base, self.plot_flags["plot_ext"], km_zoom)
                fig_file = fig_base + self.plot_flags["plot_ext"]
                df_plt.savefig(fig, fig_file)

            if self.plot_flags["close_plot"]:
                plt.close("all")
            else:
                plt.show(block=not self.gui)


def _apply_masked_indexing(x0: np.array, idx: np.ma.masked_array) -> np.ma.masked_array:
    """
    Index one array by another transferring the mask.

    Args:
        x0 : np.ndarray
            A linear array.
        idx : np.ma.masked_array
            An index array with possibly masked indices.

    returns:
        x1: np.ma.masked_array
            An array with same shape as idx, with mask.
    """
    idx_safe = idx.copy()
    idx_safe.data[np.ma.getmask(idx)] = 0
    x1 = np.ma.masked_where(np.ma.getmask(idx), x0[idx_safe])
    return x1


def _compute_mesh_topology(
    sim: SimulationObject,
) -> MeshData:
    """Derive secondary topology arrays from the face-node connectivity of the mesh.

    This function computes the edge-node, edge-face, and face-edge connectivity arrays,
    as well as the boundary edges of the mesh, based on the face-node connectivity provided
    in the simulation data.

    Args:
        sim (SimulationObject):
            A simulation object containing mesh-related data, including face-node connectivity
            (`facenode`), the number of nodes per face (`nnodes`), and node coordinates (`x_node`, `y_node`).

    Returns:
        MeshData: a dataclass containing the following attributes:
            - `x_face_coords`: x-coordinates of face nodes
            - `y_face_coords`: y-coordinates of face nodes
            - `x_edge_coords`: x-coordinates of edge nodes
            - `y_edge_coords`: y-coordinates of edge nodes
            - `face_node`: the node indices for each of the mesh faces.
            - `n_nodes`: number of nodes per face
            - `edge_node`: the node indices for each of the mesh edges.
            - `edge_face_connectivity`: the face indices for each of the mesh edge
            - `face_edge_connectivity`: the edge indices for each of the mesh face
            - `boundary_edge_nrs`: indices of boundary edges

    Raises:
        KeyError:
            If required keys (e.g., `facenode`, `nnodes`, `x_node`, `y_node`) are missing from the `sim` object.

    Notes:
        - The function identifies unique edges by sorting and comparing node indices.
        - Boundary edges are identified as edges that belong to only one face.
        - The function assumes that the mesh is well-formed, with consistent face-node connectivity.
    """

    # get a sorted list of edge node connections (shared edges occur twice)
    # face_nr contains the face index to which the edge belongs
    face_node = sim["facenode"]
    n_nodes = sim["nnodes"]
    n_faces = face_node.shape[0]
    n_edges = sum(n_nodes)
    edge_node = np.zeros((n_edges, 2), dtype=np.int64)
    face_nr = np.zeros((n_edges,), dtype=np.int64)
    i = 0
    for face_i in range(n_faces):
        num_edges = n_nodes[face_i]  # note: nEdges = nNodes
        for edge_i in range(num_edges):
            if edge_i == 0:
                edge_node[i, 1] = face_node[face_i, num_edges - 1]
            else:
                edge_node[i, 1] = face_node[face_i, edge_i - 1]
            edge_node[i, 0] = face_node[face_i, edge_i]
            face_nr[i] = face_i
            i = i + 1
    edge_node.sort(axis=1)
    i2 = np.argsort(edge_node[:, 1], kind="stable")
    i1 = np.argsort(edge_node[i2, 0], kind="stable")
    i12 = i2[i1]
    edge_node = edge_node[i12, :]
    face_nr = face_nr[i12]

    # detect which edges are equal to the previous edge, and get a list of all unique edges
    numpy_true = np.array([True])
    equal_to_previous = np.concatenate(
        (~numpy_true, (np.diff(edge_node, axis=0) == 0).all(axis=1))
    )
    unique_edge = ~equal_to_previous
    n_unique_edges = np.sum(unique_edge)
    # reduce the edge node connections to only the unique edges
    edge_node = edge_node[unique_edge, :]

    # number the edges
    edge_nr = np.zeros(n_edges, dtype=np.int64)
    edge_nr[unique_edge] = np.arange(n_unique_edges, dtype=np.int64)
    edge_nr[equal_to_previous] = edge_nr[
        np.concatenate((equal_to_previous[1:], equal_to_previous[:1]))
    ]

    # if two consecutive edges are unique, the first one occurs only once and represents a boundary edge
    is_boundary_edge = unique_edge & np.concatenate((unique_edge[1:], numpy_true))
    boundary_edge_nrs = edge_nr[is_boundary_edge]

    # go back to the original face order
    edge_nr_in_face_order = np.zeros(n_edges, dtype=np.int64)
    edge_nr_in_face_order[i12] = edge_nr
    # create the face edge connectivity array
    face_edge_connectivity = np.zeros(face_node.shape, dtype=np.int64)

    i = 0
    for face_i in range(n_faces):
        num_edges = n_nodes[face_i]  # note: num_edges = n_nodes
        for edge_i in range(num_edges):
            face_edge_connectivity[face_i, edge_i] = edge_nr_in_face_order[i]
            i = i + 1

    # determine the edge face connectivity
    edge_face = -np.ones((n_unique_edges, 2), dtype=np.int64)
    edge_face[edge_nr[unique_edge], 0] = face_nr[unique_edge]
    edge_face[edge_nr[equal_to_previous], 1] = face_nr[equal_to_previous]

    x_face_coords = _apply_masked_indexing(sim["x_node"], face_node)
    y_face_coords = _apply_masked_indexing(sim["y_node"], face_node)
    x_edge_coords = sim["x_node"][edge_node]
    y_edge_coords = sim["y_node"][edge_node]

    return MeshData(
        x_face_coords=x_face_coords,
        y_face_coords=y_face_coords,
        x_edge_coords=x_edge_coords,
        y_edge_coords=y_edge_coords,
        face_node=face_node,
        n_nodes=n_nodes,
        edge_node=edge_node,
        edge_face_connectivity=edge_face,
        face_edge_connectivity=face_edge_connectivity,
        boundary_edge_nrs=boundary_edge_nrs,
    )


class BankLinesResultsError(Exception):
    """Custom exception for BankLine results errors."""

    pass<|MERGE_RESOLUTION|>--- conflicted
+++ resolved
@@ -158,13 +158,8 @@
 
         bank_line_coords = []
         bank_face_indices = []
-<<<<<<< HEAD
         for bank_index in range(n_bank_lines):
-            line_coords = np.array(bank_lines.geometry[bank_index])
-=======
-        for bank_index in range(n_banklines):
-            line_coords = np.array(banklines.geometry[bank_index].coords)
->>>>>>> 73fa30e3
+            line_coords = np.array(bank_lines.geometry[bank_index].coords)
             log_text("bank_nodes", data={"ib": bank_index + 1, "n": len(line_coords)})
 
             coords_along_bank, face_indices = intersect_line_mesh(
@@ -285,14 +280,9 @@
         )
         if self.debug:
             write_shp_pnt(
-<<<<<<< HEAD
                 (fairway_intersection_coords[:-1] + fairway_intersection_coords[1:])
                 / 2,
                 {"iface": fairway_face_indices},
-=======
-                (ifw_numpy[:-1] + ifw_numpy[1:]) / 2,
-                {"iface": ifw_face_idx},
->>>>>>> 73fa30e3
                 f"{str(self.output_dir)}{os.sep}fairway_face_indices.shp",
                 config_file,
             )
@@ -300,18 +290,8 @@
         return FairwayData(fairway_face_indices, fairway_intersection_coords)
 
     def _map_bank_to_fairway(
-<<<<<<< HEAD
-        self, bank_data: BankData, fairway_data: FairwayData, sim: SimulationObject
+        self, bank_data: BankData, fairway_data: FairwayData, sim: SimulationObject, config_file: ConfigFile
     ):
-=======
-        self,
-        bank_line_coords: List[np.ndarray],
-        bank_km_mid: List[np.ndarray],
-        ifw_numpy: np.ndarray,
-        ifw_face_idx: np.ndarray,
-        config_file: ConfigFile,
-    ) -> Tuple[List[np.ndarray], List[np.ndarray]]:
->>>>>>> 73fa30e3
         # distance fairway-bankline (bankfairway)
         log_text("bank_distance_fairway")
         distance_fw = []
@@ -409,18 +389,12 @@
             if self.debug:
                 write_shp_pnt(
                     bcrds_mid,
-<<<<<<< HEAD
                     {
                         "chainage": bank_data.bank_chainage_midpoints[ib],
                         "iface_fw": bp_fw_face_idx[ib],
                     },
-                    str(self.output_dir)
-                    + f"/bank_{ib + 1}_chainage_and_fairway_face_idx.shp",
-=======
-                    {"chainage": bank_km_mid[ib], "iface_fw": bp_fw_face_idx[ib]},
                     f"{self.output_dir}/bank_{ib + 1}_chainage_and_fairway_face_idx.shp",
                     config_file,
->>>>>>> 73fa30e3
                 )
 
         bank_data.fairway_face_indices = bp_fw_face_idx
@@ -981,19 +955,9 @@
         km_bin = (river_axis_km.min(), river_axis_km.max(), km_step)
         km_mid = get_km_bins(km_bin, type=3)  # get mid-points
 
-<<<<<<< HEAD
-        fairway_data = self._prepare_fairway(river_axis, stations_coords, mesh_data)
-=======
-        ifw_face_idx, ifw_numpy = self._prepare_fairway(
-            river_axis, stations_coords, mesh_data, config_file
-        )
-
-        bp_fw_face_idx, distance_fw = self._map_bank_to_fairway(
-            bank_line_coords, bank_km_mid, ifw_numpy, ifw_face_idx, config_file
-        )
->>>>>>> 73fa30e3
-
-        self._map_bank_to_fairway(bank_data, fairway_data, sim)
+        fairway_data = self._prepare_fairway(river_axis, stations_coords, mesh_data, config_file)
+
+        self._map_bank_to_fairway(bank_data, fairway_data, sim, config_file)
 
         erosion_inputs = self._prepare_initial_conditions(
             config_file, bank_data, fairway_data
@@ -1018,15 +982,8 @@
             )
         )
 
-<<<<<<< HEAD
-        self._write_bankline_shapefiles(bankline_new_list, bankline_eq_list)
+        self._write_bankline_shapefiles(bankline_new_list, bankline_eq_list, config_file)
         self._write_volume_outputs(erosion_results, km_mid)
-=======
-        self._write_bankline_shapefiles(
-            bankline_new_list, bankline_eq_list, config_file
-        )
-        self._write_volume_outputs(vol_tot, vol_eq, km_mid)
->>>>>>> 73fa30e3
 
         # create various plots
         self._generate_plots(
