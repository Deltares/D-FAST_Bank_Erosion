"""
Copyright (C) 2020 Stichting Deltares.

This library is free software; you can redistribute it and/or
modify it under the terms of the GNU Lesser General Public
License as published by the Free Software Foundation version 2.1.

This library is distributed in the hope that it will be useful,
but WITHOUT ANY WARRANTY; without even the implied warranty of
MERCHANTABILITY or FITNESS FOR A PARTICULAR PURPOSE.  See the GNU
Lesser General Public License for more details.

You should have received a copy of the GNU Lesser General Public
License along with this library; if not, see <http://www.gnu.org/licenses/>.

contact: delft3d.support@deltares.nl
Stichting Deltares
P.O. Box 177
2600 MH Delft, The Netherlands

All indications and logos of, and references to, "Delft3D" and "Deltares"
are registered trademarks of Stichting Deltares, and remain the property of
Stichting Deltares. All rights reserved.

INFORMATION
This file is part of D-FAST Bank Erosion: https://github.com/Deltares/D-FAST_Bank_Erosion
"""

from typing import Tuple, List, Dict
from pathlib import Path

import os
from geopandas.geodataframe import GeoDataFrame
from geopandas.geoseries import GeoSeries
from shapely.geometry import LineString, Point
import numpy as np
import matplotlib.pyplot as plt

from dfastbe import __version__
from dfastbe.kernel import get_km_bins, moving_avg, comp_erosion_eq, comp_erosion, get_km_eroded_volume, \
                            get_zoom_extends, get_bbox
from dfastbe.support import on_right_side, project_km_on_line, intersect_line_mesh, move_line
from dfastbe import plotting as df_plt
<<<<<<< HEAD
from dfastbe.io import (
    ConfigFile,
    log_text,
    write_shp_pnt,
    write_km_eroded_volumes,
    write_shp,
    write_csv,
    RiverData,
    SimulationData,
)
from dfastbe.structures import ErosionInputs, WaterLevelData, MeshData
=======
from dfastbe.io import ConfigFile, log_text, read_simulation_data, \
    write_shp_pnt, write_km_eroded_volumes, write_shp, write_csv, RiverData, SimulationObject
from dfastbe.structures import (
    ErosionInputs,
    WaterLevelData,
    MeshData,
    BankData,
    FairwayData,
    ErosionResults,
)
>>>>>>> 6e6c507b
from dfastbe.utils import timed_logger


RHO = 1000  # density of water [kg/m3]
g = 9.81  # gravitational acceleration [m/s2]

X_AXIS_TITLE = "x-coordinate [km]"
Y_AXIS_TITLE = "y-coordinate [km]"


class Erosion:
    def __init__(self, config_file: ConfigFile, gui: bool = False):
        self.root_dir = config_file.root_dir
        self._config_file = config_file
        self.gui = gui
        self.bank_dir = self._get_bank_line_dir()
        self.output_dir = config_file.get_output_dir("erosion")
        # check if additional debug output is requested
        self.debug = config_file.get_bool("General", "DebugOutput", False)
        # set plotting flags
        self.plot_flags = config_file.get_plotting_flags(self.root_dir)
        self.river_data = RiverData(config_file)

        # get filter settings for bank levels and flow velocities along banks
        self.zb_dx = config_file.get_float("Erosion", "BedFilterDist", 0.0, positive=True)
        self.vel_dx = config_file.get_float("Erosion", "VelFilterDist", 0.0, positive=True)
        log_text("get_levels")
        self.num_levels = config_file.get_int("Erosion", "NLevel")
        self.ref_level = config_file.get_int("Erosion", "RefLevel") - 1
        self.sim_files, self.p_discharge = self.get_sim_data()

    @property
    def config_file(self) -> ConfigFile:
        """Configuration file object."""
        return self._config_file

    def _get_bank_line_dir(self) -> Path:
        bank_dir = self.config_file.get_str("General", "BankDir")
        log_text("bankdir_in", data={"dir": bank_dir})
        bank_dir = Path(bank_dir)
        if not bank_dir.exists():
            log_text("missing_dir", data={"dir": bank_dir})
            raise BankLinesResultsError(
                f"Required bank line directory:{bank_dir} does not exist. please use the banklines command to run the "
                "bankline detection tool first it."
            )
        else:
            return bank_dir

    def get_ship_parameters(self, bank_km_mid) -> Dict[str, float]:

        ship_relative_velocity = self.config_file.get_parameter(
            "Erosion", "VShip", bank_km_mid, positive=True, onefile=True
        )
        num_ships_year = self.config_file.get_parameter(
            "Erosion", "NShip", bank_km_mid, positive=True, onefile=True
        )
        num_waves_p_ship = self.config_file.get_parameter(
            "Erosion", "NWave", bank_km_mid, default=5, positive=True, onefile=True
        )
        ship_draught = self.config_file.get_parameter(
            "Erosion", "Draught", bank_km_mid, positive=True, onefile=True
        )
        ship_type = self.config_file.get_parameter(
            "Erosion", "ShipType", bank_km_mid, valid=[1, 2, 3], onefile=True
        )
        parslope0 = self.config_file.get_parameter(
            "Erosion", "Slope", bank_km_mid, default=20, positive=True, ext="slp"
        )
        reed_wave_damping_coeff = self.config_file.get_parameter(
            "Erosion", "Reed", bank_km_mid, default=0, positive=True, ext="rdd"
        )

        ship_data = {
            "vship0": ship_relative_velocity,
            "Nship0": num_ships_year,
            "nwave0": num_waves_p_ship,
            "Tship0": ship_draught,
            "ship0": ship_type,
            "parslope0": parslope0,
            "parreed0": reed_wave_damping_coeff,
        }
        return ship_data

    def get_sim_data(self):
        # get pdischarges
        sim_files = []
        p_discharge = []
        for iq in range(self.num_levels):
            iq_str = str(iq + 1)
            sim_files.append(self.config_file.get_sim_file("Erosion", iq_str))
            p_discharge.append(
                self.config_file.get_float("Erosion", f"PDischarge{iq_str}")
            )
        return sim_files, p_discharge

    def intersect_bank_lines_with_mesh(
        self,
        config_file: ConfigFile,
        stations_coords: np.ndarray,
        mesh_data: MeshData,
    ) -> BankData:
        bank_lines = config_file.get_bank_lines(str(self.bank_dir))
        n_bank_lines = len(bank_lines)

        bank_line_coords = []
        bank_face_indices = []
        for bank_index in range(n_bank_lines):
            line_coords = np.array(bank_lines.geometry[bank_index].coords)
            log_text("bank_nodes", data={"ib": bank_index + 1, "n": len(line_coords)})

            coords_along_bank, face_indices = intersect_line_mesh(
                line_coords, mesh_data
            )
            bank_line_coords.append(coords_along_bank)
            bank_face_indices.append(face_indices)

        # linking bank lines to chainage
        log_text("chainage_to_banks")
        bank_chainage_midpoints = [None] * n_bank_lines
        is_right_bank = [True] * n_bank_lines
        for bank_index, coords in enumerate(bank_line_coords):
            segment_mid_points = (coords[:-1, :] + coords[1:, :]) / 2
            chainage_mid_points = project_km_on_line(segment_mid_points, self.river_data.masked_profile_arr)

            # check if bank line is defined from low chainage to high chainage
            if chainage_mid_points[0] > chainage_mid_points[-1]:
                # if not, flip the bank line and all associated data
                chainage_mid_points = chainage_mid_points[::-1]
                bank_line_coords[bank_index] = bank_line_coords[bank_index][::-1, :]
                bank_face_indices[bank_index] = bank_face_indices[bank_index][::-1]

            bank_chainage_midpoints[bank_index] = chainage_mid_points

            # check if bank line is left or right bank
            # when looking from low to high chainage
            is_right_bank[bank_index] = on_right_side(coords, stations_coords)
            if is_right_bank[bank_index]:
                log_text("right_side_bank", data={"ib": bank_index + 1})
            else:
                log_text("left_side_bank", data={"ib": bank_index + 1})

        return BankData(
            bank_line_coords=bank_line_coords,
            bank_face_indices=bank_face_indices,
            bank_chainage_midpoints=bank_chainage_midpoints,
            is_right_bank=is_right_bank,
            bank_lines=bank_lines,
            n_bank_lines=n_bank_lines,
        )

    def _prepare_river_axis(
        self, stations_coords: np.ndarray, config_file: ConfigFile
    ) -> Tuple[np.ndarray, np.ndarray, LineString]:
        # read river axis file
        river_axis = self.river_data.read_river_axis()
        river_axis_numpy = np.array(river_axis.coords)
        # optional sorting --> see 04_Waal_D3D example
        # check: sum all distances and determine maximum distance ...
        # if maximum > alpha * sum then perform sort
        # Waal OK: 0.0082 ratio max/sum, Waal NotOK: 0.13 - Waal: 2500 points,
        # so even when OK still some 21 times more than 1/2500 = 0.0004
        dist2 = (np.diff(river_axis_numpy, axis=0) ** 2).sum(axis=1)
        alpha = dist2.max() / dist2.sum()
        if alpha > 0.03:
            print("The river axis needs sorting!!")

        # map km to axis points, further using axis
        log_text("chainage_to_axis")
        river_axis_km = project_km_on_line(river_axis_numpy, self.river_data.masked_profile_arr)
        write_shp_pnt(
            river_axis_numpy,
            {"chainage": river_axis_km},
            f"{str(self.output_dir)}{os.sep}river_axis_chainage.shp",
            config_file,
        )

        # clip river axis to reach of interest
        i1 = np.argmin(((stations_coords[0] - river_axis_numpy) ** 2).sum(axis=1))
        i2 = np.argmin(((stations_coords[-1] - river_axis_numpy) ** 2).sum(axis=1))
        if i1 < i2:
            river_axis_km = river_axis_km[i1 : i2 + 1]
            river_axis_numpy = river_axis_numpy[i1 : i2 + 1]
        else:
            # reverse river axis
            river_axis_km = river_axis_km[i2 : i1 + 1][::-1]
            river_axis_numpy = river_axis_numpy[i2 : i1 + 1][::-1]
        river_axis = LineString(river_axis_numpy)

        return river_axis_km, river_axis_numpy, river_axis

    def _prepare_fairway(
        self,
        river_axis: LineString,
        stations_coords: np.ndarray,
        mesh_data: MeshData,
        config_file: ConfigFile,
    ):
        # read fairway file
        fairway_file = self.config_file.get_str("Erosion", "Fairway")
        log_text("read_fairway", data={"file": fairway_file})

        # map km to fairway points, further using axis
        log_text("chainage_to_fairway")
        fairway_numpy = np.array(river_axis.coords)
        fairway_km = project_km_on_line(fairway_numpy, self.river_data.masked_profile_arr)
        write_shp_pnt(
            fairway_numpy,
            {"chainage": fairway_km},
            str(self.output_dir) + os.sep + "fairway_chainage.shp",
            config_file,
        )

        # clip fairway to reach of interest
        i1 = np.argmin(((stations_coords[0] - fairway_numpy) ** 2).sum(axis=1))
        i2 = np.argmin(((stations_coords[-1] - fairway_numpy) ** 2).sum(axis=1))
        if i1 < i2:
            fairway_numpy = fairway_numpy[i1 : i2 + 1]
        else:
            # reverse fairway
            fairway_numpy = fairway_numpy[i2 : i1 + 1][::-1]

        # intersect fairway and mesh
        log_text("intersect_fairway_mesh", data={"n": len(fairway_numpy)})
        fairway_intersection_coords, fairway_face_indices = intersect_line_mesh(
            fairway_numpy, mesh_data
        )
        if self.debug:
            write_shp_pnt(
                (fairway_intersection_coords[:-1] + fairway_intersection_coords[1:])
                / 2,
                {"iface": fairway_face_indices},
                f"{str(self.output_dir)}{os.sep}fairway_face_indices.shp",
                config_file,
            )

        return FairwayData(fairway_face_indices, fairway_intersection_coords)

    def _map_bank_to_fairway(
        self, bank_data: BankData, fairway_data: FairwayData, sim: SimulationObject, config_file: ConfigFile
    ):
        # distance fairway-bankline (bankfairway)
        log_text("bank_distance_fairway")
        distance_fw = []
        bp_fw_face_idx = []
        nfw = len(fairway_data.fairway_face_indices)
        for ib, bcrds in enumerate(bank_data.bank_line_coords):
            bcrds_mid = (bcrds[:-1] + bcrds[1:]) / 2
            distance_fw.append(np.zeros(len(bcrds_mid)))
            bp_fw_face_idx.append(np.zeros(len(bcrds_mid), dtype=int))
            for ip, bp in enumerate(bcrds_mid):
                # find closest fairway support node
                ifw = np.argmin(
                    ((bp - fairway_data.intersection_coords) ** 2).sum(axis=1)
                )
                fwp = fairway_data.intersection_coords[ifw]
                dbfw = ((bp - fwp) ** 2).sum() ** 0.5
                # If fairway support node is also the closest projected fairway point, then it likely
                # that that point is one of the original support points (a corner) of the fairway path
                # and located inside a grid cell. The segments before and after that point will then
                # both be located inside that same grid cell, so let's pick the segment before the point.
                # If the point happens to coincide with a grid edge and the two segments are located
                # in different grid cells, then we could either simply choose one or add complexity to
                # average the values of the two grid cells. Let's go for the simplest approach ...
                iseg = max(ifw - 1, 0)
                if ifw > 0:
                    alpha = (
                        (
                            fairway_data.intersection_coords[ifw, 0]
                            - fairway_data.intersection_coords[ifw - 1, 0]
                        )
                        * (bp[0] - fairway_data.intersection_coords[ifw - 1, 0])
                        + (
                            fairway_data.intersection_coords[ifw, 1]
                            - fairway_data.intersection_coords[ifw - 1, 1]
                        )
                        * (bp[1] - fairway_data.intersection_coords[ifw - 1, 1])
                    ) / (
                        (
                            fairway_data.intersection_coords[ifw, 0]
                            - fairway_data.intersection_coords[ifw - 1, 0]
                        )
                        ** 2
                        + (
                            fairway_data.intersection_coords[ifw, 1]
                            - fairway_data.intersection_coords[ifw - 1, 1]
                        )
                        ** 2
                    )
                    if alpha > 0 and alpha < 1:
                        fwp1 = fairway_data.intersection_coords[ifw - 1] + alpha * (
                            fairway_data.intersection_coords[ifw]
                            - fairway_data.intersection_coords[ifw - 1]
                        )
                        d1 = ((bp - fwp1) ** 2).sum() ** 0.5
                        if d1 < dbfw:
                            dbfw = d1
                            # projected point located on segment before, which corresponds to initial choice: iseg = ifw - 1
                if ifw < nfw:
                    alpha = (
                        (
                            fairway_data.intersection_coords[ifw + 1, 0]
                            - fairway_data.intersection_coords[ifw, 0]
                        )
                        * (bp[0] - fairway_data.intersection_coords[ifw, 0])
                        + (
                            fairway_data.intersection_coords[ifw + 1, 1]
                            - fairway_data.intersection_coords[ifw, 1]
                        )
                        * (bp[1] - fairway_data.intersection_coords[ifw, 1])
                    ) / (
                        (
                            fairway_data.intersection_coords[ifw + 1, 0]
                            - fairway_data.intersection_coords[ifw, 0]
                        )
                        ** 2
                        + (
                            fairway_data.intersection_coords[ifw + 1, 1]
                            - fairway_data.intersection_coords[ifw, 1]
                        )
                        ** 2
                    )
                    if alpha > 0 and alpha < 1:
                        fwp1 = fairway_data.intersection_coords[ifw] + alpha * (
                            fairway_data.intersection_coords[ifw + 1]
                            - fairway_data.intersection_coords[ifw]
                        )
                        d1 = ((bp - fwp1) ** 2).sum() ** 0.5
                        if d1 < dbfw:
                            dbfw = d1
                            iseg = ifw

                bp_fw_face_idx[ib][ip] = fairway_data.fairway_face_indices[iseg]
                distance_fw[ib][ip] = dbfw

            if self.debug:
                write_shp_pnt(
                    bcrds_mid,
                    {
                        "chainage": bank_data.bank_chainage_midpoints[ib],
                        "iface_fw": bp_fw_face_idx[ib],
                    },
                    f"{self.output_dir}/bank_{ib + 1}_chainage_and_fairway_face_idx.shp",
                    config_file,
                )

        bank_data.fairway_face_indices = bp_fw_face_idx
        bank_data.fairway_distances = distance_fw

        # water level at fairway
        zfw_ini = []
        for ib in range(bank_data.n_bank_lines):
            ii = bank_data.fairway_face_indices[ib]
            zfw_ini.append(sim["zw_face"][ii])
        fairway_data.fairway_initial_water_levels = zfw_ini

    def _prepare_initial_conditions(
        self, config_file: ConfigFile, bank_data: BankData, fairway_data: FairwayData
    ) -> ErosionInputs:
        # wave reduction s0, s1
        wave_fairway_distance_0 = config_file.get_parameter(
            "Erosion",
            "Wave0",
            bank_data.bank_chainage_midpoints,
            default=200,
            positive=True,
            onefile=True,
        )
        wave_fairway_distance_1 = config_file.get_parameter(
            "Erosion",
            "Wave1",
            bank_data.bank_chainage_midpoints,
            default=150,
            positive=True,
            onefile=True,
        )

        # save 1_banklines
        # read vship, nship, nwave, draught (tship), shiptype ... independent of level number
        shipping_data = self.get_ship_parameters(bank_data.bank_chainage_midpoints)

        # read classes flag (yes: banktype = taucp, no: banktype = tauc) and banktype (taucp: 0-4 ... or ... tauc = critical shear value)
        classes = config_file.get_bool("Erosion", "Classes")
        if classes:
            bank_type = config_file.get_parameter(
                "Erosion",
                "BankType",
                bank_data.bank_chainage_midpoints,
                default=0,
                ext=".btp",
            )
            tauc = []
            for bank in bank_type:
                tauc.append(ErosionInputs.taucls[bank])
        else:
            tauc = config_file.get_parameter(
                "Erosion",
                "BankType",
                bank_data.bank_chainage_midpoints,
                default=0,
                ext=".btp",
            )
            thr = (ErosionInputs.taucls[:-1] + ErosionInputs.taucls[1:]) / 2
            bank_type = [None] * len(thr)
            for ib, shear_stress in enumerate(tauc):
                bt = np.zeros(shear_stress.size)
                for thr_i in thr:
                    bt[shear_stress < thr_i] += 1
                bank_type[ib] = bt

        # read bank protection level zss
        zss_miss = -1000
        zss = config_file.get_parameter(
            "Erosion",
            "ProtectionLevel",
            bank_data.bank_chainage_midpoints,
            default=zss_miss,
            ext=".bpl",
        )
        # if zss undefined, set zss equal to zfw_ini - 1
        for ib, one_zss in enumerate(zss):
            mask = one_zss == zss_miss
            one_zss[mask] = fairway_data.fairway_initial_water_levels[ib][mask] - 1

        return ErosionInputs(
            shipping_data=shipping_data,
            wave_fairway_distance_0=wave_fairway_distance_0,
            wave_fairway_distance_1=wave_fairway_distance_1,
            bank_protection_level=zss,
            tauc=tauc,
            bank_type=bank_type,
        )

    def _process_discharge_levels(
        self,
        km_mid,
        km_bin,
        config_file: ConfigFile,
        erosion_inputs: ErosionInputs,
        bank_data: BankData,
        fairway_data: FairwayData,
    ) -> Tuple[
        WaterLevelData,
        ErosionResults,
    ]:
        # initialize arrays for erosion loop over all discharges
        velocity: List[List[np.ndarray]] = []
        bank_height: List[np.ndarray] = []
        water_level: List[List[np.ndarray]] = []
        chezy: List[List[np.ndarray]] = []
        vol_per_discharge: List[List[np.ndarray]] = []
        ship_wave_max: List[List[np.ndarray]] = []
        ship_wave_min: List[List[np.ndarray]] = []

        line_size: List[np.ndarray] = []
        flow_erosion_dist: List[np.ndarray] = []
        ship_erosion_dist: List[np.ndarray] = []
        total_erosion_dist: List[np.ndarray] = []
        total_eroded_vol: List[np.ndarray] = []
        eq_erosion_dist: List[np.ndarray] = []
        eq_eroded_vol: List[np.ndarray] = []

        erosion_time = config_file.get_int("Erosion", "TErosion", positive=True)
        log_text("total_time", data={"t": erosion_time})

        for iq in range(self.num_levels):
            log_text(
                "discharge_header",
                data={
                    "i": iq + 1,
                    "p": self.p_discharge[iq],
                    "t": self.p_discharge[iq] * erosion_time,
                },
            )

            iq_str = "{}".format(iq + 1)

            log_text("read_q_params", indent="  ")
            # read vship, nship, nwave, draught, shiptype, slope, reed, fairwaydepth, ... (level specific values)
            vship = config_file.get_parameter(
                "Erosion",
                f"VShip{iq_str}",
                bank_data.bank_chainage_midpoints,
                default=erosion_inputs.shipping_data["vship0"],
                positive=True,
                onefile=True,
            )
            Nship = config_file.get_parameter(
                "Erosion",
                f"NShip{iq_str}",
                bank_data.bank_chainage_midpoints,
                default=erosion_inputs.shipping_data["Nship0"],
                positive=True,
                onefile=True,
            )
            nwave = config_file.get_parameter(
                "Erosion",
                f"NWave{iq_str}",
                bank_data.bank_chainage_midpoints,
                default=erosion_inputs.shipping_data["nwave0"],
                positive=True,
                onefile=True,
            )
            Tship = config_file.get_parameter(
                "Erosion",
                f"Draught{iq_str}",
                bank_data.bank_chainage_midpoints,
                default=erosion_inputs.shipping_data["Tship0"],
                positive=True,
                onefile=True,
            )
            ship_type = config_file.get_parameter(
                "Erosion",
                f"ShipType{iq_str}",
                bank_data.bank_chainage_midpoints,
                default=erosion_inputs.shipping_data["ship0"],
                valid=[1, 2, 3],
                onefile=True,
            )

            parslope = config_file.get_parameter(
                "Erosion",
                f"Slope{iq_str}",
                bank_data.bank_chainage_midpoints,
                default=erosion_inputs.shipping_data["parslope0"],
                positive=True,
                ext="slp",
            )
            parreed = config_file.get_parameter(
                "Erosion",
                f"Reed{iq_str}",
                bank_data.bank_chainage_midpoints,
                default=erosion_inputs.shipping_data["parreed0"],
                positive=True,
                ext="rdd",
            )
            mu_slope = [None] * bank_data.n_bank_lines
            mu_reed = [None] * bank_data.n_bank_lines
            for ib in range(bank_data.n_bank_lines):
                mus = parslope[ib].copy()
                mus[mus > 0] = 1 / mus[mus > 0]
                mu_slope[ib] = mus
                mu_reed[ib] = 8.5e-4 * parreed[ib] ** 0.8

            log_text("-", indent="  ")
            log_text("read_simdata", data={"file": self.sim_files[iq]}, indent="  ")
            log_text("-", indent="  ")
            simulation_data = SimulationData.read(self.sim_files[iq], indent="  ")
            log_text("-", indent="  ")

            log_text("bank_erosion", indent="  ")
            velocity.append([])
            water_level.append([])
            chezy.append([])
            vol_per_discharge.append([])
            ship_wave_max.append([])
            ship_wave_min.append([])

            dvol_bank = np.zeros((len(km_mid), bank_data.n_bank_lines))
            hfw_max = 0
            for ib, bcrds in enumerate(bank_data.bank_line_coords):
                # determine velocity along banks ...
                dx = np.diff(bcrds[:, 0])
                dy = np.diff(bcrds[:, 1])
                if iq == 0:
                    line_size.append(np.sqrt(dx ** 2 + dy ** 2))

                bank_index = bank_data.bank_face_indices[ib]
                vel_bank = (
                    np.absolute(
                        simulation_data.velocity_x_face[bank_index] * dx
                        + simulation_data.velocity_y_face[bank_index] * dy
                    )
                    / line_size[ib]
                )
                if self.vel_dx > 0.0:
                    if ib == 0:
                        log_text(
                            "apply_velocity_filter", indent="  ", data={"dx": self.vel_dx}
                        )
                    vel_bank = moving_avg(
                        bank_data.bank_chainage_midpoints[ib], vel_bank, self.vel_dx
                    )
                velocity[iq].append(vel_bank)
                #
                if iq == 0:
                    # determine velocity and bankheight along banks ...
                    # bankheight = maximum bed elevation per cell
                    if simulation_data.bed_elevation_location == "node":
                        zb = simulation_data.bed_elevation_values
                        zb_all_nodes = SimulationData.apply_masked_indexing(
                            zb, simulation_data.face_node[bank_index, :]
                        )
                        zb_bank = zb_all_nodes.max(axis=1)
                        if self.zb_dx > 0.0:
                            if ib == 0:
                                log_text(
                                    "apply_banklevel_filter",
                                    indent="  ",
                                    data={"dx": self.zb_dx},
                                )
                            zb_bank = moving_avg(
                                bank_data.bank_chainage_midpoints[ib],
                                zb_bank,
                                self.zb_dx,
                            )
                        bank_height.append(zb_bank)
                    else:
                        # don't know ... need to check neighbouring cells ...
                        bank_height.append(None)

                # get water depth along fairway
<<<<<<< HEAD
                ii = bp_fw_face_idx[ib]
                hfw = simulation_data.water_depth_face[ii]
=======
                ii = bank_data.fairway_face_indices[ib]
                hfw = sim["h_face"][ii]
>>>>>>> 6e6c507b
                hfw_max = max(hfw_max, hfw.max())
                water_level[iq].append(simulation_data.water_level_face[ii])
                chez = simulation_data.chezy_face[ii]
                chezy[iq].append(0 * chez + chez.mean())

                if iq == self.num_levels - 1:  # ref_level:
                    dn_eq1, dv_eq1 = comp_erosion_eq(
                        bank_height[ib],
                        line_size[ib],
                        fairway_data.fairway_initial_water_levels[ib],
                        vship[ib],
                        ship_type[ib],
                        Tship[ib],
                        mu_slope[ib],
                        bank_data.fairway_distances[ib],
                        hfw,
                        erosion_inputs,
                        ib,
                        g,
                    )
                    eq_erosion_dist.append(dn_eq1)
                    eq_eroded_vol.append(dv_eq1)

                    if self.debug:
                        bcrds_mid = (bcrds[:-1] + bcrds[1:]) / 2
                        bank_coords_points = [Point(xy1) for xy1 in bcrds_mid]
                        bank_coords_geo = GeoSeries(
                            bank_coords_points, crs=config_file.crs
                        )
                        params = {
                            "chainage": bank_data.bank_chainage_midpoints[ib],
                            "x": bcrds_mid[:, 0],
                            "y": bcrds_mid[:, 1],
                            "iface_fw": bank_data.fairway_face_indices[ib],
                            "iface_bank": bank_data.bank_face_indices[ib],  # bank_index
                            "zb": bank_height[ib],
                            "len": line_size[ib],
                            "zw0": fairway_data.fairway_initial_water_levels[ib],
                            "vship": vship[ib],
                            "shiptype": ship_type[ib],
                            "draught": Tship[ib],
                            "mu_slp": mu_slope[ib],
                            "dist_fw": bank_data.fairway_distances[ib],
                            "dfw0": erosion_inputs.wave_fairway_distance_0[ib],
                            "dfw1": erosion_inputs.wave_fairway_distance_1[ib],
                            "hfw": hfw,
                            "zss": erosion_inputs.bank_protection_level[ib],
                            "dn": dn_eq1,
                            "dv": dv_eq1,
                        }

                        write_shp(bank_coords_geo, params, f"{str(self.output_dir)}{os.sep}debug.EQ.B{ib + 1}.shp")
                        write_csv(params, f"{str(self.output_dir)}{os.sep}debug.EQ.B{ib + 1}.csv")

                dniqib, dviqib, dn_ship, dn_flow, ship_wave_max_ib, ship_wave_min_ib = (
                    comp_erosion(
                        velocity[iq][ib],
                        bank_height[ib],
                        line_size[ib],
                        water_level[iq][ib],
                        fairway_data.fairway_initial_water_levels[ib],
                        Nship[ib],
                        vship[ib],
                        nwave[ib],
                        ship_type[ib],
                        Tship[ib],
                        erosion_time * self.p_discharge[iq],
                        mu_slope[ib],
                        mu_reed[ib],
                        bank_data.fairway_distances[ib],
                        hfw,
                        chezy[iq][ib],
                        erosion_inputs,
                        RHO,
                        g,
                        ib,
                    )
                )
                ship_wave_max[iq].append(ship_wave_max_ib)
                ship_wave_min[iq].append(ship_wave_min_ib)

                if self.debug:
                    bcrds_mid = (bcrds[:-1] + bcrds[1:]) / 2

                    bank_coords_points = [Point(xy1) for xy1 in bcrds_mid]
                    bank_coords_geo = GeoSeries(bank_coords_points, crs=config_file.crs)
                    params = {
                        "chainage": bank_data.bank_chainage_midpoints[ib],
                        "x": bcrds_mid[:, 0],
                        "y": bcrds_mid[:, 1],
                        "iface_fw": bank_data.fairway_face_indices[ib],
                        "iface_bank": bank_data.bank_face_indices[ib],  # bank_index
                        "u": velocity[iq][ib],
                        "zb": bank_height[ib],
                        "len": line_size[ib],
                        "zw": water_level[iq][ib],
                        "zw0": fairway_data.fairway_initial_water_levels[ib],
                        "tauc": erosion_inputs.tauc[ib],
                        "nship": Nship[ib],
                        "vship": vship[ib],
                        "nwave": nwave[ib],
                        "shiptype": ship_type[ib],
                        "draught": Tship[ib],
                        "mu_slp": mu_slope[ib],
                        "mu_reed": mu_reed[ib],
                        "dist_fw": bank_data.fairway_distances[ib],
                        "dfw0": erosion_inputs.wave_fairway_distance_0[ib],
                        "dfw1": erosion_inputs.wave_fairway_distance_1[ib],
                        "hfw": hfw,
                        "chez": chezy[iq][ib],
                        "zss": erosion_inputs.bank_protection_level[ib],
                        "dn": dniqib,
                        "dv": dviqib,
                        "dnship": dn_ship,
                        "dnflow": dn_flow,
                    }
                    write_shp(bank_coords_geo, params, f"{str(self.output_dir)}{os.sep}debug.Q{iq + 1}.B{ib + 1}.shp")
                    write_csv(params, f"{str(self.output_dir)}{os.sep}debug.Q{iq + 1}.B{ib + 1}.csv")

                # shift bank lines
                if len(total_erosion_dist) == ib:
                    flow_erosion_dist.append(dn_flow.copy())
                    ship_erosion_dist.append(dn_ship.copy())
                    total_erosion_dist.append(dniqib.copy())
                    total_eroded_vol.append(dviqib.copy())
                else:
                    flow_erosion_dist[ib] += dn_flow
                    ship_erosion_dist[ib] += dn_ship
                    total_erosion_dist[ib] += dniqib
                    total_eroded_vol[ib] += dviqib

                # accumulate eroded volumes per km
                dvol = get_km_eroded_volume(
                    bank_data.bank_chainage_midpoints[ib], dviqib, km_bin
                )
                vol_per_discharge[iq].append(dvol)
                dvol_bank[:, ib] += dvol

            erovol_file = config_file.get_str("Erosion", f"EroVol{iq_str}", default=f"erovolQ{iq_str}.evo")
            log_text("save_erovol", data={"file": erovol_file}, indent="  ")
            write_km_eroded_volumes(
                km_mid, dvol_bank, str(self.output_dir) + os.sep + erovol_file
            )

        erosion_results = ErosionResults(
            eq_erosion_dist=eq_erosion_dist,
            total_erosion_dist=total_erosion_dist,
            flow_erosion_dist=flow_erosion_dist,
            ship_erosion_dist=ship_erosion_dist,
            vol_per_discharge=vol_per_discharge,
            eq_eroded_vol=eq_eroded_vol,
            total_eroded_vol=total_eroded_vol,
            erosion_time=erosion_time,
        )

        water_level_data = WaterLevelData(
            hfw_max=hfw_max,
            water_level=water_level,
            ship_wave_max=ship_wave_max,
            ship_wave_min=ship_wave_min,
            velocity=velocity,
            bank_height=bank_height,
            chezy=chezy,
        )
        bank_data.bank_line_size = line_size

        return water_level_data, erosion_results

    def _postprocess_erosion_results(
        self,
        km_bin: Tuple[float, float, float],
        km_mid,
        bank_data: BankData,
        erosion_results: ErosionResults,
    ) -> Tuple[List[LineString], List[LineString], List[LineString]]:
        """Postprocess the erosion results to get the new bank lines and volumes."""
        log_text("=")
        avg_erosion_rate = np.zeros(bank_data.n_bank_lines)
        dn_max = np.zeros(bank_data.n_bank_lines)
        d_nav_flow = np.zeros(bank_data.n_bank_lines)
        d_nav_ship = np.zeros(bank_data.n_bank_lines)
        d_nav_eq = np.zeros(bank_data.n_bank_lines)
        dn_max_eq = np.zeros(bank_data.n_bank_lines)
        eq_eroded_vol_per_km = np.zeros((len(km_mid), bank_data.n_bank_lines))
        total_eroded_vol_per_km = np.zeros((len(km_mid), bank_data.n_bank_lines))
        xy_line_new_list = []
        bankline_new_list = []
        xy_line_eq_list = []
        bankline_eq_list = []
        for ib, bank_coords in enumerate(bank_data.bank_line_coords):
            avg_erosion_rate[ib] = (
                erosion_results.total_erosion_dist[ib] * bank_data.bank_line_size[ib]
            ).sum() / bank_data.bank_line_size[ib].sum()
            dn_max[ib] = erosion_results.total_erosion_dist[ib].max()
            d_nav_flow[ib] = (
                erosion_results.flow_erosion_dist[ib] * bank_data.bank_line_size[ib]
            ).sum() / bank_data.bank_line_size[ib].sum()
            d_nav_ship[ib] = (
                erosion_results.ship_erosion_dist[ib] * bank_data.bank_line_size[ib]
            ).sum() / bank_data.bank_line_size[ib].sum()
            d_nav_eq[ib] = (
                erosion_results.eq_erosion_dist[ib] * bank_data.bank_line_size[ib]
            ).sum() / bank_data.bank_line_size[ib].sum()
            dn_max_eq[ib] = erosion_results.eq_erosion_dist[ib].max()
            log_text("bank_dnav", data={"ib": ib + 1, "v": avg_erosion_rate[ib]})
            log_text("bank_dnavflow", data={"v": d_nav_flow[ib]})
            log_text("bank_dnavship", data={"v": d_nav_ship[ib]})
            log_text("bank_dnmax", data={"v": dn_max[ib]})
            log_text("bank_dnaveq", data={"v": d_nav_eq[ib]})
            log_text("bank_dnmaxeq", data={"v": dn_max_eq[ib]})

            xy_line_new = move_line(
                bank_coords,
                erosion_results.total_erosion_dist[ib],
                bank_data.is_right_bank[ib],
            )
            xy_line_new_list.append(xy_line_new)
            bankline_new_list.append(LineString(xy_line_new))

            xy_line_eq = move_line(
                bank_coords,
                erosion_results.eq_erosion_dist[ib],
                bank_data.is_right_bank[ib],
            )
            xy_line_eq_list.append(xy_line_eq)
            bankline_eq_list.append(LineString(xy_line_eq))

            dvol_eq = get_km_eroded_volume(
                bank_data.bank_chainage_midpoints[ib],
                erosion_results.eq_eroded_vol[ib],
                km_bin,
            )
            eq_eroded_vol_per_km[:, ib] = dvol_eq
            dvol_tot = get_km_eroded_volume(
                bank_data.bank_chainage_midpoints[ib],
                erosion_results.total_eroded_vol[ib],
                km_bin,
            )
            total_eroded_vol_per_km[:, ib] = dvol_tot
            if ib < bank_data.n_bank_lines - 1:
                log_text("-")

        erosion_results.avg_erosion_rate = avg_erosion_rate
        erosion_results.eq_eroded_vol_per_km = eq_eroded_vol_per_km
        erosion_results.total_eroded_vol_per_km = total_eroded_vol_per_km

        return bankline_new_list, bankline_eq_list, xy_line_eq_list

    def bankerosion_core(self) -> None:
        """Run the bank erosion analysis for a specified configuration."""
        timed_logger("-- start analysis --")
        log_text(
            "header_bankerosion",
            data={
                "version": __version__,
                "location": "https://github.com/Deltares/D-FAST_Bank_Erosion",
            },
        )
        log_text("-")
        config_file = self.config_file

        # read simulation data (get_sim_data)
        sim_file = config_file.get_sim_file("Erosion", str(self.ref_level + 1))
        log_text("-")
        log_text("read_simdata", data={"file": sim_file})
        log_text("-")
        simulation_data = SimulationData.read(sim_file)
        log_text("-")

        log_text("derive_topology")

        mesh_data = simulation_data.compute_mesh_topology()

        # clip the chainage path to the range of chainages of interest
        km_bounds = self.river_data.station_bounds
        log_text("clip_chainage", data={"low": km_bounds[0], "high": km_bounds[1]})

        stations_coords = self.river_data.masked_profile_arr[:, :2]

<<<<<<< HEAD
        # read bank lines
        banklines = config_file.read_bank_lines(str(self.bank_dir))
        n_banklines = len(banklines)

=======
>>>>>>> 6e6c507b
        # map bank lines to mesh cells
        log_text("intersect_bank_mesh")

        bank_data = self.intersect_bank_lines_with_mesh(
            config_file, stations_coords, mesh_data
        )

        river_axis_km, _, river_axis = self._prepare_river_axis(
            stations_coords, config_file
        )

        # get output interval
        km_step = config_file.get_float("Erosion", "OutputInterval", 1.0)
        # map to output interval
        km_bin = (river_axis_km.min(), river_axis_km.max(), km_step)
        km_mid = get_km_bins(km_bin, type=3)  # get mid-points

        fairway_data = self._prepare_fairway(river_axis, stations_coords, mesh_data, config_file)

<<<<<<< HEAD
        bp_fw_face_idx, distance_fw = self._map_bank_to_fairway(
            bank_line_coords, bank_km_mid, ifw_numpy, ifw_face_idx, config_file
        )

        # water level at fairway
        zfw_ini = []
        for ib in range(n_banklines):
            ii = bp_fw_face_idx[ib]
            zfw_ini.append(simulation_data.water_level_face[ii])
=======
        self._map_bank_to_fairway(bank_data, fairway_data, sim, config_file)
>>>>>>> 6e6c507b

        erosion_inputs = self._prepare_initial_conditions(
            config_file, bank_data, fairway_data
        )

        # initialize arrays for erosion loop over all discharges
        water_level_data, erosion_results = self._process_discharge_levels(
            km_mid,
            km_bin,
            config_file,
            erosion_inputs,
            bank_data,
            fairway_data,
        )

        bankline_new_list, bankline_eq_list, xy_line_eq_list = (
            self._postprocess_erosion_results(
                km_bin,
                km_mid,
                bank_data,
                erosion_results,
            )
        )

        self._write_bankline_shapefiles(bankline_new_list, bankline_eq_list, config_file)
        self._write_volume_outputs(erosion_results, km_mid)

        # create various plots
        self._generate_plots(
            river_axis_km,
<<<<<<< HEAD
            bank_km_mid,
            banklines,
            simulation_data,
            dn_tot,
            is_right_bank,
=======
            sim,
>>>>>>> 6e6c507b
            xy_line_eq_list,
            km_mid,
            km_step,
            erosion_inputs,
            water_level_data,
            mesh_data,
            bank_data,
            erosion_results,
        )
        log_text("end_bankerosion")
        timed_logger("-- end analysis --")

    def _write_bankline_shapefiles(
        self, bankline_new_list, bankline_eq_list, config_file: ConfigFile
    ):
        bankline_new_series = GeoSeries(bankline_new_list, crs=config_file.crs)
        bank_lines_new = GeoDataFrame(geometry=bankline_new_series)
        bank_name = self.config_file.get_str("General", "BankFile", "bankfile")

        bank_file = self.output_dir / f"{bank_name}_new.shp"
        log_text("save_banklines", data={"file": str(bank_file)})
        bank_lines_new.to_file(bank_file)

        bankline_eq_series = GeoSeries(bankline_eq_list, crs=config_file.crs)
        banklines_eq = GeoDataFrame(geometry=bankline_eq_series)

        bank_file = self.output_dir / f"{bank_name}_eq.shp"
        log_text("save_banklines", data={"file": str(bank_file)})
        banklines_eq.to_file(bank_file)

    def _write_volume_outputs(self, erosion_results: ErosionResults, km_mid):
        erosion_vol_file = self.config_file.get_str("Erosion", "EroVol", default="erovol.evo")
        log_text("save_tot_erovol", data={"file": erosion_vol_file})
        write_km_eroded_volumes(
            km_mid,
            erosion_results.total_eroded_vol_per_km,
            str(self.output_dir / erosion_vol_file),
        )

        # write eroded volumes per km (equilibrium)
        erosion_vol_file = self.config_file.get_str("Erosion", "EroVolEqui", default="erovol_eq.evo")
        log_text("save_eq_erovol", data={"file": erosion_vol_file})
        write_km_eroded_volumes(
            km_mid,
            erosion_results.eq_eroded_vol_per_km,
            str(self.output_dir / erosion_vol_file),
        )

    def _generate_plots(
        self,
        river_axis_km,
<<<<<<< HEAD
        bank_km_mid,
        banklines,
        simulation_data: SimulationData,
        dn_tot,
        is_right_bank,
=======
        sim,
>>>>>>> 6e6c507b
        xy_line_eq_list,
        km_mid,
        km_step,
        erosion_inputs: ErosionInputs,
        water_level_data: WaterLevelData,
        mesh_data: MeshData,
        bank_data: BankData,
        erosion_results: ErosionResults,
    ):
        # create various plots
        if self.plot_flags["plot_data"]:
            log_text("=")
            log_text("create_figures")
            fig_i = 0
            bbox = get_bbox(self.river_data.masked_profile_arr)

            if self.plot_flags["save_plot_zoomed"]:
                bank_coords_mid = []
                for ib in range(bank_data.n_bank_lines):
                    bank_coords_mid.append(
                        (
                            bank_data.bank_line_coords[ib][:-1, :]
                            + bank_data.bank_line_coords[ib][1:, :]
                        )
                        / 2
                    )
                km_zoom, xy_zoom = get_zoom_extends(
                    river_axis_km.min(),
                    river_axis_km.max(),
                    self.plot_flags["zoom_km_step"],
                    bank_coords_mid,
                    bank_data.bank_chainage_midpoints,
                )

            fig, ax = df_plt.plot1_waterdepth_and_banklines(
                bbox,
                self.river_data.masked_profile_arr,
<<<<<<< HEAD
                banklines,
                simulation_data.face_node,
                simulation_data.n_nodes,
                simulation_data.x_node,
                simulation_data.y_node,
                simulation_data.water_depth_face,
=======
                bank_data.bank_lines,
                mesh_data.face_node,
                sim["nnodes"],
                sim["x_node"],
                sim["y_node"],
                sim["h_face"],
>>>>>>> 6e6c507b
                1.1 * water_level_data.hfw_max,
                X_AXIS_TITLE,
                Y_AXIS_TITLE,
                "water depth and initial bank lines",
                "water depth [m]",
            )
            if self.plot_flags["save_plot"]:
                fig_i = fig_i + 1
                fig_base = f"{self.plot_flags['fig_dir']}{os.sep}{fig_i}_banklines"

                if self.plot_flags["save_plot_zoomed"]:
                    df_plt.zoom_xy_and_save(fig, ax, fig_base, self.plot_flags["plot_ext"], xy_zoom)

                fig_path = fig_base + self.plot_flags["plot_ext"]
                df_plt.savefig(fig, fig_path)

            fig, ax = df_plt.plot2_eroded_distance_and_equilibrium(
                bbox,
                self.river_data.masked_profile_arr,
                bank_data.bank_line_coords,
                erosion_results.total_erosion_dist,
                bank_data.is_right_bank,
                erosion_results.avg_erosion_rate,
                xy_line_eq_list,
                mesh_data.x_edge_coords,
                mesh_data.y_edge_coords,
                X_AXIS_TITLE,
                Y_AXIS_TITLE,
                "eroded distance and equilibrium bank location",
                f"eroded during {erosion_results.erosion_time} year",
                "eroded distance [m]",
                "equilibrium location",
            )
            if self.plot_flags["save_plot"]:
                fig_i = fig_i + 1
                fig_base = f"{self.plot_flags['fig_dir']}{os.sep}{fig_i}_erosion_sensitivity"

                if self.plot_flags["save_plot_zoomed"]:
                    df_plt.zoom_xy_and_save(fig, ax, fig_base, self.plot_flags["plot_ext"], xy_zoom)

                fig_path = fig_base + self.plot_flags["plot_ext"]
                df_plt.savefig(fig, fig_path)

            fig, ax = df_plt.plot3_eroded_volume(
                km_mid,
                km_step,
                "river chainage [km]",
                erosion_results.vol_per_discharge,
                "eroded volume [m^3]",
                f"eroded volume per {km_step} chainage km ({erosion_results.erosion_time} years)",
                "Q{iq}",
                "Bank {ib}",
            )
            if self.plot_flags["save_plot"]:
                fig_i = fig_i + 1
                fig_base = f"{self.plot_flags['fig_dir']}{os.sep}{fig_i}_eroded_volume"

                if self.plot_flags["save_plot_zoomed"]:
                    df_plt.zoom_x_and_save(fig, ax, fig_base, self.plot_flags["plot_ext"], km_zoom)

                fig_path = fig_base + self.plot_flags["plot_ext"]
                df_plt.savefig(fig, fig_path)

            fig, ax = df_plt.plot3_eroded_volume_subdivided_1(
                km_mid,
                km_step,
                "river chainage [km]",
                erosion_results.vol_per_discharge,
                "eroded volume [m^3]",
                f"eroded volume per {km_step} chainage km ({erosion_results.erosion_time} years)",
                "Q{iq}",
            )
            if self.plot_flags["save_plot"]:
                fig_i = fig_i + 1
                fig_base = self.plot_flags["fig_dir"] + os.sep + str(fig_i) + "_eroded_volume_per_discharge"
                if self.plot_flags["save_plot_zoomed"]:
                    df_plt.zoom_x_and_save(fig, ax, fig_base, self.plot_flags["plot_ext"], km_zoom)
                fig_path = fig_base + self.plot_flags["plot_ext"]
                df_plt.savefig(fig, fig_path)

            fig, ax = df_plt.plot3_eroded_volume_subdivided_2(
                km_mid,
                km_step,
                "river chainage [km]",
                erosion_results.vol_per_discharge,
                "eroded volume [m^3]",
                f"eroded volume per {km_step} chainage km ({erosion_results.erosion_time} years)",
                "Bank {ib}",
            )
            if self.plot_flags["save_plot"]:
                fig_i = fig_i + 1
                fig_base = self.plot_flags["fig_dir"] + os.sep + str(fig_i) + "_eroded_volume_per_bank"
                if self.plot_flags["save_plot_zoomed"]:
                    df_plt.zoom_x_and_save(fig, ax, fig_base, self.plot_flags["plot_ext"], km_zoom)
                fig_path = fig_base + self.plot_flags["plot_ext"]
                df_plt.savefig(fig, fig_path)

            fig, ax = df_plt.plot4_eroded_volume_eq(
                km_mid,
                km_step,
                "river chainage [km]",
                erosion_results.eq_eroded_vol_per_km,
                "eroded volume [m^3]",
                f"eroded volume per {km_step} chainage km (equilibrium)",
            )
            if self.plot_flags["save_plot"]:
                fig_i = fig_i + 1
                fig_base = self.plot_flags["fig_dir"] + os.sep + str(fig_i) + "_eroded_volume_eq"
                if self.plot_flags["save_plot_zoomed"]:
                    df_plt.zoom_x_and_save(fig, ax, fig_base, self.plot_flags["plot_ext"], km_zoom)
                fig_path = fig_base + self.plot_flags["plot_ext"]
                df_plt.savefig(fig, fig_path)

            figlist, axlist = df_plt.plot5series_waterlevels_per_bank(
                bank_data.bank_chainage_midpoints,
                "river chainage [km]",
                water_level_data.water_level,
                water_level_data.ship_wave_max,
                water_level_data.ship_wave_min,
                "water level at Q{iq}",
                "average water level",
                "wave influenced range",
                water_level_data.bank_height,
                "level of bank",
                erosion_inputs.bank_protection_level,
                "bank protection level",
                "elevation",
                "(water)levels along bank line {ib}",
                "[m NAP]",
            )
            if self.plot_flags["save_plot"]:
                for ib, fig in enumerate(figlist):
                    fig_i = fig_i + 1
                    fig_base = f"{self.plot_flags['fig_dir']}/{fig_i}_levels_bank_{ib + 1}"

                    if self.plot_flags["save_plot_zoomed"]:
                        df_plt.zoom_x_and_save(fig, axlist[ib], fig_base, self.plot_flags["plot_ext"], km_zoom)
                    fig_file = f"{fig_base}{self.plot_flags['plot_ext']}"
                    df_plt.savefig(fig, fig_file)

            figlist, axlist = df_plt.plot6series_velocity_per_bank(
                bank_data.bank_chainage_midpoints,
                "river chainage [km]",
                water_level_data.velocity,
                "velocity at Q{iq}",
                erosion_inputs.tauc,
                water_level_data.chezy[0],
                RHO,
                g,
                "critical velocity",
                "velocity",
                "velocity along bank line {ib}",
                "[m/s]",
            )
            if self.plot_flags["save_plot"]:
                for ib, fig in enumerate(figlist):
                    fig_i = fig_i + 1
                    fig_base = f"{self.plot_flags['fig_dir']}{os.sep}{fig_i}_velocity_bank_{ib + 1}"

                    if self.plot_flags["save_plot_zoomed"]:
                        df_plt.zoom_x_and_save(fig, axlist[ib], fig_base, self.plot_flags["plot_ext"], km_zoom)

                    fig_file = fig_base + self.plot_flags["plot_ext"]
                    df_plt.savefig(fig, fig_file)

            fig, ax = df_plt.plot7_banktype(
                bbox,
                self.river_data.masked_profile_arr,
                bank_data.bank_line_coords,
                erosion_inputs.bank_type,
                erosion_inputs.taucls_str,
                X_AXIS_TITLE,
                Y_AXIS_TITLE,
                "bank type",
            )
            if self.plot_flags["save_plot"]:
                fig_i = fig_i + 1
                fig_base = self.plot_flags["fig_dir"] + os.sep + str(fig_i) + "_banktype"
                if self.plot_flags["save_plot_zoomed"]:
                    df_plt.zoom_xy_and_save(fig, ax, fig_base, self.plot_flags["plot_ext"], xy_zoom)
                fig_file = fig_base + self.plot_flags["plot_ext"]
                df_plt.savefig(fig, fig_file)

            fig, ax = df_plt.plot8_eroded_distance(
                bank_data.bank_chainage_midpoints,
                "river chainage [km]",
                erosion_results.total_erosion_dist,
                "Bank {ib}",
                erosion_results.eq_erosion_dist,
                "Bank {ib} (eq)",
                "eroded distance",
                "[m]",
            )
            if self.plot_flags["save_plot"]:
                fig_i = fig_i + 1
                fig_base = self.plot_flags["fig_dir"] + os.sep + str(fig_i) + "_erodis"
                if self.plot_flags["save_plot_zoomed"]:
                    df_plt.zoom_x_and_save(fig, ax, fig_base, self.plot_flags["plot_ext"], km_zoom)
                fig_file = fig_base + self.plot_flags["plot_ext"]
                df_plt.savefig(fig, fig_file)

            if self.plot_flags["close_plot"]:
                plt.close("all")
            else:
                plt.show(block=not self.gui)


class BankLinesResultsError(Exception):
    """Custom exception for BankLine results errors."""

    pass<|MERGE_RESOLUTION|>--- conflicted
+++ resolved
@@ -41,7 +41,6 @@
                             get_zoom_extends, get_bbox
 from dfastbe.support import on_right_side, project_km_on_line, intersect_line_mesh, move_line
 from dfastbe import plotting as df_plt
-<<<<<<< HEAD
 from dfastbe.io import (
     ConfigFile,
     log_text,
@@ -52,10 +51,6 @@
     RiverData,
     SimulationData,
 )
-from dfastbe.structures import ErosionInputs, WaterLevelData, MeshData
-=======
-from dfastbe.io import ConfigFile, log_text, read_simulation_data, \
-    write_shp_pnt, write_km_eroded_volumes, write_shp, write_csv, RiverData, SimulationObject
 from dfastbe.structures import (
     ErosionInputs,
     WaterLevelData,
@@ -64,7 +59,6 @@
     FairwayData,
     ErosionResults,
 )
->>>>>>> 6e6c507b
 from dfastbe.utils import timed_logger
 
 
@@ -677,13 +671,8 @@
                         bank_height.append(None)
 
                 # get water depth along fairway
-<<<<<<< HEAD
-                ii = bp_fw_face_idx[ib]
+                ii = bank_data.fairway_face_indices[ib]
                 hfw = simulation_data.water_depth_face[ii]
-=======
-                ii = bank_data.fairway_face_indices[ib]
-                hfw = sim["h_face"][ii]
->>>>>>> 6e6c507b
                 hfw_max = max(hfw_max, hfw.max())
                 water_level[iq].append(simulation_data.water_level_face[ii])
                 chez = simulation_data.chezy_face[ii]
@@ -963,13 +952,10 @@
 
         stations_coords = self.river_data.masked_profile_arr[:, :2]
 
-<<<<<<< HEAD
         # read bank lines
         banklines = config_file.read_bank_lines(str(self.bank_dir))
         n_banklines = len(banklines)
 
-=======
->>>>>>> 6e6c507b
         # map bank lines to mesh cells
         log_text("intersect_bank_mesh")
 
@@ -989,19 +975,7 @@
 
         fairway_data = self._prepare_fairway(river_axis, stations_coords, mesh_data, config_file)
 
-<<<<<<< HEAD
-        bp_fw_face_idx, distance_fw = self._map_bank_to_fairway(
-            bank_line_coords, bank_km_mid, ifw_numpy, ifw_face_idx, config_file
-        )
-
-        # water level at fairway
-        zfw_ini = []
-        for ib in range(n_banklines):
-            ii = bp_fw_face_idx[ib]
-            zfw_ini.append(simulation_data.water_level_face[ii])
-=======
         self._map_bank_to_fairway(bank_data, fairway_data, sim, config_file)
->>>>>>> 6e6c507b
 
         erosion_inputs = self._prepare_initial_conditions(
             config_file, bank_data, fairway_data
@@ -1032,15 +1006,7 @@
         # create various plots
         self._generate_plots(
             river_axis_km,
-<<<<<<< HEAD
-            bank_km_mid,
-            banklines,
             simulation_data,
-            dn_tot,
-            is_right_bank,
-=======
-            sim,
->>>>>>> 6e6c507b
             xy_line_eq_list,
             km_mid,
             km_step,
@@ -1092,15 +1058,7 @@
     def _generate_plots(
         self,
         river_axis_km,
-<<<<<<< HEAD
-        bank_km_mid,
-        banklines,
         simulation_data: SimulationData,
-        dn_tot,
-        is_right_bank,
-=======
-        sim,
->>>>>>> 6e6c507b
         xy_line_eq_list,
         km_mid,
         km_step,
@@ -1138,21 +1096,12 @@
             fig, ax = df_plt.plot1_waterdepth_and_banklines(
                 bbox,
                 self.river_data.masked_profile_arr,
-<<<<<<< HEAD
-                banklines,
+                bank_data.bank_lines,
                 simulation_data.face_node,
                 simulation_data.n_nodes,
                 simulation_data.x_node,
                 simulation_data.y_node,
                 simulation_data.water_depth_face,
-=======
-                bank_data.bank_lines,
-                mesh_data.face_node,
-                sim["nnodes"],
-                sim["x_node"],
-                sim["y_node"],
-                sim["h_face"],
->>>>>>> 6e6c507b
                 1.1 * water_level_data.hfw_max,
                 X_AXIS_TITLE,
                 Y_AXIS_TITLE,
