"""
Copyright (C) 2020 Stichting Deltares.

<<<<<<< HEAD

def timed_logger(label: str) -> None:
    """
    Write a message with time information.
=======
This library is free software; you can redistribute it and/or
modify it under the terms of the GNU Lesser General Public
License as published by the Free Software Foundation version 2.1.

This library is distributed in the hope that it will be useful,
but WITHOUT ANY WARRANTY; without even the implied warranty of
MERCHANTABILITY or FITNESS FOR A PARTICULAR PURPOSE.  See the GNU
Lesser General Public License for more details.

You should have received a copy of the GNU Lesser General Public
License along with this library; if not, see <http://www.gnu.org/licenses/>.

contact: delft3d.support@deltares.nl
Stichting Deltares
P.O. Box 177
2600 MH Delft, The Netherlands

All indications and logos of, and references to, "Delft3D" and "Deltares"
are registered trademarks of Stichting Deltares, and remain the property of
Stichting Deltares. All rights reserved.

INFORMATION
This file is part of D-FAST Bank Erosion: https://github.com/Deltares/D-FAST_Bank_Erosion
"""
from typing import List, Tuple
import numpy as np
import math
>>>>>>> 28142e6a


def get_zoom_extends(
    km_min: float,
    km_max: float,
    zoom_km_step: float,
    bank_crds: List[np.ndarray],
    bank_km: List[np.ndarray],
) -> tuple[list[tuple[float, float]], list[tuple[float, float, float, float]]]:
    """Zoom.

    Args:
        km_min (float):
            Minimum value for the chainage range of interest.
        km_max (float):
            Maximum value for the chainage range of interest.
        zoom_km_step (float):
            Preferred chainage length of zoom box.
        bank_crds (List[np.ndarray]):
            List of N x 2 np arrays of coordinates per bank.
        bank_km (List[np.ndarray]):
            List of N np arrays of chainage values per bank.

    Returns:
        station_zoom (List[Tuple[float, float]]):
            Zoom ranges for plots with chainage along x-axis.
        coords_zoom (List[Tuple[float, float, float, float]]):
            Zoom ranges for xy-plots.
    """
    from dfastbe.bank_erosion.utils import get_km_bins

    zoom_km_bin = (km_min, km_max, zoom_km_step)
    zoom_km_bnd = get_km_bins(zoom_km_bin, station_type="all", adjust=True)
    eps = 0.1 * zoom_km_step

    station_zoom: List[Tuple[float, float]] = []
    coords_zoom: List[Tuple[float, float, float, float]] = []
    inf = float('inf')
    for i in range(len(zoom_km_bnd) - 1):
        km_min = zoom_km_bnd[i] - eps
        km_max = zoom_km_bnd[i + 1] + eps
        station_zoom.append((km_min, km_max))

        x_min = inf
        x_max = -inf
        y_min = inf
        y_max = -inf
        for ib in range(len(bank_km)):
            ind = (bank_km[ib] >= km_min) & (bank_km[ib] <= km_max)
            range_crds = bank_crds[ib][ind, :]
            x = range_crds[:, 0]
            y = range_crds[:, 1]
            if len(x) > 0:
                x_min = min(x_min, min(x))
                x_max = max(x_max, max(x))
                y_min = min(y_min, min(y))
                y_max = max(y_max, max(y))
        coords_zoom.append((x_min, x_max, y_min, y_max))

    return station_zoom, coords_zoom


def on_right_side(line_xy: np.ndarray, ref_xy: np.ndarray) -> bool:
    """
    Determine whether line_xy is to the left or right of ref_xy.

    Left and right are relative to the path along ref_xy from the first to the
    last node. It is assumed that line_xy can be uniquely identified as on the
    left or right side of ref_xy, i.e., the lines may not cross each other or
    themselves. Also, line_xy should be alongside ref_xy and not "before" or
    "after" ref_xy. The typical use case is to relate a bank line line_xy to a
    center line ref_xy.

    Args:
        line_xy : np.ndarray
            Array containing the x,y coordinates of a line.
        ref_xy : np.ndarray
            Array containing the x,y,chainage data.

    Returns:
        right_side : bool
            Flag indicating whether the line is on the right side.
    """

    # determine the reference point based on the line with the fewest points
    ref_npnt = ref_xy.shape[0]
    npnt = line_xy.shape[0]
    if ref_npnt < npnt:
        # determine the mid-point p0 of ref_xy
        if ref_npnt == 2:
            imin = 0
            imind = 0
            iminu = 1
            p0 = (ref_xy[0] + ref_xy[1]) / 2
        else:
            imin = int(ref_npnt / 2)
            imind = imin - 1
            iminu = imin + 1
            p0 = ref_xy[imin]

        # find the node on line_xy closest to p0
        hpnt = np.argmin(((p0 - line_xy) ** 2).sum(axis=1))
        hpxy = line_xy[hpnt]
    else:
<<<<<<< HEAD
        time_str = "   0.00"
        diff_str = "       "
        FIRST_TIME = new_time
    LAST_TIME = new_time
    return time_str, diff_str
=======
        # determine the mid-point hpxy of line_xy
        hpnt = int(npnt / 2)
        hpxy = line_xy[hpnt]

        # find the node on ref_xy closest to hpxy
        imin = np.argmin(((hpxy - ref_xy) ** 2).sum(axis=1))
        imind = imin - 1
        iminu = imin + 1
        p0 = ref_xy[imin]

    # direction to the midpoint of line_xy
    theta = math.atan2(hpxy[1] - p0[1], hpxy[0] - p0[0])

    # direction from which ref_xy comes
    if ref_xy.shape[0] == 1:
        raise Exception("One point is not a reference line.")
    elif imin > 0:
        phi1 = math.atan2(ref_xy[imind, 1] - p0[1], ref_xy[imind, 0] - p0[0])
        # direction to which ref_xy goes
        if imin < ref_xy.shape[0] - 1:
            phi2 = math.atan2(ref_xy[iminu, 1] - p0[1], ref_xy[iminu, 0] - p0[0])
        else:
            phi2 = -phi1
    else:
        # direction to which ref_xy goes
        phi2 = math.atan2(ref_xy[iminu, 1] - p0[1], ref_xy[iminu, 0] - p0[0])
        phi1 = -phi2

    # adjust the directions of ref_xy such that both are larger than the
    # angle of the direction towards the midpoint of line_xy
    if phi1 < theta:
        phi1 = phi1 + 2 * math.pi
    if phi2 < theta:
        phi2 = phi2 + 2 * math.pi

    # theta points to the right relative to a line coming from phi1 and going
    # to phi2 if we encounter the to direction phi2 before the from direction
    # phi1 when searching from theta in counter clockwise direction.
    right_side = phi2 < phi1

    return right_side
>>>>>>> 28142e6a
<|MERGE_RESOLUTION|>--- conflicted
+++ resolved
@@ -1,12 +1,6 @@
 """
 Copyright (C) 2020 Stichting Deltares.
 
-<<<<<<< HEAD
-
-def timed_logger(label: str) -> None:
-    """
-    Write a message with time information.
-=======
 This library is free software; you can redistribute it and/or
 modify it under the terms of the GNU Lesser General Public
 License as published by the Free Software Foundation version 2.1.
@@ -31,10 +25,10 @@
 INFORMATION
 This file is part of D-FAST Bank Erosion: https://github.com/Deltares/D-FAST_Bank_Erosion
 """
+import math
 from typing import List, Tuple
+
 import numpy as np
-import math
->>>>>>> 28142e6a
 
 
 def get_zoom_extends(
@@ -139,13 +133,6 @@
         hpnt = np.argmin(((p0 - line_xy) ** 2).sum(axis=1))
         hpxy = line_xy[hpnt]
     else:
-<<<<<<< HEAD
-        time_str = "   0.00"
-        diff_str = "       "
-        FIRST_TIME = new_time
-    LAST_TIME = new_time
-    return time_str, diff_str
-=======
         # determine the mid-point hpxy of line_xy
         hpnt = int(npnt / 2)
         hpxy = line_xy[hpnt]
@@ -186,5 +173,4 @@
     # phi1 when searching from theta in counter clockwise direction.
     right_side = phi2 < phi1
 
-    return right_side
->>>>>>> 28142e6a
+    return right_side