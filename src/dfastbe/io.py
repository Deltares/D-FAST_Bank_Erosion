"""
Copyright (C) 2020 Stichting Deltares.

This library is free software; you can redistribute it and/or
modify it under the terms of the GNU Lesser General Public
License as published by the Free Software Foundation version 2.1.

This library is distributed in the hope that it will be useful,
but WITHOUT ANY WARRANTY; without even the implied warranty of
MERCHANTABILITY or FITNESS FOR A PARTICULAR PURPOSE.  See the GNU
Lesser General Public License for more details.

You should have received a copy of the GNU Lesser General Public
License along with this library; if not, see <http://www.gnu.org/licenses/>.

contact: delft3d.support@deltares.nl
Stichting Deltares
P.O. Box 177
2600 MH Delft, The Netherlands

All indications and logos of, and references to, "Delft3D" and "Deltares"
are registered trademarks of Stichting Deltares, and remain the property of
Stichting Deltares. All rights reserved.

INFORMATION
This file is part of D-FAST Bank Erosion: https://github.com/Deltares/D-FAST_Bank_Erosion
"""

import configparser
from pathlib import Path
from typing import Any, Callable, Dict, List, Optional, TextIO, Tuple, TypedDict, Union

import geopandas
import netCDF4
<<<<<<< HEAD
import numpy as np
import pandas
import shapely
from shapely.geometry import Point
=======
import configparser
import os
import os.path
import pandas as pd
import geopandas as gpd
from geopandas.geodataframe import GeoDataFrame
from geopandas.geoseries import GeoSeries
import shapely
from shapely.geometry import Point, linestring, LineString
from shapely.prepared import prep
>>>>>>> c04dea95

MAX_RIVER_WIDTH = 1000


class SimulationObject(TypedDict):
    x_node: np.ndarray
    y_node: np.ndarray
    nnodes: np.ndarray
    facenode: np.ma.masked_array
    zb_location: np.ndarray
    zb_val: np.ndarray
    zw_face: np.ndarray
    h_face: np.ndarray
    ucx_face: np.ndarray
    ucy_face: np.ndarray
    chz_face: np.ndarray


PROGTEXTS: Dict[str, List[str]]


class ConfigFile:
    """Class to read configuration files for D-FAST Bank Erosion.

    This class provides methods to read, write, and manage configuration files
    for the D-FAST Bank Erosion analysis. It also allows access to configuration
    settings and supports upgrading older configuration formats.

    Args:
        config (configparser.ConfigParser): Settings for the D-FAST Bank Erosion analysis.
        path (Union[Path, str]): Path to the configuration file.

    Examples:
        Reading a configuration file:
            ```python
            >>> import tempfile
            >>> from dfastbe.io import ConfigFile
            >>> config_file = ConfigFile.read("tests/data/erosion/meuse_manual.cfg")
            >>> print(config_file.config["General"]["Version"])
            1.0

            ```
        Writing a configuration file:
            ```python
            >>> from dfastbe.io import ConfigFile
            >>> config_file = ConfigFile.read("tests/data/erosion/meuse_manual.cfg")
            >>> with tempfile.TemporaryDirectory() as tmpdirname:
            ...     config_file.write(f"{tmpdirname}/meuse_manual_out.cfg")

            ```
    """

    def __init__(
        self, config: configparser.ConfigParser, path: Union[Path, str] = None
    ):
        self._config = config
        if path:
            self.path = Path(path)
            self.root_dir = self.path.parent
            self.convert_paths_relative_to_cwd()

    @property
    def config(self) -> configparser.ConfigParser:
        """configparser.ConfigParser: Get the configuration settings."""
        return self._config

    @config.setter
    def config(self, value: configparser.ConfigParser):
        self._config = value

    @property
    def version(self) -> str:
        """str: Get the version of the configuration file."""
        return self.get_str("General", "Version")

    @property
    def root_dir(self) -> Path:
        """Path: Get the root directory of the configuration file."""
        return self._root_dir

    @root_dir.setter
    def root_dir(self, value: str):
        self._root_dir = value

    @classmethod
<<<<<<< HEAD
    def read(cls, path: Union[str, Path]) -> "ConfigFile":
        """Read a configParser object (configuration file).
=======
    def read(cls, path: Union[str, Path]):
        """
        Read a configParser object (configuration file).
>>>>>>> c04dea95

        Reads the config file using the standard `configparser`. Falls back to a
        dedicated reader compatible with old waqbank files.

        Args:
            path (Union[str, Path]): Path to the configuration file.

        Returns:
            ConfigFile: Settings for the D-FAST Bank Erosion analysis.

        Raises:
            FileNotFoundError: If the configuration file does not exist.
            Exception: If there is an error reading the config file.

        Examples:
            Read a config file:
            ```python
            >>> from dfastbe.io import ConfigFile
            >>> config_file = ConfigFile.read("tests/data/erosion/meuse_manual.cfg")

            ```
        """
        if not Path(path).exists():
            raise FileNotFoundError(f"The Config-File: {path} does not exist")

        try:
            config = configparser.ConfigParser(comment_prefixes="%")
            with open(path, "r") as configfile:
                config.read_file(configfile)
        except configparser.Error as e:
            print(f"Error during reading the config file: {e}")
            config = cls.config_file_callback_parser(path)

        # if version != "1.0":
        config = cls._upgrade(config)
        return cls(config, path=path)

    @staticmethod
    def config_file_callback_parser(path: str) -> configparser.ConfigParser:
        """Parse a configuration file as fallback to the read method.

        Args:
            path (str): Path to the configuration file.

        Returns:
            configparser.ConfigParser: Parsed configuration file.
        """
        config = configparser.ConfigParser()
        config["General"] = {}
        all_lines = open(path, "r").read().splitlines()
        for line in all_lines:
            perc = line.find("%")
            if perc >= 0:
                line = line[:perc]
            data = line.split()
            if len(data) >= 3:
                config["General"][data[0]] = data[2]
        return config

    @staticmethod
    def _upgrade(config: configparser.ConfigParser) -> configparser.ConfigParser:
        """Upgrade the configuration data structure to version 1.0 format.

        Args:
            config (configparser.ConfigParser): D-FAST Bank Erosion settings in 0.1 format.

        Returns:
            configparser.ConfigParser: D-FAST Bank Erosion settings in 1.0 format.

        Examples:
            ```python
            >>> from dfastbe.io import ConfigFile
            >>> config_file = ConfigFile.read("tests/data/erosion/meuse_manual.cfg")
            >>> result = config_file._upgrade(config_file.config)
            >>> isinstance(result, configparser.ConfigParser)
            True

            ```
        """
        try:
            version = config["General"]["Version"]
        except KeyError:
            version = "0.1"

        if version == "0.1":
            config["General"]["Version"] = "1.0"

            config["Detect"] = {}
            config = move_parameter_location(
                config, "General", "Delft3Dfile", "Detect", "SimFile", convert=sim2nc
            )
            config = move_parameter_location(
                config, "General", "SDSfile", "Detect", "SimFile", convert=sim2nc
            )
            config = move_parameter_location(config, "General", "SimFile", "Detect")
            config = move_parameter_location(config, "General", "NBank", "Detect")
            config_file = ConfigFile(config)
            n_bank = config_file.get_int("Detect", "NBank", default=0, positive=True)
            for i in range(1, n_bank + 1):
                config = move_parameter_location(
                    config, "General", f"Line{i}", "Detect"
                )

            config = move_parameter_location(config, "General", "WaterDepth", "Detect")
            config = move_parameter_location(config, "General", "DLines", "Detect")

            config["Erosion"] = {}
            config = move_parameter_location(config, "General", "TErosion", "Erosion")
            config = move_parameter_location(config, "General", "RiverAxis", "Erosion")
            config = move_parameter_location(config, "General", "Fairway", "Erosion")
            config = move_parameter_location(config, "General", "RefLevel", "Erosion")
            config = move_parameter_location(
                config, "General", "OutputInterval", "Erosion"
            )
            config = move_parameter_location(config, "General", "OutputDir", "Erosion")
            config = move_parameter_location(config, "General", "BankNew", "Erosion")
            config = move_parameter_location(config, "General", "BankEq", "Erosion")
            config = move_parameter_location(config, "General", "EroVol", "Erosion")
            config = move_parameter_location(config, "General", "EroVolEqui", "Erosion")
            config = move_parameter_location(config, "General", "NLevel", "Erosion")
            config_file = ConfigFile(config)
            n_level = config_file.get_int("Erosion", "NLevel", default=0, positive=True)

            for i in range(1, n_level + 1):
                config = move_parameter_location(
                    config,
                    "General",
                    f"Delft3Dfile{i}",
                    "Erosion",
                    f"SimFile{i}",
                    convert=sim2nc,
                )
                config = move_parameter_location(
                    config,
                    "General",
                    f"SDSfile{i}",
                    "Erosion",
                    f"SimFile{i}",
                    convert=sim2nc,
                )
                config = move_parameter_location(
                    config, "General", f"SimFile{i}", "Erosion"
                )
                config = move_parameter_location(
                    config, "General", f"PDischarge{i}", "Erosion"
                )

            config = move_parameter_location(config, "General", "ShipType", "Erosion")
            config = move_parameter_location(config, "General", "VShip", "Erosion")
            config = move_parameter_location(config, "General", "NShip", "Erosion")
            config = move_parameter_location(config, "General", "NWave", "Erosion")
            config = move_parameter_location(config, "General", "Draught", "Erosion")
            config = move_parameter_location(config, "General", "Wave0", "Erosion")
            config = move_parameter_location(config, "General", "Wave1", "Erosion")

            config = move_parameter_location(config, "General", "Classes", "Erosion")
            config = move_parameter_location(config, "General", "BankType", "Erosion")
            config = move_parameter_location(
                config, "General", "ProtectLevel", "Erosion", "ProtectionLevel"
            )
            config = move_parameter_location(config, "General", "Slope", "Erosion")
            config = move_parameter_location(config, "General", "Reed", "Erosion")
            config = move_parameter_location(config, "General", "VelFilter", "Erosion")

            for i in range(1, n_level + 1):
                config = move_parameter_location(
                    config, "General", f"ShipType{i}", "Erosion"
                )
                config = move_parameter_location(
                    config, "General", f"VShip{i}", "Erosion"
                )
                config = move_parameter_location(
                    config, "General", f"NShip{i}", "Erosion"
                )
                config = move_parameter_location(
                    config, "General", f"NWave{i}", "Erosion"
                )
                config = move_parameter_location(
                    config, "General", f"Draught{i}", "Erosion"
                )
                config = move_parameter_location(
                    config, "General", f"Slope{i}", "Erosion"
                )
                config = move_parameter_location(
                    config, "General", f"Reed{i}", "Erosion"
                )
                config = move_parameter_location(
                    config, "General", f"EroVol{i}", "Erosion"
                )

        return config

    def write(self, filename: str) -> None:
        """Pretty print a configParser object (configuration file) to file.

        Pretty prints a `configparser` object to a file. Aligns the equal signs for
        all keyword/value pairs, adds a two-space indentation to all keyword lines,
        and adds an empty line before the start of a new block.

        Args:
            filename (str): Name of the configuration file to be written.

        Examples:
            ```python
            >>> import tempfile
            >>> from dfastbe.io import ConfigFile
            >>> config_file = ConfigFile.read("tests/data/erosion/meuse_manual.cfg")
            >>> with tempfile.TemporaryDirectory() as tmpdirname:
            ...     config_file.write(f"{tmpdirname}/meuse_manual_out.cfg")

            ```
        """
        sections = self.config.sections()
        max_length = 0
        for section in sections:
            options = self.config.options(section)
            max_length = max(max_length, *[len(option) for option in options])

        with open(filename, "w") as configfile:
            for index, section in enumerate(sections):
                if index > 0:
                    configfile.write("\n")
                configfile.write(f"[{section}]\n")

                for option in self.config.options(section):
                    configfile.write(
                        f"  {option:<{max_length}} = {self.config[section][option]}\n"
                    )

    def convert_paths_relative_to_cwd(self) -> str:
        """Convert all paths to relative to current working directory.

        Returns:
            str: Location of configuration file relative to current working directory.
        """
        cwd = str(Path.cwd())
        self.resolve(self.root_dir)
        self.relative_to(cwd)
        rootdir = relative_path(cwd, self.root_dir)

        return rootdir

    def get_str(
        self,
        group: str,
        key: str,
        default: Optional[str] = None,
    ) -> str:
        """Get a string from a selected group and keyword in the analysis settings.

        Args:
            group (str): Name of the group from which to read.
            key (str): Name of the keyword from which to read.
            default (Optional[str]): Optional default value.

        Raises:
            ConfigFileError: If the keyword isn't specified and no default value is given.

        Returns:
            str: value of the keyword as string.

        Examples:
            ```python
            >>> from dfastbe.io import ConfigFile
            >>> config_file = ConfigFile.read("tests/data/erosion/meuse_manual.cfg")
            >>> result = config_file.get_str("General", "BankDir")
            >>> expected = Path("tests/data/erosion/output/banklines")
            >>> str(expected) == result
            True

            ```
        """
        try:
            val = self.config[group][key]
        except KeyError as exc:
            if default is not None:
                val = default
            else:
                raise ConfigFileError(
                    f"No value specified for required keyword {key} in block {group}."
                ) from exc
        return val

    def get_bool(
        self,
        group: str,
        key: str,
        default: Optional[bool] = None,
    ) -> bool:
        """Get a boolean from a selected group and keyword in the analysis settings.

        Args:
            group (str): Name of the group from which to read.
            key (str): Name of the keyword from which to read.
            default (Optional[bool]): Optional default value.

        Raises:
            ConfigFileError: If the keyword isn't specified and no default value is given.

        Returns:
            bool: value of the keyword as boolean.

        Examples:
            ```python
            >>> from dfastbe.io import ConfigFile
            >>> config_file = ConfigFile.read("tests/data/erosion/meuse_manual.cfg")
            >>> config_file.get_bool("General", "Plotting")
            True

            ```
        """
        try:
            str_val = self.config[group][key].lower()
            val = (
                (str_val == "yes")
                or (str_val == "y")
                or (str_val == "true")
                or (str_val == "t")
                or (str_val == "1")
            )
        except KeyError as exc:
            if default is not None:
                val = default
            else:
                raise ConfigFileError(
                    f"No boolean value specified for required keyword {key} in block {group}."
                ) from exc

        return val

    def get_float(
        self,
        group: str,
        key: str,
        default: Optional[float] = None,
        positive: bool = False,
    ) -> float:
        """Get a floating point value from a selected group and keyword in the analysis settings.

        Args:
            group (str): Name of the group from which to read.
            key (str): Name of the keyword from which to read.
            default (Optional[float]): Optional default value.
            positive (bool): Flag specifying which floats are accepted.
                All floats are accepted (if False), or only positive floats (if True).

        Raises:
            ConfigFileError: If the keyword isn't specified and no default value is given.
            ConfigFileError: If a negative value is specified when a positive value is required.


        Returns:
            float: value of the keyword as float.

        Examples:
            ```python
            >>> from dfastbe.io import ConfigFile
            >>> config_file = ConfigFile.read("tests/data/erosion/meuse_manual.cfg")
            >>> config_file.get_float("General", "ZoomStepKM")
            1.0

            ```
        """
        try:
            val = float(self.config[group][key])
        except (KeyError, ValueError) as exc:
            if default is not None:
                val = default
            else:
                raise ConfigFileError(
                    f"No floating point value specified for required keyword {key} in block {group}."
                ) from exc
        if positive and val < 0.0:
            raise ConfigFileError(
                f"Value for {key} in block {group} must be positive, not {val}."
            )
        return val

    def get_int(
        self,
        group: str,
        key: str,
        default: Optional[int] = None,
        positive: bool = False,
    ) -> int:
        """Get an integer from a selected group and keyword in the analysis settings.

        Args:
            group (str): Name of the group from which to read.
            key (str): Name of the keyword from which to read.
            default (Optional[int]): Optional default value.
            positive (bool): Flag specifying which floats are accepted.
                All floats are accepted (if False), or only positive floats (if True).

        Raises:
            ConfigFileError: If the keyword isn't specified and no default value is given.
            ConfigFileError: If a negative or zero value is specified when a positive value is required.


        Returns:
            int: value of the keyword as int.

        Examples:
            ```python
            >>> from dfastbe.io import ConfigFile
            >>> config_file = ConfigFile.read("tests/data/erosion/meuse_manual.cfg")
            >>> config_file.get_int("Detect", "NBank")
            2

            ```
        """
        try:
            val = int(self.config[group][key])
        except (KeyError, ValueError) as exc:
            if default is not None:
                val = default
            else:
                raise ConfigFileError(
                    f"No integer value specified for required keyword {key} in block {group}."
                ) from exc
        if positive and val <= 0:
            raise ConfigFileError(
                f"Value for {key} in block {group} must be positive, not {val}."
            )
        return val

    def get_sim_file(self, group: str, istr: str) -> str:
        """Get the name of the simulation file from the analysis settings.

        Args:
            group (str): Name of the group in which to search for the simulation file name.
            istr (str): Postfix for the simulation file name keyword;
                typically a string representation of the index.

        Returns:
            str: Name of the simulation file (empty string if keywords are not found).

        Examples:
            ```python
            >>> from dfastbe.io import ConfigFile
            >>> config_file = ConfigFile.read("tests/data/erosion/meuse_manual.cfg")
            >>> result = config_file.get_sim_file("Erosion", "1")
            >>> expected = Path("tests/data/erosion/inputs/sim0075/SDS-j19_map.nc")
            >>> str(expected) == result
            True

            ```
        """
        sim_file = self.config[group].get(f"SimFile{istr}", "")
        return sim_file

    def get_km_bounds(self) -> Tuple[float, float]:
        """Get the lower and upper limit for the chainage.

        Returns:
            Tuple[float, float]: Lower and upper limit for the chainage.

        Examples:
            ```python
            >>> from dfastbe.io import ConfigFile
            >>> config_file = ConfigFile.read("tests/data/erosion/meuse_manual.cfg")
            >>> config_file.get_km_bounds()
            (123.0, 128.0)

            ```
        """
        km_bounds = self.get_range("General", "Boundaries")

        return km_bounds

<<<<<<< HEAD
    def get_search_lines(self) -> List[shapely.geometry.linestring.LineStringAdapter]:
        """Get the search lines for the bank lines from the analysis settings.
=======
    def get_search_lines(self) -> List[linestring.LineStringAdapter]:
        """
        Get the search lines for the bank lines from the analysis settings.
>>>>>>> c04dea95

        Returns:
            List[np.ndarray]: List of arrays containing the x,y-coordinates of a bank search lines.
        """
        # read guiding bank line
        n_bank = self.get_int("Detect", "NBank")
        line = [None] * n_bank
        for b in range(n_bank):
            bankfile = self.config["Detect"][f"Line{b + 1}"]
            log_text("read_search_line", data={"nr": b + 1, "file": bankfile})
            line[b] = read_xyc(bankfile)
        return line

    def get_bank_lines(self, bank_dir: str) -> List[np.ndarray]:
        """Get the bank lines from the detection step.

        Args:
            bank_dir (str): Name of directory in which the bank lines files are located.

        Returns:
            List[np.ndarray]: List of arrays containing the x,y-coordinates of a bank lines.
        """
        bank_name = self.get_str("General", "BankFile", "bankfile")
<<<<<<< HEAD
        bankfile = Path(bank_dir) / f"{bank_name}.shp"
        if bankfile.exists():
            log_text("read_banklines", dict={"file": str(bankfile)})
            return geopandas.read_file(bankfile)

        bankfile = Path(bank_dir) / f"{bank_name}_#.xyc"
        log_text("read_banklines", dict={"file": str(bankfile)})
        bankline_list = []
        b = 1
        while True:
            xyc_file = Path(bank_dir) / f"{bank_name}_{b}.xyc"
            if not xyc_file.exists():
                break

            xy_bank = read_xyc(xyc_file)
            bankline_list.append(shapely.geometry.LineString(xy_bank))
            b += 1
        bankline_series = geopandas.geoseries.GeoSeries(bankline_list)
        banklines = geopandas.geodataframe.GeoDataFrame.from_features(bankline_series)
=======
        bankfile = f"{bank_dir}{os.sep}{bank_name}.shp"
        if os.path.exists(bankfile):
            log_text("read_banklines", data={"file": bankfile})
            banklines = gpd.read_file(bankfile)
        else:
            bankfile = bank_dir + os.sep + bank_name + "_#.xyc"
            log_text("read_banklines", data={"file": bankfile})
            bankline_list = []
            b = 1
            while True:
                bankfile = bank_dir + os.sep + bank_name + "_" + str(b) + ".xyc"
                if os.path.exists(bankfile):
                    xy_bank = read_xyc(bankfile)
                    bankline_list.append(LineString(xy_bank))
                    b = b + 1
                else:
                    break
            bankline_series = GeoSeries(bankline_list)
            banklines = GeoDataFrame.from_features(bankline_series)
>>>>>>> c04dea95
        return banklines

    def get_parameter(
        self,
        group: str,
        key: str,
        bank_km: List[np.ndarray],
        default=None,
        ext: str = "",
        positive: bool = False,
        valid: Optional[List[float]] = None,
        onefile: bool = False,
    ) -> List[np.ndarray]:
        """Get a parameter field from a selected group and keyword in the analysis settings.

        Args:
            group (str): Name of the group from which to read.
            key (str): Name of the keyword from which to read.
            bank_km (List[np.ndarray]): For each bank a listing of the bank points (bank chainage locations).
            default (Optional[Union[float, List[np.ndarray]]]): Optional default value or default parameter field; default None.
            ext (str): File name extension; default empty string.
            positive (bool): Flag specifying which boolean values are accepted.
                All values are accepted (if False), or only strictly positive values (if True); default False.
            valid (Optional[List[float]]): Optional list of valid values; default None.
            onefile (bool): Flag indicating whether parameters are read from one file.
                One file should be used for all bank lines (True) or one file per bank line (False; default).

        Raises:
            Exception:
                If a parameter isn't provided in the configuration, but no default value provided either.
                If the value is negative while a positive value is required (positive = True).
                If the value doesn't match one of the value values (valid is not None).

        Returns:
            List[np.ndarray]: Parameter field
                For each bank a parameter value per bank point (bank chainage location).

        Examples:
            ```python
            >>> from dfastbe.io import ConfigFile
            >>> config_file = ConfigFile.read("tests/data/erosion/meuse_manual.cfg")
            >>> bank_km = [np.array([0, 1, 2]), np.array([3, 4, 5])]
            >>> config_file.get_parameter("General", "ZoomStepKM", bank_km)
            [array([1., 1., 1.]), array([1., 1., 1.])]

            ```
        """
        try:
            filename = self.config[group][key]
            use_default = False
        except (KeyError, TypeError) as exc:
            if default is None:
                raise ConfigFileError(
                    f'No value specified for required keyword "{key}" in block "{group}".'
                ) from exc
            use_default = True

        # if val is value then use that value globally
        parfield = [None] * len(bank_km)
        try:
            if use_default:
                if isinstance(default, list):
                    return default
                rval = default
            else:
                rval = float(filename)
                if positive and rval < 0:
                    raise ValueError(
                        f'Value of "{key}" should be positive, not {rval}.'
                    )
                if valid is not None and valid.count(rval) == 0:
                    raise ValueError(
                        f'Value of "{key}" should be in {valid}, not {rval}.'
                    )
            for ib, bkm in enumerate(bank_km):
                parfield[ib] = np.zeros(len(bkm)) + rval
        except (ValueError, TypeError):
            if onefile:
                log_text("read_param", data={"param": key, "file": filename})
                km_thr, val = get_kmval(filename, key, positive, valid)
            for ib, bkm in enumerate(bank_km):
                if not onefile:
                    filename_i = filename + f"_{ib + 1}" + ext
                    log_text(
                        "read_param_one_bank",
                        data={"param": key, "i": ib + 1, "file": filename_i},
                    )
                    km_thr, val = get_kmval(filename_i, key, positive, valid)
                if km_thr is None:
                    parfield[ib] = np.zeros(len(bkm)) + val[0]
                else:
                    idx = np.zeros(len(bkm), dtype=np.int64)
                    for thr in km_thr:
                        idx[bkm >= thr] += 1
                    parfield[ib] = val[idx]
                # print("Min/max of data: ", parfield[ib].min(), parfield[ib].max())
        return parfield

    def get_bank_search_distances(self, nbank: int) -> List[float]:
        """Get the search distance per bank line from the analysis settings.

        Args:
            nbank (int): Number of bank search lines.

        Returns:
            List[float]: Array of length nbank containing the search distance value per bank line (default value: 50).

        Examples:
            ```python
            >>> from dfastbe.io import ConfigFile
            >>> config_file = ConfigFile.read("tests/data/erosion/meuse_manual.cfg")
            >>> config_file.get_bank_search_distances(2)
            [50.0, 50.0]

            ```
        """
        dlines_key = self.config["Detect"].get("DLines", None)
        if dlines_key is None:
            dlines = [50] * nbank
        elif dlines_key[0] == "[" and dlines_key[-1] == "]":
            dlines_split = dlines_key[1:-1].split(",")
            dlines = [float(d) for d in dlines_split]
            if not all([d > 0 for d in dlines]):
                raise ValueError(
                    "keyword DLINES should contain positive values in configuration file."
                )
            if len(dlines) != nbank:
                raise ConfigFileError(
                    "keyword DLINES should contain NBANK values in configuration file."
                )
        return dlines

    def get_range(self, group: str, key: str) -> Tuple[float, float]:
        """Get a start and end value from a selected group and keyword in the analysis settings.

        Args:
            group (str): Name of the group from which to read.
            key (str): Name of the keyword from which to read.

        Returns:
            Tuple[float,float]: Lower and upper limit of the range.

        Examples:
            ```python
            >>> from dfastbe.io import ConfigFile
            >>> config_file = ConfigFile.read("tests/data/erosion/meuse_manual.cfg")
            >>> config_file.get_range("General", "Boundaries")
            (123.0, 128.0)

            ```
        """
        str_val = self.get_str(group, key)
        try:
            obrack = str_val.find("[")
            cbrack = str_val.find("]")
            if obrack >= 0 and cbrack >= 0:
                str_val = str_val[obrack + 1 : cbrack - 1]
            val_list = [float(fstr) for fstr in str_val.split(":")]
            if val_list[0] > val_list[1]:
                val = (val_list[1], val_list[0])
            else:
                val = (val_list[0], val_list[1])
        except ValueError as exc:
            raise ValueError(
                f'Invalid range specification "{str_val}" for required keyword "{key}" in block "{group}".'
            ) from exc
        return val

<<<<<<< HEAD
    def get_xy_km(self) -> shapely.geometry.linestring.LineStringAdapter:
        """Get the chainage line from the analysis settings.

        Returns:
            shapely.geometry.linestring.LineStringAdapter: Chainage line.
=======
    def get_xy_km(self) -> linestring.LineStringAdapter:
        """get_xy_km

        Returns
        -------
        xykm : linestring.LineStringAdapter
>>>>>>> c04dea95
        """
        # get the chainage file
        km_file = self.get_str("General", "RiverKM")
        log_text("read_chainage", data={"file": km_file})
        xy_km = read_xyc(km_file, num_columns=3)

        # make sure that chainage is increasing with node index
        if xy_km.coords[0][2] > xy_km.coords[1][2]:
            xy_km = shapely.geometry.asLineString(xy_km.coords[::-1])

        return xy_km

    def resolve(self, rootdir: str):
        """Convert a configuration object to contain absolute paths (for editing).

        Args:
            rootdir (str): The path to be used as base for the absolute paths.

        Examples:
            ```python
            >>> from dfastbe.io import ConfigFile
            >>> config_file = ConfigFile.read("tests/data/erosion/meuse_manual.cfg")
            >>> config_file.resolve("tests/data/erosion")

            ```
        """
        if "General" in self.config:
            self.resolve_parameter("General", "RiverKM", rootdir)
            self.resolve_parameter("General", "BankDir", rootdir)
            self.resolve_parameter("General", "FigureDir", rootdir)

        if "Detect" in self.config:
            self.resolve_parameter("Detect", "SimFile", rootdir)
            i = 0
            while True:
                i = i + 1
                line_i = "Line" + str(i)
                if line_i in self.config["Detect"]:
                    self.resolve_parameter("Detect", line_i, rootdir)
                else:
                    break

        if "Erosion" in self.config:
            self.resolve_parameter("Erosion", "RiverAxis", rootdir)
            self.resolve_parameter("Erosion", "Fairway", rootdir)
            self.resolve_parameter("Erosion", "OutputDir", rootdir)

            self.resolve_parameter("Erosion", "ShipType", rootdir)
            self.resolve_parameter("Erosion", "VShip", rootdir)
            self.resolve_parameter("Erosion", "NShip", rootdir)
            self.resolve_parameter("Erosion", "NWave", rootdir)
            self.resolve_parameter("Erosion", "Draught", rootdir)
            self.resolve_parameter("Erosion", "Wave0", rootdir)
            self.resolve_parameter("Erosion", "Wave1", rootdir)

            self.resolve_parameter("Erosion", "BankType", rootdir)
            self.resolve_parameter("Erosion", "ProtectionLevel", rootdir)
            self.resolve_parameter("Erosion", "Slope", rootdir)
            self.resolve_parameter("Erosion", "Reed", rootdir)

            n_level = self.get_int("Erosion", "NLevel", default=0)
            for i in range(1, n_level + 1):
                self.resolve_parameter("Erosion", f"SimFile{i}", rootdir)
                self.resolve_parameter("Erosion", f"ShipType{i}", rootdir)
                self.resolve_parameter("Erosion", f"VShip{i}", rootdir)
                self.resolve_parameter("Erosion", f"NShip{i}", rootdir)
                self.resolve_parameter("Erosion", f"NWave{i}", rootdir)
                self.resolve_parameter("Erosion", f"Draught{i}", rootdir)
                self.resolve_parameter("Erosion", f"Slope{i}", rootdir)
                self.resolve_parameter("Erosion", f"Reed{i}", rootdir)

    def relative_to(self, rootdir: str) -> None:
        """Convert a configuration object to contain relative paths (for saving).

        Args:
            rootdir (str): The path to be used as base for the relative paths.

        Examples:
            ```python
            >>> from dfastbe.io import ConfigFile
            >>> config_file = ConfigFile.read("tests/data/erosion/meuse_manual.cfg")
            >>> config_file.relative_to("testing/data/erosion")

            ```
        """
        if "General" in self.config:
            self.parameter_relative_to("General", "RiverKM", rootdir)
            self.parameter_relative_to("General", "BankDir", rootdir)
            self.parameter_relative_to("General", "FigureDir", rootdir)

        if "Detect" in self.config:
            self.parameter_relative_to("Detect", "SimFile", rootdir)

            i = 0
            while True:
                i = i + 1
                line_i = f"Line{i}"
                if line_i in self.config["Detect"]:
                    self.parameter_relative_to("Detect", line_i, rootdir)
                else:
                    break

        if "Erosion" in self.config:
            self.parameter_relative_to("Erosion", "RiverAxis", rootdir)
            self.parameter_relative_to("Erosion", "Fairway", rootdir)
            self.parameter_relative_to("Erosion", "OutputDir", rootdir)

            self.parameter_relative_to("Erosion", "ShipType", rootdir)
            self.parameter_relative_to("Erosion", "VShip", rootdir)
            self.parameter_relative_to("Erosion", "NShip", rootdir)
            self.parameter_relative_to("Erosion", "NWave", rootdir)
            self.parameter_relative_to("Erosion", "Draught", rootdir)
            self.parameter_relative_to("Erosion", "Wave0", rootdir)
            self.parameter_relative_to("Erosion", "Wave1", rootdir)

            self.parameter_relative_to("Erosion", "BankType", rootdir)
            self.parameter_relative_to("Erosion", "ProtectionLevel", rootdir)
            self.parameter_relative_to("Erosion", "Slope", rootdir)
            self.parameter_relative_to("Erosion", "Reed", rootdir)

            n_level = self.get_int("Erosion", "NLevel", default=0)
            for i in range(1, n_level + 1):
                self.parameter_relative_to("Erosion", f"SimFile{i}", rootdir)
                self.parameter_relative_to("Erosion", f"ShipType{i}", rootdir)
                self.parameter_relative_to("Erosion", f"VShip{i}", rootdir)
                self.parameter_relative_to("Erosion", f"NShip{i}", rootdir)
                self.parameter_relative_to("Erosion", f"NWave{i}", rootdir)
                self.parameter_relative_to("Erosion", f"Draught{i}", rootdir)
                self.parameter_relative_to("Erosion", f"Slope{i}", rootdir)
                self.parameter_relative_to("Erosion", f"Reed{i}", rootdir)

    def resolve_parameter(self, group: str, key: str, rootdir: str):
        """Convert a parameter value to contain an absolute path.

        Determine whether the string represents a number.
        If not, try to convert to an absolute path.

        Args:
            group (str): Name of the group in the configuration.
            key (str): Name of the key in the configuration.
            rootdir (str): The path to be used as base for the absolute paths.

        Examples:
            ```python
            >>> from dfastbe.io import ConfigFile
            >>> config_file = ConfigFile.read("tests/data/erosion/meuse_manual.cfg")
            >>> config_file.resolve_parameter("General", "RiverKM", "tests/data/erosion")

            ```
        """
        if key in self.config[group]:
            val_str = self.config[group][key]
            try:
                float(val_str)
            except ValueError:
                self.config[group][key] = absolute_path(rootdir, val_str)

    def parameter_relative_to(self, group: str, key: str, rootdir: str):
        """Convert a parameter value to contain a relative path.

        Determine whether the string represents a number.
        If not, try to convert to a relative path.

        Args:
            group (str): Name of the group in the configuration.
            key (str): Name of the key in the configuration.
            rootdir (str): The path to be used as base for the relative paths.

        Examples:
            ```python
            >>> from dfastbe.io import ConfigFile
            >>> config_file = ConfigFile.read("tests/data/erosion/meuse_manual.cfg")
            >>> config_file.parameter_relative_to("General", "RiverKM", "tests/data/erosion")

            ```
        """
        if key in self.config[group]:
            val_str = self.config[group][key]

            try:
                float(val_str)
            except ValueError:
                self.config[group][key] = relative_path(rootdir, val_str)

    def get_plotting_flags(self, root_dir: str) -> Dict[str, bool]:
        """Get the plotting flags from the configuration file.

        Returns:
            data (Dict[str, bool]):
                Dictionary containing the plotting flags.
                save_plot (bool): Flag indicating whether to save the plot.
                save_plot_zoomed (bool): Flag indicating whether to save the zoomed plot.
                zoom_km_step (float): Step size for zooming in on the plot.
                close_plot (bool): Flag indicating whether to close the plot.
        """
        plot_data = self.get_bool("General", "Plotting", True)

        if plot_data:
            save_plot = self.get_bool("General", "SavePlots", True)
            save_plot_zoomed = self.get_bool(
                "General", "SaveZoomPlots", True
            )
            zoom_km_step = self.get_float("General", "ZoomStepKM", 1.0)
            if zoom_km_step < 0.01:
                save_plot_zoomed = False
            close_plot = self.get_bool("General", "ClosePlots", False)
        else:
            save_plot = False
            save_plot_zoomed = False
            close_plot = False

        data = {
            "plot_data": plot_data,
            "save_plot": save_plot,
            "save_plot_zoomed": save_plot_zoomed,
            "zoom_km_step": zoom_km_step,
            "close_plot": close_plot,
        }

        # as appropriate, check output dir for figures and file format
        if save_plot:
            fig_dir = self.get_str(
                "General", "FigureDir", f"{root_dir}{os.sep}figure"
            )
            log_text("figure_dir", data={"dir": fig_dir})
            if os.path.exists(fig_dir):
                log_text("overwrite_dir", data={"dir": fig_dir})
            else:
                os.makedirs(fig_dir)
            plot_ext = self.get_str("General", "FigureExt", ".png")
            data = data | {
                "fig_dir": fig_dir,
                "plot_ext": plot_ext,
            }

        return data

    def get_output_dir(self, option: str) -> Path:
        if option == "banklines":
            output_dir = self.get_str("General", "BankDir")
        else:
            output_dir = self.get_str("Erosion", "OutputDir")

        output_dir = Path(output_dir)
        log_text(f"{option}_out", data={"dir": output_dir})
        if output_dir.exists():
            log_text("overwrite_dir", data={"dir": output_dir})
        else:
            output_dir.mkdir(parents=True, exist_ok=True)

        return output_dir

class RiverData:
    """River data class."""

    def __init__(self, config_file: ConfigFile):
        """River Data initialization.

        Args:
            config_file : ConfigFile
                Configuration file with settings for the analysis.

        Examples:
            ```python
            >>> from dfastbe.io import ConfigFile, RiverData
            >>> config_file = ConfigFile("tests/data/erosion/meuse_manual.cfg")
            >>> river_data = RiverData(config_file)
            ```
        """
        self.config_file = config_file
        self.profile: linestring.LineString = config_file.get_xy_km()
        self.station_bounds: Tuple = config_file.get_km_bounds()
        self.start_station: float = self.station_bounds[0]
        self.end_station: float = self.station_bounds[1]
<<<<<<< HEAD
        log_text(
            "clip_chainage", dict={"low": self.start_station, "high": self.end_station}
        )
        self.masked_profile: shapely.geometry.linestring.LineString = self.mask_profile(
            self.station_bounds
        )
=======
        log_text("clip_chainage", data={"low": self.start_station, "high": self.end_station})
        self.masked_profile: linestring.LineString = self.mask_profile(self.station_bounds)
>>>>>>> c04dea95
        self.masked_profile_arr = np.array(self.masked_profile)

    @property
    def bank_search_lines(self) -> List[linestring.LineStringAdapter]:
        """Get the bank search lines.

        Returns
        -------
        search_lines : List[linestring.LineStringAdapter]
            List of bank search lines.
        """
        return self.config_file.get_search_lines()

    @property
    def num_search_lines(self) -> int:
        """Number of river bank search lines."""
        return len(self.bank_search_lines)

<<<<<<< HEAD
    def mask_profile(
        self, bounds: Tuple[float, float]
    ) -> shapely.geometry.linestring.LineStringAdapter:
=======
    def mask_profile(self, bounds: Tuple[float, float]) -> linestring.LineStringAdapter:
>>>>>>> c04dea95
        """
        Clip a chainage line to the relevant reach.

        Arguments
        ---------
        bounds : Tuple[float, float]
            Lower and upper limit for the chainage.

        Returns
        -------
        xykm1 : linestring.LineStringAdapter
            Clipped river chainage line.
        """
        xy_km = self.profile
        start_i = None
        end_i = None
        for i, c in enumerate(xy_km.coords):
            if start_i is None:
                if c[2] >= bounds[0]:
                    start_i = i
            if c[2] >= bounds[1]:
                end_i = i
                break

        if start_i is None:
            raise Exception(
                "Lower chainage bound {} is larger than the maximum chainage {} available".format(
                    bounds[0], xy_km.coords[-1][2]
                )
            )
        elif start_i == 0:
            # lower bound (potentially) clipped to available reach
            if xy_km.coords[0][2] - bounds[0] > 0.1:
                raise Exception(
                    "Lower chainage bound {} is smaller than the minimum chainage {} available".format(
                        bounds[0], xy_km.coords[0][2]
                    )
                )
            x0 = None
        else:
            alpha = (bounds[0] - xy_km.coords[start_i - 1][2]) / (
                xy_km.coords[start_i][2] - xy_km.coords[start_i - 1][2]
            )
            x0 = tuple(
                (c1 + alpha * (c2 - c1))
                for c1, c2 in zip(xy_km.coords[start_i - 1], xy_km.coords[start_i])
            )
            if alpha > 0.9:
                # value close to the first node (start_i), so let's skip that one
                start_i = start_i + 1

        if end_i is None:
            if bounds[1] - xy_km.coords[-1][2] > 0.1:
                raise Exception(
                    "Upper chainage bound {} is larger than the maximum chainage {} available".format(
                        bounds[1], xy_km.coords[-1][2]
                    )
                )
            # else kmbounds[1] matches chainage of last point
            if x0 is None:
                # whole range available selected
                pass
            else:
                xy_km = LineString([x0] + xy_km.coords[start_i:])
        elif end_i == 0:
            raise Exception(
                "Upper chainage bound {} is smaller than the minimum chainage {} available".format(
                    bounds[1], xy_km.coords[0][2]
                )
            )
        else:
            alpha = (bounds[1] - xy_km.coords[end_i - 1][2]) / (
                xy_km.coords[end_i][2] - xy_km.coords[end_i - 1][2]
            )
            x1 = tuple(
                (c1 + alpha * (c2 - c1))
                for c1, c2 in zip(xy_km.coords[end_i - 1], xy_km.coords[end_i])
            )
            if alpha < 0.1:
                # value close to the previous point (end_i - 1), so let's skip that one
                end_i = end_i - 1
            if x0 is None:
                xy_km = LineString(xy_km.coords[:end_i] + [x1])
            else:
<<<<<<< HEAD
                xy_km = shapely.geometry.LineString(
                    [x0] + xy_km.coords[start_i:end_i] + [x1]
                )
=======
                xy_km = LineString([x0] + xy_km.coords[start_i:end_i] + [x1])
>>>>>>> c04dea95
        return xy_km

    def clip_search_lines(
        self,
        max_river_width: float = MAX_RIVER_WIDTH,
    ) -> Tuple[List[linestring.LineStringAdapter], float]:
        """
        Clip the list of lines to the envelope of certain size surrounding a reference line.

        Arg:
            search_lines : List[linestring.LineStringAdapter]
                List of search lines to be clipped.
            river_profile : linestring.LineStringAdapter
                Reference line.
            max_river_width: float
                Maximum distance away from river_profile.

        Returns:
            search_lines : List[linestring.LineStringAdapter]
                List of clipped search lines.
            max_distance: float
                Maximum distance from any point within line to reference line.
        """
        search_lines = self.bank_search_lines
        profile_buffer = self.masked_profile.buffer(max_river_width, cap_style=2)

        # The algorithm uses simplified geometries for determining the distance between lines for speed.
        # Stay accurate to within about 1 m
        profile_simplified = self.masked_profile.simplify(1)

        max_distance = 0
        for ind in range(self.num_search_lines):
            # Clip the bank search lines to the reach of interest (indicated by the reference line).
            search_lines[ind] = search_lines[ind].intersection(profile_buffer)

            # If the bank search line breaks into multiple parts, select the part closest to the reference line.
            if search_lines[ind].geom_type == "MultiLineString":
                distance_min = max_river_width
                i_min = 0
                for i in range(len(search_lines[ind])):
                    line_simplified = search_lines[ind][i].simplify(1)
                    distance_min_i = line_simplified.distance(profile_simplified)
                    if distance_min_i < distance_min:
                        distance_min = distance_min_i
                        i_min = i
                search_lines[ind] = search_lines[ind][i_min]

            # Determine the maximum distance from a point on this line to the reference line.
            line_simplified = search_lines[ind].simplify(1)
            max_distance = max(
                [Point(c).distance(profile_simplified) for c in line_simplified.coords]
            )

            # Increase the value of max_distance by 2 to account for error introduced by using simplified lines.
            max_distance = max(max_distance, max_distance + 2)

        return search_lines, max_distance

    def read_river_axis(self):
        river_axis_file = self.config_file.get_str("Erosion", "RiverAxis")
        log_text("read_river_axis", data={"file": river_axis_file})
        river_axis = read_xyc(river_axis_file)
        return river_axis

def read_simulation_data(
    file_name: str, indent: str = ""
) -> Tuple[SimulationObject, float]:
    """
    Read a default set of quantities from a UGRID netCDF file coming from D-Flow FM (or similar).

    Arguments
    ---------
    file_name : str
        Name of the simulation output file to be read.
    indent : str
        String to use for each line as indentation (default empty).

    Raises
    ------
    Exception
        If the file is not recognized as a D-Flow FM map-file.

    Returns
    -------
    sim : SimulationObject
        Dictionary containing the data read from the simulation output file.
    dh0 : float
        Threshold depth for detecting drying and flooding.
    """
    dum = np.array([])
    sim: SimulationObject = {
        "x_node": dum,
        "y_node": dum,
        "nnodes": dum,
        "facenode": dum,
        "zb_location": dum,
        "zb_val": dum,
        "zw_face": dum,
        "h_face": dum,
        "ucx_face": dum,
        "ucy_face": dum,
        "chz_face": dum,
    }
    # determine the file type
    name = Path(file_name).name
    if name.endswith("map.nc"):
        log_text("read_grid", indent=indent)
        sim["x_node"] = read_fm_map(file_name, "x", location="node")
        sim["y_node"] = read_fm_map(file_name, "y", location="node")
        f_nc = read_fm_map(file_name, "face_node_connectivity")
        if f_nc.mask.shape == ():
            # all faces have the same number of nodes
            sim["nnodes"] = (
                np.ones(f_nc.data.shape[0], dtype=np.int) * f_nc.data.shape[1]
            )
        else:
            # varying number of nodes
            sim["nnodes"] = f_nc.mask.shape[1] - f_nc.mask.sum(axis=1)
        f_nc.data[f_nc.mask] = 0

        sim["facenode"] = f_nc
        log_text("read_bathymetry", indent=indent)
        sim["zb_location"] = "node"
        sim["zb_val"] = read_fm_map(file_name, "altitude", location="node")
        log_text("read_water_level", indent=indent)
        sim["zw_face"] = read_fm_map(file_name, "Water level")
        log_text("read_water_depth", indent=indent)
        sim["h_face"] = np.maximum(
            read_fm_map(file_name, "sea_floor_depth_below_sea_surface"), 0.0
        )
        log_text("read_velocity", indent=indent)
        sim["ucx_face"] = read_fm_map(file_name, "sea_water_x_velocity")
        sim["ucy_face"] = read_fm_map(file_name, "sea_water_y_velocity")
        log_text("read_chezy", indent=indent)
        sim["chz_face"] = read_fm_map(file_name, "Chezy roughness")

        log_text("read_drywet", indent=indent)
        root_group = netCDF4.Dataset(file_name)
        try:
            file_source = root_group.converted_from
            if file_source == "SIMONA":
                dh0 = 0.1
            else:
                dh0 = 0.01
        except:
            dh0 = 0.01

    elif name.startswith("SDS"):
        raise SimulationFilesError(
            f"WAQUA output files not yet supported. Unable to process {name}"
        )
    elif name.startswith("trim"):
        raise SimulationFilesError(
            f"Delft3D map files not yet supported. Unable to process {name}"
        )
    else:
        raise SimulationFilesError(f"Unable to determine file type for {name}")

    return sim, dh0


def clip_simulation_data(
    sim: SimulationObject, river_profile: np.ndarray, max_distance: float
) -> SimulationObject:
    """
    Clip the simulation mesh and data to the area of interest sufficiently close to the reference line.

    Arguments
    ---------
    sim : SimulationObject
        Simulation data: mesh, bed levels, water levels, velocities, etc.
    river_profile : np.ndarray
        Reference line.
    max_distance : float
        Maximum distance between the reference line and a point in the area of
        interest defined based on the search lines for the banks and the search
        distance.

    Returns
    -------
    sim1 : SimulationObject
        Clipped simulation data: mesh, bed levels, water levels, velocities, etc.
    """
    xy_buffer = river_profile.buffer(max_distance + max_distance)
    bbox = xy_buffer.envelope.exterior
    x_min = bbox.coords[0][0]
    x_max = bbox.coords[1][0]
    y_min = bbox.coords[0][1]
    y_max = bbox.coords[2][1]

    xy_b_prep = prep(xy_buffer)
    x = sim["x_node"]
    y = sim["y_node"]
    nnodes = x.shape
    keep = (x > x_min) & (x < x_max) & (y > y_min) & (y < y_max)
    for i in range(x.size):
        if keep[i] and not xy_b_prep.contains(Point((x[i], y[i]))):
            keep[i] = False

    fnc = sim["facenode"]
    keep_face = keep[fnc].all(axis=1)
    renum = np.zeros(nnodes, dtype=np.int)
    renum[keep] = range(sum(keep))
    sim["facenode"] = renum[fnc[keep_face]]

    sim["x_node"] = x[keep]
    sim["y_node"] = y[keep]
    if sim["zb_location"] == "node":
        sim["zb_val"] = sim["zb_val"][keep]
    else:
        sim["zb_val"] = sim["zb_val"][keep_face]

    sim["nnodes"] = sim["nnodes"][keep_face]
    sim["zw_face"] = sim["zw_face"][keep_face]
    sim["h_face"] = sim["h_face"][keep_face]
    sim["ucx_face"] = sim["ucx_face"][keep_face]
    sim["ucy_face"] = sim["ucy_face"][keep_face]
    sim["chz_face"] = sim["chz_face"][keep_face]

    return sim


def load_program_texts(file_name: Union[str, Path]) -> None:
    """Load texts from a configuration file, and store globally for access.

    This routine reads the text file "file_name", and detects the keywords
    indicated by lines starting with [ and ending with ]. The content is
    placed in a global dictionary PROGTEXTS which may be queried using the
    routine "get_text". These routines are used to implement multi-language support.

    Arguments
    ---------
    file_name : str
        The name of the file to be read and parsed.
    """
    text: List[str]
    data: Dict[str, List[str]]

    global PROGTEXTS

    all_lines = open(file_name, "r").read().splitlines()
    data = {}
    text = []
    key = None
    for line in all_lines:
        rline = line.strip()
        if rline.startswith("[") and rline.endswith("]"):
            if not key is None:
                data[key] = text
            key = rline[1:-1]
            text = []
        else:
            text.append(line)
    if key in data.keys():
        raise Exception('Duplicate entry for "{}" in "{}".'.format(key, file_name))
    if not key is None:
        data[key] = text
    PROGTEXTS = data


def log_text(
    key: str,
    file: Optional[TextIO] = None,
    data: Dict[str, Any] = {},
    repeat: int = 1,
    indent: str = "",
) -> None:
    """
    Write a text to standard out or file.

    Arguments
    ---------
    key : str
        The key for the text to show to the user.
    file : Optional[TextIO]
        The file to write to (None for writing to standard out).
    data : Dict[str, Any]
        A dictionary used for placeholder expansions (default empty).
    repeat : int
        The number of times that the same text should be repeated (default 1).
    indent : str
        String to use for each line as indentation (default empty).

    Returns
    -------
    None
    """
    str_value = get_text(key)
    for r in range(repeat):
        for s in str_value:
            sexp = s.format(**data)
            if file is None:
                print(indent + sexp)
            else:
                file.write(indent + sexp + "\n")


def get_filename(key: str) -> str:
    """
    Query the global dictionary of texts for a file name.

    The file name entries in the global dictionary have a prefix "filename_"
    which will be added to the key by this routine.

    Arguments
    ---------
    key : str
        The key string used to query the dictionary.

    Results
    -------
    filename : str
        File name.
    """
    filename = get_text("filename_" + key)[0]
    return filename


def get_text(key: str) -> List[str]:
    """
    Query the global dictionary of texts via a string key.

    Query the global dictionary PROGTEXTS by means of a string key and return
    the list of strings contained in the dictionary. If the dictionary doesn't
    include the key, a default string is returned.

    Parameters
    ----------
    key : str
        The key string used to query the dictionary.

    Returns
    -------
    text : List[str]
        The list of strings returned contain the text stored in the dictionary
        for the key. If the key isn't available in the dictionary, the routine
        returns the default string "No message found for <key>"
    """

    global PROGTEXTS

    try:
        str_value = PROGTEXTS[key]
    except:
        str_value = ["No message found for " + key]
    return str_value


def read_fm_map(filename: str, varname: str, location: str = "face") -> np.ndarray:
    """
    Read the last time step of any quantity defined at faces from a D-Flow FM map-file.

    Arguments
    ---------
    filename : str
        Name of the D-Flow FM map.nc file to read the data.
    varname : str
        Name of the netCDF variable to be read.
    location : str
        Name of the stagger location at which the data should be located
        (default is "face")

    Raises
    ------
    Exception
        If the data file doesn't include a 2D mesh.
        If it cannot uniquely identify the variable to be read.

    Returns
    -------
    data
        Data of the requested variable (for the last time step only if the variable is
        time dependent).
    """
    # open file
    rootgrp = netCDF4.Dataset(filename)

    # locate 2d mesh variable
    mesh2d = rootgrp.get_variables_by_attributes(
        cf_role="mesh_topology", topology_dimension=2
    )
    if len(mesh2d) != 1:
        raise Exception(
            "Currently only one 2D mesh supported ... this file contains {} 2D meshes.".format(
                len(mesh2d)
            )
        )
    meshname = mesh2d[0].name

    # define a default start_index
    start_index = 0

    # locate the requested variable ... start with some special cases
    if varname == "x":
        # the x-coordinate or longitude
        crdnames = mesh2d[0].getncattr(location + "_coordinates").split()
        for n in crdnames:
            stdname = rootgrp.variables[n].standard_name
            if stdname == "projection_x_coordinate" or stdname == "longitude":
                var = rootgrp.variables[n]
                break

    elif varname == "y":
        # the y-coordinate or latitude
        crdnames = mesh2d[0].getncattr(location + "_coordinates").split()
        for n in crdnames:
            stdname = rootgrp.variables[n].standard_name
            if stdname == "projection_y_coordinate" or stdname == "latitude":
                var = rootgrp.variables[n]
                break

    elif varname[-12:] == "connectivity":
        # a mesh connectivity variable with corrected index
        varname = mesh2d[0].getncattr(varname)
        var = rootgrp.variables[varname]
        if "start_index" in var.ncattrs():
            start_index = var.getncattr("start_index")

    else:
        # find any other variable by standard_name or long_name
        var = rootgrp.get_variables_by_attributes(
            standard_name=varname, mesh=meshname, location=location
        )
        if len(var) == 0:
            var = rootgrp.get_variables_by_attributes(
                long_name=varname, mesh=meshname, location=location
            )
        if len(var) != 1:
            raise Exception(
                'Expected one variable for "{}", but obtained {}.'.format(
                    varname, len(var)
                )
            )
        var = var[0]

    # read data checking for time dimension
    if var.get_dims()[0].isunlimited():
        # assume that time dimension is unlimited and is the first dimension
        # slice to obtain last time step
        data = var[-1, :]
    else:
        data = var[...] - start_index

    rootgrp.close()

    return data


def get_mesh_and_facedim_names(filename: str) -> Tuple[str, str]:
    """
    Obtain the names of 2D mesh and face dimension from netCDF UGRID file.

    Arguments
    ---------
    filename : str
        Name of the netCDF file.

    Raises
    ------
    Exception
        If there is not one mesh in the netCDF file.

    Returns
    -------
    tuple : Tuple[str, str]
        Name of the 2D mesh variable
        Name of the face dimension of that 2D mesh
    """
    # open file
    rootgrp = netCDF4.Dataset(filename)

    # locate 2d mesh variable
    mesh2d = rootgrp.get_variables_by_attributes(
        cf_role="mesh_topology", topology_dimension=2
    )
    if len(mesh2d) != 1:
        raise Exception(
            "Currently only one 2D mesh supported ... this file contains {} 2D meshes.".format(
                len(mesh2d)
            )
        )

    #
    facenodeconnect_varname = mesh2d[0].face_node_connectivity
    fnc = rootgrp.get_variables_by_attributes(name=facenodeconnect_varname)[0]

    # default
    facedim = fnc.dimensions[0]
    return mesh2d[0].name, facedim


def copy_ugrid(srcname: str, meshname: str, dstname: str) -> None:
    """
    Copy UGRID mesh data from one netCDF file to another.

    Copy UGRID mesh data (mesh variable, all attributes, all variables that the
    UGRID attributes depend on) from source file to destination file.

    Arguments
    ---------
    srcname : str
        Name of source file.
    meshname : str
        Name of the UGRID mesh to be copied from source to destination.
    dstname : str
        Name of destination file, or dataset object representing the destination
        file.
    """
    # open source and destination files
    src = netCDF4.Dataset(srcname)
    dst = netCDF4.Dataset(dstname, "w", format="NETCDF4")

    # locate source mesh
    mesh = src.variables[meshname]

    # copy mesh variable
    copy_var(src, meshname, dst)
    atts = [
        "face_node_connectivity",
        "edge_node_connectivity",
        "edge_face_connectivity",
        "face_coordinates",
        "edge_coordinates",
        "node_coordinates",
    ]
    for att in atts:
        try:
            varlist = mesh.getncattr(att).split()
        except:
            varlist = []
        for varname in varlist:
            copy_var(src, varname, dst)

            # check if variable has bounds attribute, if so copy those as well
            var = src.variables[varname]
            atts2 = ["bounds"]
            for att2 in atts2:
                try:
                    varlist2 = var.getncattr(att2).split()
                except:
                    varlist2 = []
                for varname2 in varlist2:
                    copy_var(src, varname2, dst)

    # close files
    src.close()
    dst.close()


def copy_var(src: netCDF4.Dataset, varname: str, dst: netCDF4.Dataset) -> None:
    """
    Copy a single variable from one netCDF file to another.

    Copy a single netCDF variable including all attributes from source file to
    destination file. Create dimensions as necessary.

    Arguments
    ---------
    src : netCDF4.Dataset
        Dataset object representing the source file.
    varname : str
        Name of the netCDF variable to be copied from source to destination.
    dst : netCDF4.Dataset
        Dataset object representing the destination file.
    """
    # locate the variable to be copied
    srcvar = src.variables[varname]

    # copy dimensions
    for name in srcvar.dimensions:
        dimension = src.dimensions[name]
        if name not in dst.dimensions.keys():
            dst.createDimension(
                name, (len(dimension) if not dimension.isunlimited() else None)
            )

    # copy variable
    dstvar = dst.createVariable(varname, srcvar.datatype, srcvar.dimensions)

    # copy variable attributes all at once via dictionary
    dstvar.setncatts(srcvar.__dict__)
    dstvar[:] = srcvar[:]


def ugrid_add(
    dstfile: str,
    varname: str,
    ldata: np.array,
    meshname: str,
    facedim: str,
    long_name: str = "None",
    units: str = "None",
) -> None:
    """
    Add a new variable defined at faces to an existing UGRID netCDF file

    Arguments
    ---------
    dstfile : str
        Name of netCDF file to write data to.
    varname : str
        Name of netCDF variable to be written.
    ldata : np.array
        Linear array containing the data to be written.
    meshname : str
        Name of mesh variable in the netCDF file.
    facedim : str
        Name of the face dimension of the selected mesh.
    long_name : str
        Long descriptive name for the variable ("None" if no long name attribute
        should be written).
    units : str
        String indicating the unit ("None" if no unit attribute should be written).
    """
    # open destination file
    dst = netCDF4.Dataset(dstfile, "a")

    # check if face dimension exists
    dim = dst.dimensions[facedim]

    # add variable and write data
    var = dst.createVariable(varname, "f8", (facedim,))
    var.mesh = meshname
    var.location = "face"
    if long_name != "None":
        var.long_name = long_name
    if units != "None":
        var.units = units
    var[:] = ldata[:]

    # close destination file
    dst.close()


def read_waqua_xyz(filename: str, cols: Tuple[int, ...] = (2,)) -> np.ndarray:
    """
    Read data columns from a SIMONA XYZ file.

    Arguments
    ---------
    filename : str
        Name of file to be read.
    cols : Tuple[int]
        List of column numbers for which to return the data.

    Returns
    -------
    data : np.ndarray
        Data read from the file.
    """
    data = np.genfromtxt(filename, delimiter=",", skip_header=1, usecols=cols)
    return data


def write_simona_box(
    filename: str, rdata: np.ndarray, firstm: int, firstn: int
) -> None:
    """
    Write a SIMONA BOX file.

    Arguments
    ---------
    filename : str
        Name of the file to be written.
    rdata : np.ndarray
        Two-dimensional np array containing the data to be written.
    firstm : int
        Firt M index to be written.
    firstn : int
        First N index to be written.
    """
    # open the data file
    boxfile = open(filename, "w")

    # get shape and prepare block header; data will be written in blocks of 10
    # N-lines
    shp = np.shape(rdata)
    mmax = shp[0]
    nmax = shp[1]
    boxheader = "      BOX MNMN=({m1:4d},{n1:5d},{m2:5d},{n2:5d}), VARIABLE_VAL=\n"
    nstep = 10

    # Loop over all N-blocks and write data to file
    for j in range(firstn, nmax, nstep):
        k = min(nmax, j + nstep)
        boxfile.write(boxheader.format(m1=firstm + 1, n1=j + 1, m2=mmax, n2=k))
        nvalues = (mmax - firstm) * (k - j)
        boxdata = ("   " + "{:12.3f}" * (k - j) + "\n") * (mmax - firstm)
        values = tuple(rdata[firstm:mmax, j:k].reshape(nvalues))
        boxfile.write(boxdata.format(*values))

    # close the file
    boxfile.close()


def absolute_path(rootdir: str, path: str) -> str:
    """
    Convert a relative path to an absolute path.

    Args:
        rootdir (str): Any relative paths should be given relative to this location.
        path (str): A relative or absolute location.

    Returns:
        str: An absolute location.
    """
    if not path:
        return path
    root_path = Path(rootdir).resolve()
    target_path = Path(path)

    if target_path.is_absolute():
        return str(target_path)

    resolved_path = (root_path / target_path).resolve()
    return str(resolved_path)


def relative_path(rootdir: str, file: str) -> str:
    """
    Convert an absolute path to a relative path.

    Args:
        rootdir (str): Any relative paths will be given relative to this location.
        file (str): An absolute location.

    Returns:
        str: A relative location if possible, otherwise the absolute location.
    """
    if not file:
        return file

    root_path = Path(rootdir).resolve()
    file_path = Path(file).resolve()

    try:
        return str(file_path.relative_to(root_path))
    except ValueError:
        return str(file_path)


def read_xyc(
    filename: str, num_columns: int = 2
) -> linestring.LineStringAdapter:
    """
    Read lines from a file.

    Arguments
    ---------
    filename : str
        Name of the file to be read.
    num_columns : int
        Number of columns to be read (2 or 3)

    Returns
    -------
    L : linestring.LineStringAdapter
        Line strings.
    """
    filename = Path(filename)
    if not filename.exists():
        raise FileNotFoundError(f"File not found: {filename}")

    if filename.suffix.lower() == ".xyc":
        if num_columns == 3:
            column_names = ["Val", "X", "Y"]
        else:
            column_names = ["X", "Y"]
        point_coordinates = pd.read_csv(
            filename, names=column_names, skipinitialspace=True, delim_whitespace=True
        )
        num_points = len(point_coordinates.X)
        x = point_coordinates.X.to_numpy().reshape((num_points, 1))
        y = point_coordinates.Y.to_numpy().reshape((num_points, 1))
        if num_columns == 3:
            z = point_coordinates.Val.to_numpy().reshape((num_points, 1))
            coords = np.concatenate((x, y, z), axis=1)
        else:
            coords = np.concatenate((x, y), axis=1)
        line_string = LineString(coords)
    else:
        gdf = gpd.read_file(filename)["geometry"]
        line_string = gdf[0]

    return line_string


def write_xyc(xy: np.ndarray, val: np.ndarray, filename: str) -> None:
    """
    Write a text file with x, y, and values.

    Arguments
    ---------
    xy : np.ndarray
        N x 2 array containing x and y coordinates.
    val : np.ndarray
        N x k array containing values.
    filename : str
        Name of the file to be written.

    Returns
    -------
    None
    """
    with open(filename, "w") as xyc:
        if val.ndim == 1:
            for i in range(len(val)):
                valstr = "{:.2f}".format(val[i])
                xyc.write("{:.2f}\t{:.2f}\t".format(xy[i, 0], xy[i, 1]) + valstr + "\n")
        else:
            for i in range(len(val)):
                valstr = "\t".join(["{:.2f}".format(x) for x in val[i, :]])
                xyc.write("{:.2f}\t{:.2f}\t".format(xy[i, 0], xy[i, 1]) + valstr + "\n")


<<<<<<< HEAD
def write_shp_pnt(xy: np.ndarray, dict: Dict[str, np.ndarray], filename: str) -> None:
=======
def write_shp_pnt(
    xy: np.ndarray, data: Dict[str, np.ndarray], filename: str
) -> None:
>>>>>>> c04dea95
    """
    Write a shape point file with x, y, and values.

    Arguments
    ---------
    xy : np.ndarray
        N x 2 array containing x and y coordinates.
    data : Dict[str, np.ndarray]
        Dictionary of quantities to be written, each np array should have length k.
    filename : str
        Name of the file to be written.

    Returns
    -------
    None
    """
    xy_Points = [Point(xy1) for xy1 in xy]
    geom = GeoSeries(xy_Points)
    write_shp(geom, data, filename)


def write_shp(
    geom: GeoSeries, data: Dict[str, np.ndarray], filename: str
) -> None:
    """Write a shape file.

    Write a shape file for a given GeoSeries and dictionary of np arrays.
    The GeoSeries and all np should have equal length.

    Arguments
    ---------
    geom : geopandas.geoseries.GeoSeries
        geopandas GeoSeries containing k geometries.
    data : Dict[str, np.ndarray]
        Dictionary of quantities to be written, each np array should have length k.
    filename : str
        Name of the file to be written.

    Returns
    -------
    None
    """
    val_DataFrame = pd.DataFrame(data)
    GeoDataFrame(val_DataFrame, geometry=geom).to_file(filename)


def write_csv(data: Dict[str, np.ndarray], filename: str) -> None:
    """
    Write a data to csv file.

    Arguments
    ---------
    data : Dict[str, np.ndarray]
        Value(s) to be written.
    filename : str
        Name of the file to be written.

    Returns
    -------
    None
    """
    keys = [key for key in data.keys()]
    header = ""
    for i in range(len(keys)):
        if i < len(keys) - 1:
            header = header + '"' + keys[i] + '", '
        else:
            header = header + '"' + keys[i] + '"'

    data = np.column_stack([array for array in data.values()])
    np.savetxt(filename, data, delimiter=", ", header=header, comments="")


def write_km_eroded_volumes(km: np.ndarray, vol: np.ndarray, filename: str) -> None:
    """
    Write a text file with eroded volume data binned per kilometre.

    Arguments
    ---------
    km :
        Array containing chainage values.
    vol :
        Array containing erosion volume values.
    filename : str
        Name of the file to be written.

    Returns
    -------
    None
    """
    with open(filename, "w") as erofile:
        for i in range(len(km)):
            valstr = "\t".join(["{:.2f}".format(x) for x in vol[i, :]])
            erofile.write("{:.2f}\t".format(km[i]) + valstr + "\n")


def move_parameter_location(
    config: configparser.ConfigParser,
    group1: str,
    key1: str,
    group2: str,
    key2: Optional[str] = None,
    convert: Optional[Callable[[str], str]] = None,
) -> configparser.ConfigParser:
    """
    Move a parameter from one group/keyword to another.

    Args:
        config : configparser.ConfigParser
            Original settings for the D-FAST Bank Erosion analysis.
        group1 : str
            Name of the group in the original configuration.
        key1 : str
            Name of the keyword in the original configuration.
        group2 : str
            Name of the group in the target configuration.
        key2 : Optional[str]
            Name of the keyword in the target configuration (can be None if equal to the keyword in the original file).
        convert: Optional[Callable[[str], str]]
            Function to convert the original value into new value.

    Returns:
        config : configparser.ConfigParser
            Updated settings for the D-FAST Bank Erosion analysis.
    """
    val2: str
    if group1 in config.sections() and key1 in config[group1]:
        if key2 is None:
            key2 = key1
        val1 = config[group1][key1]
        if convert is None:
            val2 = val1
        else:
            val2 = convert(val1)
        config[group2][key2] = val2
        config[group1].pop(key1)
    return config


def sim2nc(oldfile: str) -> str:
    """
    Convert an SDS file name to an NC file (mirrors sim2ugrid.m).

    Arguments
    ---------
    oldfile : str
        Name of the original SIMONA SDS or Delft3D-FLOW TRIM file.

    Results
    -------
    ncfile : str
        Name of the netCDF file as created by sim2ugrid.m.
    """
    name = Path(oldfile).name
    if name[:3] == "SDS":
        # SDS-case_map.nc
        ncfile = oldfile + "_map.nc"
    elif name[:4] == "trim":
        # trim-case_map.nc
        ncfile = f"{Path(oldfile).stem}_map.nc"
    else:
        raise Exception('Unable to determine file type for "{}"'.format(oldfile))
    return ncfile


def get_kmval(filename: str, key: str, positive: bool, valid: Optional[List[float]]):
    """
    Read a parameter file, check its contents and return arrays of chainages and values.

    Arguments
    ---------
    filename : str
        Name of the parameter file to be read.
    key : str
        Name of the quantity that we're reading.
    positive : bool
        Flag specifying whether all values are accepted (if False), or only positive values (if True).
    valid : Optional[List[float]]
        Optional list of valid values.

    Raises
    ------
    Exception
        If negative values are read while values are required to be positive (positive = True).
        If some values are not valid when cross validated against the valid list (valid is not None).
        If the chainage values in the file are not strictly increasing.

    Returns
    -------
    km_thr : Optional[np.ndarray]
        Array containing the chainage of the midpoints between the values.
    val : np.ndarray
        Array containing the values.
    """
    # print("Trying to read: ",filename)
    P = pd.read_csv(
        filename,
        names=["Chainage", "Val"],
        skipinitialspace=True,
        delim_whitespace=True,
    )
    nPnts = len(P.Chainage)
    km = P.Chainage.to_numpy()
    val = P.Val.to_numpy()
    if len(km.shape) == 0:
        km = km[None]
        val = val[None]
    if positive:
        if (val < 0).any():
            raise Exception(
                'Values of "{}" in "{}" should be positive. Negative value read for chainage(s): {}'.format(
                    key, filename, km[val < 0]
                )
            )
    if len(km) == 1:
        km_thr = None
    else:
        if not (km[1:] > km[:-1]).all():
            raise Exception(
                'Chainage values are not increasing in the file "{}" read for "{}".'.format(
                    filename, key
                )
            )
        # km_thr = (km[:-1] + km[1:]) / 2
        km_thr = km[1:]
    return km_thr, val

<<<<<<< HEAD

def get_progloc() -> str:
    """
    Get the location of the program.

    Arguments
    ---------
    None
    """
    progloc = str(Path(__file__).parent.absolute())
    return progloc


=======
>>>>>>> c04dea95
class ConfigFileError(Exception):
    """Custom exception for configuration file errors."""

    pass


class SimulationFilesError(Exception):
    """Custom exception for configuration file errors."""

    pass<|MERGE_RESOLUTION|>--- conflicted
+++ resolved
@@ -30,25 +30,15 @@
 from pathlib import Path
 from typing import Any, Callable, Dict, List, Optional, TextIO, Tuple, TypedDict, Union
 
-import geopandas
-import netCDF4
-<<<<<<< HEAD
-import numpy as np
-import pandas
-import shapely
-from shapely.geometry import Point
-=======
-import configparser
-import os
-import os.path
-import pandas as pd
 import geopandas as gpd
 from geopandas.geodataframe import GeoDataFrame
 from geopandas.geoseries import GeoSeries
+import netCDF4
+import numpy as np
+import pandas as pd
 import shapely
 from shapely.geometry import Point, linestring, LineString
 from shapely.prepared import prep
->>>>>>> c04dea95
 
 MAX_RIVER_WIDTH = 1000
 
@@ -134,14 +124,8 @@
         self._root_dir = value
 
     @classmethod
-<<<<<<< HEAD
     def read(cls, path: Union[str, Path]) -> "ConfigFile":
         """Read a configParser object (configuration file).
-=======
-    def read(cls, path: Union[str, Path]):
-        """
-        Read a configParser object (configuration file).
->>>>>>> c04dea95
 
         Reads the config file using the standard `configparser`. Falls back to a
         dedicated reader compatible with old waqbank files.
@@ -612,14 +596,8 @@
 
         return km_bounds
 
-<<<<<<< HEAD
-    def get_search_lines(self) -> List[shapely.geometry.linestring.LineStringAdapter]:
+    def get_search_lines(self) -> List[linestring.LineStringAdapter]:
         """Get the search lines for the bank lines from the analysis settings.
-=======
-    def get_search_lines(self) -> List[linestring.LineStringAdapter]:
-        """
-        Get the search lines for the bank lines from the analysis settings.
->>>>>>> c04dea95
 
         Returns:
             List[np.ndarray]: List of arrays containing the x,y-coordinates of a bank search lines.
@@ -643,14 +621,13 @@
             List[np.ndarray]: List of arrays containing the x,y-coordinates of a bank lines.
         """
         bank_name = self.get_str("General", "BankFile", "bankfile")
-<<<<<<< HEAD
         bankfile = Path(bank_dir) / f"{bank_name}.shp"
         if bankfile.exists():
-            log_text("read_banklines", dict={"file": str(bankfile)})
-            return geopandas.read_file(bankfile)
+            log_text("read_banklines", data={"file": str(bankfile)})
+            return gpd.read_file(bankfile)
 
         bankfile = Path(bank_dir) / f"{bank_name}_#.xyc"
-        log_text("read_banklines", dict={"file": str(bankfile)})
+        log_text("read_banklines", data={"file": str(bankfile)})
         bankline_list = []
         b = 1
         while True:
@@ -659,31 +636,10 @@
                 break
 
             xy_bank = read_xyc(xyc_file)
-            bankline_list.append(shapely.geometry.LineString(xy_bank))
+            bankline_list.append(LineString(xy_bank))
             b += 1
-        bankline_series = geopandas.geoseries.GeoSeries(bankline_list)
-        banklines = geopandas.geodataframe.GeoDataFrame.from_features(bankline_series)
-=======
-        bankfile = f"{bank_dir}{os.sep}{bank_name}.shp"
-        if os.path.exists(bankfile):
-            log_text("read_banklines", data={"file": bankfile})
-            banklines = gpd.read_file(bankfile)
-        else:
-            bankfile = bank_dir + os.sep + bank_name + "_#.xyc"
-            log_text("read_banklines", data={"file": bankfile})
-            bankline_list = []
-            b = 1
-            while True:
-                bankfile = bank_dir + os.sep + bank_name + "_" + str(b) + ".xyc"
-                if os.path.exists(bankfile):
-                    xy_bank = read_xyc(bankfile)
-                    bankline_list.append(LineString(xy_bank))
-                    b = b + 1
-                else:
-                    break
-            bankline_series = GeoSeries(bankline_list)
-            banklines = GeoDataFrame.from_features(bankline_series)
->>>>>>> c04dea95
+        bankline_series = GeoSeries(bankline_list)
+        banklines = GeoDataFrame.from_features(bankline_series)
         return banklines
 
     def get_parameter(
@@ -852,20 +808,11 @@
             ) from exc
         return val
 
-<<<<<<< HEAD
-    def get_xy_km(self) -> shapely.geometry.linestring.LineStringAdapter:
+    def get_xy_km(self) -> linestring.LineStringAdapter:
         """Get the chainage line from the analysis settings.
 
         Returns:
-            shapely.geometry.linestring.LineStringAdapter: Chainage line.
-=======
-    def get_xy_km(self) -> linestring.LineStringAdapter:
-        """get_xy_km
-
-        Returns
-        -------
-        xykm : linestring.LineStringAdapter
->>>>>>> c04dea95
+            linestring.LineStringAdapter: Chainage line.
         """
         # get the chainage file
         km_file = self.get_str("General", "RiverKM")
@@ -1140,17 +1087,12 @@
         self.station_bounds: Tuple = config_file.get_km_bounds()
         self.start_station: float = self.station_bounds[0]
         self.end_station: float = self.station_bounds[1]
-<<<<<<< HEAD
         log_text(
-            "clip_chainage", dict={"low": self.start_station, "high": self.end_station}
+            "clip_chainage", data={"low": self.start_station, "high": self.end_station}
         )
-        self.masked_profile: shapely.geometry.linestring.LineString = self.mask_profile(
+        self.masked_profile: linestring.LineString = self.mask_profile(
             self.station_bounds
         )
-=======
-        log_text("clip_chainage", data={"low": self.start_station, "high": self.end_station})
-        self.masked_profile: linestring.LineString = self.mask_profile(self.station_bounds)
->>>>>>> c04dea95
         self.masked_profile_arr = np.array(self.masked_profile)
 
     @property
@@ -1169,13 +1111,9 @@
         """Number of river bank search lines."""
         return len(self.bank_search_lines)
 
-<<<<<<< HEAD
     def mask_profile(
         self, bounds: Tuple[float, float]
-    ) -> shapely.geometry.linestring.LineStringAdapter:
-=======
-    def mask_profile(self, bounds: Tuple[float, float]) -> linestring.LineStringAdapter:
->>>>>>> c04dea95
+    ) -> linestring.LineStringAdapter:
         """
         Clip a chainage line to the relevant reach.
 
@@ -1260,13 +1198,7 @@
             if x0 is None:
                 xy_km = LineString(xy_km.coords[:end_i] + [x1])
             else:
-<<<<<<< HEAD
-                xy_km = shapely.geometry.LineString(
-                    [x0] + xy_km.coords[start_i:end_i] + [x1]
-                )
-=======
                 xy_km = LineString([x0] + xy_km.coords[start_i:end_i] + [x1])
->>>>>>> c04dea95
         return xy_km
 
     def clip_search_lines(
@@ -2082,13 +2014,9 @@
                 xyc.write("{:.2f}\t{:.2f}\t".format(xy[i, 0], xy[i, 1]) + valstr + "\n")
 
 
-<<<<<<< HEAD
-def write_shp_pnt(xy: np.ndarray, dict: Dict[str, np.ndarray], filename: str) -> None:
-=======
 def write_shp_pnt(
     xy: np.ndarray, data: Dict[str, np.ndarray], filename: str
 ) -> None:
->>>>>>> c04dea95
     """
     Write a shape point file with x, y, and values.
 
@@ -2316,22 +2244,6 @@
         km_thr = km[1:]
     return km_thr, val
 
-<<<<<<< HEAD
-
-def get_progloc() -> str:
-    """
-    Get the location of the program.
-
-    Arguments
-    ---------
-    None
-    """
-    progloc = str(Path(__file__).parent.absolute())
-    return progloc
-
-
-=======
->>>>>>> c04dea95
 class ConfigFileError(Exception):
     """Custom exception for configuration file errors."""
 
