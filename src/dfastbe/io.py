--- conflicted
+++ resolved
@@ -40,10 +40,7 @@
 from geopandas.geoseries import GeoSeries
 from shapely import prepare
 from shapely.geometry import LineString, Point
-<<<<<<< HEAD
-=======
-
->>>>>>> cc687bfd
+
 
 PROGTEXTS: Dict[str, List[str]]
 
@@ -247,17 +244,10 @@
             No message found for read_velocity
             No message found for read_chezy
             No message found for read_drywet
-<<<<<<< HEAD
-            >>> river_profile = LineString([
-            ... [194949.796875, 361366.90625],
-            ... [194966.515625, 361399.46875],
-            ... [194982.8125, 361431.03125]
-=======
             >>> river_center_line = LineString([
             ...     [194949.796875, 361366.90625],
             ...     [194966.515625, 361399.46875],
             ...     [194982.8125, 361431.03125]
->>>>>>> cc687bfd
             ... ])
             >>> max_distance = 10.0
             >>> sim_data.clip(river_center_line, max_distance)
@@ -1364,10 +1354,7 @@
 
     @property
     def data(self) -> Dict[str, np.ndarray]:
-<<<<<<< HEAD
-=======
-        """anny data assined to the line using the `add_data` method."""
->>>>>>> cc687bfd
+        """any data assined to the line using the `add_data` method."""
         return self._data
 
     def as_array(self) -> np.ndarray:
@@ -1550,12 +1537,8 @@
             float: Interpolation factor.
             Tuple[float, float, float]: Interpolated point.
         """
-<<<<<<< HEAD
         alpha = (station_bound - line_string_coords[index - 1][2]) / (
                 line_string_coords[index][2] - line_string_coords[index - 1][2]
-=======
-        alpha = (station_bound - line_string_coords[index - 1][2]) / (line_string_coords[index][2] - line_string_coords[index - 1][2]
->>>>>>> cc687bfd
         )
         interpolated_point = tuple(
             prev_coord + alpha * (next_coord - prev_coord)
