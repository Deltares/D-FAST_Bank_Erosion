"""
Copyright (C) 2020 Stichting Deltares.

This library is free software; you can redistribute it and/or
modify it under the terms of the GNU Lesser General Public
License as published by the Free Software Foundation version 2.1.

This library is distributed in the hope that it will be useful,
but WITHOUT ANY WARRANTY; without even the implied warranty of
MERCHANTABILITY or FITNESS FOR A PARTICULAR PURPOSE.  See the GNU
Lesser General Public License for more details.

You should have received a copy of the GNU Lesser General Public
License along with this library; if not, see <http://www.gnu.org/licenses/>.

contact: delft3d.support@deltares.nl
Stichting Deltares
P.O. Box 177
2600 MH Delft, The Netherlands

All indications and logos of, and references to, "Delft3D" and "Deltares"
are registered trademarks of Stichting Deltares, and remain the property of
Stichting Deltares. All rights reserved.

INFORMATION
This file is part of D-FAST Bank Erosion: https://github.com/Deltares/D-FAST_Bank_Erosion
"""

from configparser import ConfigParser
from configparser import Error as ConfigparserError
from pathlib import Path
from typing import Any, Callable, Dict, List, Optional, TextIO, Tuple, Union

import geopandas as gpd
import netCDF4
import numpy as np
import pandas as pd
from dfastio.xyc.models import XYCModel
from geopandas.geodataframe import GeoDataFrame
from geopandas.geoseries import GeoSeries
from shapely.geometry import LineString, Point
from shapely import prepare
from dfastbe.structures import MeshData

MAX_RIVER_WIDTH = 1000


PROGTEXTS: Dict[str, List[str]]


class SimulationData:
    """Class to hold simulation data.

    This class contains the simulation data read from a UGRID netCDF file.
    It includes methods to read the data from the file and clip the simulation
    mesh to a specified area of interest.

    Args:
        x_node (np.ndarray):
            X-coordinates of the nodes.
        y_node (np.ndarray):
            Y-coordinates of the nodes.
        n_nodes (np.ndarray):
            Number of nodes in each face.
        face_node (np.ma.masked_array):
            Face-node connectivity array.
        bed_elevation_location (np.ndarray):
            Determines whether the bed elevation is associated with nodes
            or faces in the computational mesh.
        bed_elevation_values (np.ndarray):
            Bed elevation values for each node in the simulation data.
        water_level_face (np.ndarray):
            Water levels at the faces.
        water_depth_face (np.ndarray):
            Water depths at the faces.
        velocity_x_face (np.ndarray):
            X-component of the velocity at the faces.
        velocity_y_face (np.ndarray):
            Y-component of the velocity at the faces.
        chezy_face (np.ndarray):
            Chezy roughness values at the faces.
        dry_wet_threshold (float):
            Threshold depth for detecting drying and flooding.
    """

    def __init__(
        self,
        x_node: np.ndarray,
        y_node: np.ndarray,
        n_nodes: np.ndarray,
        face_node: np.ma.masked_array,
        bed_elevation_location: np.ndarray,
        bed_elevation_values: np.ndarray,
        water_level_face: np.ndarray,
        water_depth_face: np.ndarray,
        velocity_x_face: np.ndarray,
        velocity_y_face: np.ndarray,
        chezy_face: np.ndarray,
        dry_wet_threshold: float,
    ):
        self.x_node = x_node
        self.y_node = y_node
        self.n_nodes = n_nodes
        self.face_node = face_node
        self.bed_elevation_location = bed_elevation_location
        self.bed_elevation_values = bed_elevation_values
        self.water_level_face = water_level_face
        self.water_depth_face = water_depth_face
        self.velocity_x_face = velocity_x_face
        self.velocity_y_face = velocity_y_face
        self.chezy_face = chezy_face
        self.dry_wet_threshold = dry_wet_threshold

    @classmethod
    def read(cls, file_name: str, indent: str = "") -> "SimulationData":
        """Read a default set of quantities from a UGRID netCDF file.

        Supported files are coming from D-Flow FM (or similar).

        Args:
            file_name (str):
                Name of the simulation output file to be read.
            indent (str):
                String to use for each line as indentation (default empty).

        Raises:
            SimulationFilesError
                If the file is not recognized as a D-Flow FM map-file.

        Returns:
            SimulationData: Dictionary containing the data read from the simulation output file.
            float: Threshold depth for detecting drying and flooding.

        Examples:
            ```python
            >>> from dfastbe.io import SimulationData
            >>> sim_data = SimulationData.read("tests/data/erosion/inputs/sim0075/SDS-j19_map.nc")
            No message found for read_grid
            No message found for read_bathymetry
            No message found for read_water_level
            No message found for read_water_depth
            No message found for read_velocity
            No message found for read_chezy
            No message found for read_drywet
            >>> print(sim_data.x_node[0:3])
            [194949.796875 194966.515625 194982.8125  ]

            ```
        """
        name = Path(file_name).name
        if name.endswith("map.nc"):
            log_text("read_grid", indent=indent)
<<<<<<< HEAD
            x_node = _read_fm_map(file_name, "x", location="node")
            y_node = _read_fm_map(file_name, "y", location="node")
            f_nc = _read_fm_map(file_name, "face_node_connectivity")
=======
            x_node = read_fm_map(file_name, "x", location="node")
            y_node = read_fm_map(file_name, "y", location="node")
            f_nc = read_fm_map(file_name, "face_node_connectivity")
>>>>>>> 11414d94
            if f_nc.mask.shape == ():
                # all faces have the same number of nodes
                n_nodes = np.ones(f_nc.data.shape[0], dtype=int) * f_nc.data.shape[1]
            else:
                # varying number of nodes
                n_nodes = f_nc.mask.shape[1] - f_nc.mask.sum(axis=1)
            f_nc.data[f_nc.mask] = 0

            face_node = f_nc
            log_text("read_bathymetry", indent=indent)
            bed_elevation_location = "node"
<<<<<<< HEAD
            bed_elevation_values = _read_fm_map(file_name, "altitude", location="node")
            log_text("read_water_level", indent=indent)
            water_level_face = _read_fm_map(file_name, "Water level")
            log_text("read_water_depth", indent=indent)
            water_depth_face = np.maximum(
                _read_fm_map(file_name, "sea_floor_depth_below_sea_surface"), 0.0
            )
            log_text("read_velocity", indent=indent)
            velocity_x_face = _read_fm_map(file_name, "sea_water_x_velocity")
            velocity_y_face = _read_fm_map(file_name, "sea_water_y_velocity")
            log_text("read_chezy", indent=indent)
            chezy_face = _read_fm_map(file_name, "Chezy roughness")
=======
            bed_elevation_values = read_fm_map(file_name, "altitude", location="node")
            log_text("read_water_level", indent=indent)
            water_level_face = read_fm_map(file_name, "Water level")
            log_text("read_water_depth", indent=indent)
            water_depth_face = np.maximum(
                read_fm_map(file_name, "sea_floor_depth_below_sea_surface"), 0.0
            )
            log_text("read_velocity", indent=indent)
            velocity_x_face = read_fm_map(file_name, "sea_water_x_velocity")
            velocity_y_face = read_fm_map(file_name, "sea_water_y_velocity")
            log_text("read_chezy", indent=indent)
            chezy_face = read_fm_map(file_name, "Chezy roughness")
>>>>>>> 11414d94

            log_text("read_drywet", indent=indent)
            root_group = netCDF4.Dataset(file_name)
            try:
                file_source = root_group.converted_from
                if file_source == "SIMONA":
                    dry_wet_threshold = 0.1
                else:
                    dry_wet_threshold = 0.01
            except:
                dry_wet_threshold = 0.01

        elif name.startswith("SDS"):
            raise SimulationFilesError(
                f"WAQUA output files not yet supported. Unable to process {name}"
            )
        elif name.startswith("trim"):
            raise SimulationFilesError(
                f"Delft3D map files not yet supported. Unable to process {name}"
            )
        else:
            raise SimulationFilesError(f"Unable to determine file type for {name}")

        return cls(
            x_node=x_node,
            y_node=y_node,
            n_nodes=n_nodes,
            face_node=face_node,
            bed_elevation_location=bed_elevation_location,
            bed_elevation_values=bed_elevation_values,
            water_level_face=water_level_face,
            water_depth_face=water_depth_face,
            velocity_x_face=velocity_x_face,
            velocity_y_face=velocity_y_face,
            chezy_face=chezy_face,
            dry_wet_threshold=dry_wet_threshold,
        )

    def clip(self, river_profile: LineString, max_distance: float):
        """Clip the simulation mesh.

        Clipping data to the area of interest,
        that is sufficiently close to the reference line.

        Args:
            river_profile (np.ndarray):
                Reference line.
            max_distance (float):
                Maximum distance between the reference line and a point in the area of
                interest defined based on the search lines for the banks and the search
                distance.

        Notes:
            The function uses the Shapely library to create a buffer around the river
            profile and checks if the nodes are within that buffer. If they are not,
            they are removed from the simulation data.

        Examples:
            ```python
            >>> from dfastbe.io import SimulationData
            >>> sim_data = SimulationData.read("tests/data/erosion/inputs/sim0075/SDS-j19_map.nc")
            No message found for read_grid
            No message found for read_bathymetry
            No message found for read_water_level
            No message found for read_water_depth
            No message found for read_velocity
            No message found for read_chezy
            No message found for read_drywet
            >>> river_profile = LineString([
            ... [194949.796875, 361366.90625],
            ... [194966.515625, 361399.46875],
            ... [194982.8125, 361431.03125]
            ... ])
            >>> max_distance = 10.0
            >>> sim_data.clip(river_profile, max_distance)
            >>> print(sim_data.x_node)
            [194949.796875 194966.515625 194982.8125  ]

            ```
        """
        xy_buffer = river_profile.buffer(max_distance + max_distance)
        bbox = xy_buffer.envelope.exterior
        x_min = bbox.coords[0][0]
        x_max = bbox.coords[1][0]
        y_min = bbox.coords[0][1]
        y_max = bbox.coords[2][1]

        prepare(xy_buffer)
        x = self.x_node
        y = self.y_node
        nnodes = x.shape
        keep = (x > x_min) & (x < x_max) & (y > y_min) & (y < y_max)
        for i in range(x.size):
            if keep[i] and not xy_buffer.contains(Point((x[i], y[i]))):
                keep[i] = False

        fnc = self.face_node
        keep_face = keep[fnc].all(axis=1)
        renum = np.zeros(nnodes, dtype=int)
        renum[keep] = range(sum(keep))
        self.face_node = renum[fnc[keep_face]]

        self.x_node = x[keep]
        self.y_node = y[keep]
        if self.bed_elevation_location == "node":
            self.bed_elevation_values = self.bed_elevation_values[keep]
        else:
            self.bed_elevation_values = self.bed_elevation_values[keep_face]

        self.n_nodes = self.n_nodes[keep_face]
        self.water_level_face = self.water_level_face[keep_face]
        self.water_depth_face = self.water_depth_face[keep_face]
        self.velocity_x_face = self.velocity_x_face[keep_face]
        self.velocity_y_face = self.velocity_y_face[keep_face]
        self.chezy_face = self.chezy_face[keep_face]

    def compute_mesh_topology(self) -> MeshData:
        """Derive secondary topology arrays from the face-node connectivity of the mesh.

        This function computes the edge-node, edge-face, and face-edge connectivity arrays,
        as well as the boundary edges of the mesh, based on the face-node connectivity provided
        in the simulation data.

        Returns:
            MeshData: a dataclass containing the following attributes:
                - `x_face_coords`: x-coordinates of face nodes
                - `y_face_coords`: y-coordinates of face nodes
                - `x_edge_coords`: x-coordinates of edge nodes
                - `y_edge_coords`: y-coordinates of edge nodes
                - `face_node`: the node indices for each of the mesh faces.
                - `n_nodes`: number of nodes per face
                - `edge_node`: the node indices for each of the mesh edges.
                - `edge_face_connectivity`: the face indices for each of the mesh edge
                - `face_edge_connectivity`: the edge indices for each of the mesh face
                - `boundary_edge_nrs`: indices of boundary edges

        Raises:
            KeyError:
                If required keys (e.g., `face_node`, `nnodes`, `x_node`, `y_node`) are missing from the `sim` object.

        Notes:
            - The function identifies unique edges by sorting and comparing node indices.
            - Boundary edges are identified as edges that belong to only one face.
            - The function assumes that the mesh is well-formed, with consistent face-node connectivity.
        """

        # get a sorted list of edge node connections (shared edges occur twice)
        # face_nr contains the face index to which the edge belongs
        n_faces = self.face_node.shape[0]
        n_edges = sum(self.n_nodes)
        edge_node = np.zeros((n_edges, 2), dtype=int)
        face_nr = np.zeros((n_edges,), dtype=int)
        i = 0
        for face_i in range(n_faces):
            num_edges = self.n_nodes[face_i]  # note: nEdges = nNodes
            for edge_i in range(num_edges):
                if edge_i == 0:
                    edge_node[i, 1] = self.face_node[face_i, num_edges - 1]
                else:
                    edge_node[i, 1] = self.face_node[face_i, edge_i - 1]
                edge_node[i, 0] = self.face_node[face_i, edge_i]
                face_nr[i] = face_i
                i = i + 1
        edge_node.sort(axis=1)
        i2 = np.argsort(edge_node[:, 1], kind="stable")
        i1 = np.argsort(edge_node[i2, 0], kind="stable")
        i12 = i2[i1]
        edge_node = edge_node[i12, :]
        face_nr = face_nr[i12]

        # detect which edges are equal to the previous edge, and get a list of all unique edges
        numpy_true = np.array([True])
        equal_to_previous = np.concatenate(
            (~numpy_true, (np.diff(edge_node, axis=0) == 0).all(axis=1))
        )
        unique_edge = ~equal_to_previous
        n_unique_edges = np.sum(unique_edge)
        # reduce the edge node connections to only the unique edges
        edge_node = edge_node[unique_edge, :]

        # number the edges
        edge_nr = np.zeros(n_edges, dtype=int)
        edge_nr[unique_edge] = np.arange(n_unique_edges, dtype=int)
        edge_nr[equal_to_previous] = edge_nr[
            np.concatenate((equal_to_previous[1:], equal_to_previous[:1]))
        ]

        # if two consecutive edges are unique, the first one occurs only once and represents a boundary edge
        is_boundary_edge = unique_edge & np.concatenate((unique_edge[1:], numpy_true))
        boundary_edge_nrs = edge_nr[is_boundary_edge]

        # go back to the original face order
        edge_nr_in_face_order = np.zeros(n_edges, dtype=int)
        edge_nr_in_face_order[i12] = edge_nr
        # create the face edge connectivity array
        face_edge_connectivity = np.zeros(self.face_node.shape, dtype=int)

        i = 0
        for face_i in range(n_faces):
            num_edges = self.n_nodes[face_i]  # note: num_edges = n_nodes
            for edge_i in range(num_edges):
                face_edge_connectivity[face_i, edge_i] = edge_nr_in_face_order[i]
                i = i + 1

        # determine the edge face connectivity
        edge_face = -np.ones((n_unique_edges, 2), dtype=int)
        edge_face[edge_nr[unique_edge], 0] = face_nr[unique_edge]
        edge_face[edge_nr[equal_to_previous], 1] = face_nr[equal_to_previous]

        x_face_coords = SimulationData.apply_masked_indexing(
            self.x_node, self.face_node
        )
        y_face_coords = SimulationData.apply_masked_indexing(
            self.y_node, self.face_node
        )
        x_edge_coords = self.x_node[edge_node]
        y_edge_coords = self.y_node[edge_node]

        return MeshData(
            x_face_coords=x_face_coords,
            y_face_coords=y_face_coords,
            x_edge_coords=x_edge_coords,
            y_edge_coords=y_edge_coords,
            face_node=self.face_node,
            n_nodes=self.n_nodes,
            edge_node=edge_node,
            edge_face_connectivity=edge_face,
            face_edge_connectivity=face_edge_connectivity,
            boundary_edge_nrs=boundary_edge_nrs,
        )

    @staticmethod
    def apply_masked_indexing(
        x0: np.array, idx: np.ma.masked_array
    ) -> np.ma.masked_array:
        """
        Index one array by another transferring the mask.

        Args:
            x0 : np.ndarray
                A linear array.
            idx : np.ma.masked_array
                An index array with possibly masked indices.

        returns:
            x1: np.ma.masked_array
                An array with same shape as idx, with mask.
        """
        idx_safe = idx.copy()
        idx_safe.data[np.ma.getmask(idx)] = 0
        x1 = np.ma.masked_where(np.ma.getmask(idx), x0[idx_safe])
        return x1


class ConfigFile:
    """Class to read configuration files for D-FAST Bank Erosion.

    This class provides methods to read, write, and manage configuration files
    for the D-FAST Bank Erosion analysis. It also allows access to configuration
    settings and supports upgrading older configuration formats.

    Args:
        config (ConfigParser): Settings for the D-FAST Bank Erosion analysis.
        path (Union[Path, str]): Path to the configuration file.

    Examples:
        Reading a configuration file:
            ```python
            >>> import tempfile
            >>> from dfastbe.io import ConfigFile
            >>> config_file = ConfigFile.read("tests/data/erosion/meuse_manual.cfg")
            >>> print(config_file.config["General"]["Version"])
            1.0

            ```
        Writing a configuration file:
            ```python
            >>> from dfastbe.io import ConfigFile
            >>> config_file = ConfigFile.read("tests/data/erosion/meuse_manual.cfg")
            >>> with tempfile.TemporaryDirectory() as tmpdirname:
            ...     config_file.write(f"{tmpdirname}/meuse_manual_out.cfg")

            ```
    """

    def __init__(self, config: ConfigParser, path: Union[Path, str] = None):
        self._config = config
        self.crs = "EPSG:28992"
        if path:
            self.path = Path(path)
            self.root_dir = self.path.parent
            self.make_paths_absolute()

    @property
    def config(self) -> ConfigParser:
        """ConfigParser: Get the configuration settings."""
        return self._config

    @config.setter
    def config(self, value: ConfigParser):
        self._config = value

    @property
    def version(self) -> str:
        """str: Get the version of the configuration file."""
        return self.get_str("General", "Version")

    @property
    def root_dir(self) -> Path:
        """Path: Get the root directory of the configuration file."""
        return self._root_dir

    @root_dir.setter
    def root_dir(self, value: str):
        self._root_dir = value

    @classmethod
    def read(cls, path: Union[str, Path]) -> "ConfigFile":
        """Read a configParser object (configuration file).

        Reads the config file using the standard `configparser`. Falls back to a
        dedicated reader compatible with old waqbank files.

        Args:
            path (Union[str, Path]): Path to the configuration file.

        Returns:
            ConfigFile: Settings for the D-FAST Bank Erosion analysis.

        Raises:
            FileNotFoundError: If the configuration file does not exist.
            Exception: If there is an error reading the config file.

        Examples:
            Read a config file:
            ```python
            >>> from dfastbe.io import ConfigFile
            >>> config_file = ConfigFile.read("tests/data/erosion/meuse_manual.cfg")

            ```
        """
        if not Path(path).exists():
            raise FileNotFoundError(f"The Config-File: {path} does not exist")

        try:
            config = ConfigParser(comment_prefixes="%")
            with open(path, "r") as configfile:
                config.read_file(configfile)
        except ConfigparserError as e:
            print(f"Error during reading the config file: {e}")
            config = cls.config_file_callback_parser(path)

        # if version != "1.0":
        config = cls._upgrade(config)
        return cls(config, path=path)

    @staticmethod
    def config_file_callback_parser(path: str) -> ConfigParser:
        """Parse a configuration file as fallback to the read method.

        Args:
            path (str): Path to the configuration file.

        Returns:
            ConfigParser: Parsed configuration file.
        """
        config = ConfigParser()
        config["General"] = {}
        all_lines = open(path, "r").read().splitlines()
        for line in all_lines:
            perc = line.find("%")
            if perc >= 0:
                line = line[:perc]
            data = line.split()
            if len(data) >= 3:
                config["General"][data[0]] = data[2]
        return config

    @staticmethod
    def _upgrade(config: ConfigParser) -> ConfigParser:
        """Upgrade the configuration data structure to version 1.0 format.

        Args:
            config (ConfigParser): D-FAST Bank Erosion settings in 0.1 format.

        Returns:
            ConfigParser: D-FAST Bank Erosion settings in 1.0 format.

        Examples:
            ```python
            >>> from dfastbe.io import ConfigFile
            >>> config_file = ConfigFile.read("tests/data/erosion/meuse_manual.cfg")
            >>> result = config_file._upgrade(config_file.config)
            >>> isinstance(result, ConfigParser)
            True

            ```
        """
        try:
            version = config["General"]["Version"]
        except KeyError:
            version = "0.1"

        if version == "0.1":
            config["General"]["Version"] = "1.0"

            config["Detect"] = {}
            config = _move_parameter_location(
                config, "General", "Delft3Dfile", "Detect", "SimFile", convert=_sim2nc
            )
            config = _move_parameter_location(
                config, "General", "SDSfile", "Detect", "SimFile", convert=_sim2nc
            )
            config = _move_parameter_location(config, "General", "SimFile", "Detect")
            config = _move_parameter_location(config, "General", "NBank", "Detect")
            config_file = ConfigFile(config)
            n_bank = config_file.get_int("Detect", "NBank", default=0, positive=True)
            for i in range(1, n_bank + 1):
                config = _move_parameter_location(
                    config, "General", f"Line{i}", "Detect"
                )

            config = _move_parameter_location(config, "General", "WaterDepth", "Detect")
            config = _move_parameter_location(config, "General", "DLines", "Detect")

            config["Erosion"] = {}
            config = _move_parameter_location(config, "General", "TErosion", "Erosion")
            config = _move_parameter_location(config, "General", "RiverAxis", "Erosion")
            config = _move_parameter_location(config, "General", "Fairway", "Erosion")
            config = _move_parameter_location(config, "General", "RefLevel", "Erosion")
            config = _move_parameter_location(
                config, "General", "OutputInterval", "Erosion"
            )
            config = _move_parameter_location(config, "General", "OutputDir", "Erosion")
            config = _move_parameter_location(config, "General", "BankNew", "Erosion")
            config = _move_parameter_location(config, "General", "BankEq", "Erosion")
            config = _move_parameter_location(config, "General", "EroVol", "Erosion")
            config = _move_parameter_location(config, "General", "EroVolEqui", "Erosion")
            config = _move_parameter_location(config, "General", "NLevel", "Erosion")
            config_file = ConfigFile(config)
            n_level = config_file.get_int("Erosion", "NLevel", default=0, positive=True)

            for i in range(1, n_level + 1):
                config = _move_parameter_location(
                    config,
                    "General",
                    f"Delft3Dfile{i}",
                    "Erosion",
                    f"SimFile{i}",
                    convert=_sim2nc,
                )
                config = _move_parameter_location(
                    config,
                    "General",
                    f"SDSfile{i}",
                    "Erosion",
                    f"SimFile{i}",
                    convert=_sim2nc,
                )
                config = _move_parameter_location(
                    config, "General", f"SimFile{i}", "Erosion"
                )
                config = _move_parameter_location(
                    config, "General", f"PDischarge{i}", "Erosion"
                )

            config = _move_parameter_location(config, "General", "ShipType", "Erosion")
            config = _move_parameter_location(config, "General", "VShip", "Erosion")
            config = _move_parameter_location(config, "General", "NShip", "Erosion")
            config = _move_parameter_location(config, "General", "NWave", "Erosion")
            config = _move_parameter_location(config, "General", "Draught", "Erosion")
            config = _move_parameter_location(config, "General", "Wave0", "Erosion")
            config = _move_parameter_location(config, "General", "Wave1", "Erosion")

            config = _move_parameter_location(config, "General", "Classes", "Erosion")
            config = _move_parameter_location(config, "General", "BankType", "Erosion")
            config = _move_parameter_location(
                config, "General", "ProtectLevel", "Erosion", "ProtectionLevel"
            )
            config = _move_parameter_location(config, "General", "Slope", "Erosion")
            config = _move_parameter_location(config, "General", "Reed", "Erosion")
            config = _move_parameter_location(config, "General", "VelFilter", "Erosion")

            for i in range(1, n_level + 1):
                config = _move_parameter_location(
                    config, "General", f"ShipType{i}", "Erosion"
                )
                config = _move_parameter_location(
                    config, "General", f"VShip{i}", "Erosion"
                )
                config = _move_parameter_location(
                    config, "General", f"NShip{i}", "Erosion"
                )
                config = _move_parameter_location(
                    config, "General", f"NWave{i}", "Erosion"
                )
                config = _move_parameter_location(
                    config, "General", f"Draught{i}", "Erosion"
                )
                config = _move_parameter_location(
                    config, "General", f"Slope{i}", "Erosion"
                )
                config = _move_parameter_location(
                    config, "General", f"Reed{i}", "Erosion"
                )
                config = _move_parameter_location(
                    config, "General", f"EroVol{i}", "Erosion"
                )

        return config

    def write(self, filename: str) -> None:
        """Pretty print a configParser object (configuration file) to file.

        Pretty prints a `configparser` object to a file. Aligns the equal signs for
        all keyword/value pairs, adds a two-space indentation to all keyword lines,
        and adds an empty line before the start of a new block.

        Args:
            filename (str): Name of the configuration file to be written.

        Examples:
            ```python
            >>> import tempfile
            >>> from dfastbe.io import ConfigFile
            >>> config_file = ConfigFile.read("tests/data/erosion/meuse_manual.cfg")
            >>> with tempfile.TemporaryDirectory() as tmpdirname:
            ...     config_file.write(f"{tmpdirname}/meuse_manual_out.cfg")

            ```
        """
        sections = self.config.sections()
        max_length = 0
        for section in sections:
            options = self.config.options(section)
            max_length = max(max_length, *[len(option) for option in options])

        with open(filename, "w") as configfile:
            for index, section in enumerate(sections):
                if index > 0:
                    configfile.write("\n")
                configfile.write(f"[{section}]\n")

                for option in self.config.options(section):
                    configfile.write(
                        f"  {option:<{max_length}} = {self.config[section][option]}\n"
                    )

    def make_paths_absolute(self) -> str:
        """Convert all relative paths in the configuration to absolute paths.

        Returns:
            str: Absolute path of the configuration file's root directory.
        """
        self.resolve(self.root_dir)

        return self.root_dir

    def get_str(
        self,
        group: str,
        key: str,
        default: Optional[str] = None,
    ) -> str:
        """Get a string from a selected group and keyword in the analysis settings.

        Args:
            group (str): Name of the group from which to read.
            key (str): Name of the keyword from which to read.
            default (Optional[str]): Optional default value.

        Raises:
            ConfigFileError: If the keyword isn't specified and no default value is given.

        Returns:
            str: value of the keyword as string.

        Examples:
            ```python
            >>> from dfastbe.io import ConfigFile
            >>> config_file = ConfigFile.read("tests/data/erosion/meuse_manual.cfg")
            >>> result = config_file.get_str("General", "BankDir")
            >>> expected = Path("tests/data/erosion/output/banklines").resolve()
            >>> str(expected) == result
            True

            ```
        """
        try:
            val = self.config[group][key]
        except KeyError as e:
            if default is not None:
                val = default
            else:
                raise ConfigFileError(
                    f"No value specified for required keyword {key} in block {group}."
                ) from e
        return val

    def get_bool(
        self,
        group: str,
        key: str,
        default: Optional[bool] = None,
    ) -> bool:
        """Get a boolean from a selected group and keyword in the analysis settings.

        Args:
            group (str): Name of the group from which to read.
            key (str): Name of the keyword from which to read.
            default (Optional[bool]): Optional default value.

        Raises:
            ConfigFileError: If the keyword isn't specified and no default value is given.

        Returns:
            bool: value of the keyword as boolean.

        Examples:
            ```python
            >>> from dfastbe.io import ConfigFile
            >>> config_file = ConfigFile.read("tests/data/erosion/meuse_manual.cfg")
            >>> config_file.get_bool("General", "Plotting")
            True

            ```
        """
        try:
            str_val = self.config[group][key].lower()
            val = (
                (str_val == "yes")
                or (str_val == "y")
                or (str_val == "true")
                or (str_val == "t")
                or (str_val == "1")
            )
        except KeyError as e:
            if default is not None:
                val = default
            else:
                raise ConfigFileError(
                    f"No boolean value specified for required keyword {key} in block {group}."
                ) from e

        return val

    def get_float(
        self,
        group: str,
        key: str,
        default: Optional[float] = None,
        positive: bool = False,
    ) -> float:
        """Get a floating point value from a selected group and keyword in the analysis settings.

        Args:
            group (str): Name of the group from which to read.
            key (str): Name of the keyword from which to read.
            default (Optional[float]): Optional default value.
            positive (bool): Flag specifying which floats are accepted.
                All floats are accepted (if False), or only positive floats (if True).

        Raises:
            ConfigFileError: If the keyword isn't specified and no default value is given.
            ConfigFileError: If a negative value is specified when a positive value is required.


        Returns:
            float: value of the keyword as float.

        Examples:
            ```python
            >>> from dfastbe.io import ConfigFile
            >>> config_file = ConfigFile.read("tests/data/erosion/meuse_manual.cfg")
            >>> config_file.get_float("General", "ZoomStepKM")
            1.0

            ```
        """
        try:
            val = float(self.config[group][key])
        except (KeyError, ValueError) as e:
            if default is not None:
                val = default
            else:
                raise ConfigFileError(
                    f"No floating point value specified for required keyword {key} in block {group}."
                ) from e
        if positive and val < 0.0:
            raise ConfigFileError(
                f"Value for {key} in block {group} must be positive, not {val}."
            )
        return val

    def get_int(
        self,
        group: str,
        key: str,
        default: Optional[int] = None,
        positive: bool = False,
    ) -> int:
        """Get an integer from a selected group and keyword in the analysis settings.

        Args:
            group (str): Name of the group from which to read.
            key (str): Name of the keyword from which to read.
            default (Optional[int]): Optional default value.
            positive (bool): Flag specifying which floats are accepted.
                All floats are accepted (if False), or only positive floats (if True).

        Raises:
            ConfigFileError: If the keyword isn't specified and no default value is given.
            ConfigFileError: If a negative or zero value is specified when a positive value is required.


        Returns:
            int: value of the keyword as int.

        Examples:
            ```python
            >>> from dfastbe.io import ConfigFile
            >>> config_file = ConfigFile.read("tests/data/erosion/meuse_manual.cfg")
            >>> config_file.get_int("Detect", "NBank")
            2

            ```
        """
        try:
            val = int(self.config[group][key])
        except (KeyError, ValueError) as e:
            if default is not None:
                val = default
            else:
                raise ConfigFileError(
                    f"No integer value specified for required keyword {key} in block {group}."
                ) from e
        if positive and val <= 0:
            raise ConfigFileError(
                f"Value for {key} in block {group} must be positive, not {val}."
            )
        return val

    def get_sim_file(self, group: str, istr: str) -> str:
        """Get the name of the simulation file from the analysis settings.

        Args:
            group (str): Name of the group in which to search for the simulation file name.
            istr (str): Postfix for the simulation file name keyword;
                typically a string representation of the index.

        Returns:
            str: Name of the simulation file (empty string if keywords are not found).

        Examples:
            ```python
            >>> from dfastbe.io import ConfigFile
            >>> config_file = ConfigFile.read("tests/data/erosion/meuse_manual.cfg")
            >>> result = config_file.get_sim_file("Erosion", "1")
            >>> expected = Path("tests/data/erosion/inputs/sim0075/SDS-j19_map.nc").resolve()
            >>> str(expected) == result
            True

            ```
        """
        sim_file = self.config[group].get(f"SimFile{istr}", "")
        return sim_file

    def get_km_bounds(self) -> Tuple[float, float]:
        """Get the lower and upper limit for the chainage.

        Returns:
            Tuple[float, float]: Lower and upper limit for the chainage.

        Examples:
            ```python
            >>> from dfastbe.io import ConfigFile
            >>> config_file = ConfigFile.read("tests/data/erosion/meuse_manual.cfg")
            >>> config_file.get_km_bounds()
            (123.0, 128.0)

            ```
        """
        km_bounds = self.get_range("General", "Boundaries")

        return km_bounds

    def get_search_lines(self) -> List[LineString]:
        """Get the search lines for the bank lines from the analysis settings.

        Returns:
            List[np.ndarray]: List of arrays containing the x,y-coordinates of a bank search lines.
        """
        # read guiding bank line
        n_bank = self.get_int("Detect", "NBank")
        line = [None] * n_bank
        for b in range(n_bank):
            bankfile = self.config["Detect"][f"Line{b + 1}"]
            log_text("read_search_line", data={"nr": b + 1, "file": bankfile})
            line[b] = XYCModel.read(bankfile)
        return line

    def read_bank_lines(self, bank_dir: str) -> List[np.ndarray]:
        """Get the bank lines from the detection step.

        Args:
            bank_dir (str): Name of directory in which the bank lines files are located.

        Returns:
            List[np.ndarray]: List of arrays containing the x,y-coordinates of a bank lines.
        """
        bank_name = self.get_str("General", "BankFile", "bankfile")
        bankfile = Path(bank_dir) / f"{bank_name}.shp"
        if bankfile.exists():
            log_text("read_banklines", data={"file": str(bankfile)})
            return gpd.read_file(bankfile)

        bankfile = Path(bank_dir) / f"{bank_name}_#.xyc"
        log_text("read_banklines", data={"file": str(bankfile)})
        bankline_list = []
        b = 1
        while True:
            xyc_file = Path(bank_dir) / f"{bank_name}_{b}.xyc"
            if not xyc_file.exists():
                break

            xy_bank = XYCModel.read(xyc_file)
            bankline_list.append(LineString(xy_bank))
            b += 1
        bankline_series = GeoSeries(bankline_list, crs=self.crs)
        banklines = GeoDataFrame(geometry=bankline_series)
        return banklines

    def get_parameter(
        self,
        group: str,
        key: str,
        bank_km: List[np.ndarray],
        default=None,
        ext: str = "",
        positive: bool = False,
        valid: Optional[List[float]] = None,
        onefile: bool = False,
    ) -> List[np.ndarray]:
        """Get a parameter field from a selected group and keyword in the analysis settings.

        Args:
            group (str): Name of the group from which to read.
            key (str): Name of the keyword from which to read.
            bank_km (List[np.ndarray]): For each bank a listing of the bank points (bank chainage locations).
            default (Optional[Union[float, List[np.ndarray]]]): Optional default value or default parameter field; default None.
            ext (str): File name extension; default empty string.
            positive (bool): Flag specifying which boolean values are accepted.
                All values are accepted (if False), or only strictly positive values (if True); default False.
            valid (Optional[List[float]]): Optional list of valid values; default None.
            onefile (bool): Flag indicating whether parameters are read from one file.
                One file should be used for all bank lines (True) or one file per bank line (False; default).

        Raises:
            Exception:
                If a parameter isn't provided in the configuration, but no default value provided either.
                If the value is negative while a positive value is required (positive = True).
                If the value doesn't match one of the value values (valid is not None).

        Returns:
            List[np.ndarray]: Parameter field
                For each bank a parameter value per bank point (bank chainage location).

        Examples:
            ```python
            >>> from dfastbe.io import ConfigFile
            >>> config_file = ConfigFile.read("tests/data/erosion/meuse_manual.cfg")
            >>> bank_km = [np.array([0, 1, 2]), np.array([3, 4, 5])]
            >>> config_file.get_parameter("General", "ZoomStepKM", bank_km)
            [array([1., 1., 1.]), array([1., 1., 1.])]

            ```
        """
        try:
            filename = self.config[group][key]
            use_default = False
        except (KeyError, TypeError) as e:
            if default is None:
                raise ConfigFileError(
                    f'No value specified for required keyword "{key}" in block "{group}".'
                ) from e
            use_default = True

        # if val is value then use that value globally
        parfield = [None] * len(bank_km)
        try:
            if use_default:
                if isinstance(default, list):
                    return default
                rval = default
            else:
                rval = float(filename)
                if positive and rval < 0:
                    raise ValueError(
                        f'Value of "{key}" should be positive, not {rval}.'
                    )
                if valid is not None and valid.count(rval) == 0:
                    raise ValueError(
                        f'Value of "{key}" should be in {valid}, not {rval}.'
                    )
            for ib, bkm in enumerate(bank_km):
                parfield[ib] = np.zeros(len(bkm)) + rval
        except (ValueError, TypeError):
            if onefile:
                log_text("read_param", data={"param": key, "file": filename})
                km_thr, val = _get_kmval(filename, key, positive, valid)
            for ib, bkm in enumerate(bank_km):
                if not onefile:
                    filename_i = filename + f"_{ib + 1}" + ext
                    log_text(
                        "read_param_one_bank",
                        data={"param": key, "i": ib + 1, "file": filename_i},
                    )
                    km_thr, val = _get_kmval(filename_i, key, positive, valid)
                if km_thr is None:
                    parfield[ib] = np.zeros(len(bkm)) + val[0]
                else:
                    idx = np.zeros(len(bkm), dtype=int)
                    for thr in km_thr:
                        idx[bkm >= thr] += 1
                    parfield[ib] = val[idx]
                # print("Min/max of data: ", parfield[ib].min(), parfield[ib].max())
        return parfield

    def get_bank_search_distances(self, nbank: int) -> List[float]:
        """Get the search distance per bank line from the analysis settings.

        Args:
            nbank (int): Number of bank search lines.

        Returns:
            List[float]: Array of length nbank containing the search distance value per bank line (default value: 50).

        Examples:
            ```python
            >>> from dfastbe.io import ConfigFile
            >>> config_file = ConfigFile.read("tests/data/erosion/meuse_manual.cfg")
            >>> config_file.get_bank_search_distances(2)
            [50.0, 50.0]

            ```
        """
        dlines_key = self.config["Detect"].get("DLines", None)
        if dlines_key is None:
            dlines = [50] * nbank
        elif dlines_key[0] == "[" and dlines_key[-1] == "]":
            dlines_split = dlines_key[1:-1].split(",")
            dlines = [float(d) for d in dlines_split]
            if not all([d > 0 for d in dlines]):
                raise ValueError(
                    "keyword DLINES should contain positive values in configuration file."
                )
            if len(dlines) != nbank:
                raise ConfigFileError(
                    "keyword DLINES should contain NBANK values in configuration file."
                )
        return dlines

    def get_range(self, group: str, key: str) -> Tuple[float, float]:
        """Get a start and end value from a selected group and keyword in the analysis settings.

        Args:
            group (str): Name of the group from which to read.
            key (str): Name of the keyword from which to read.

        Returns:
            Tuple[float,float]: Lower and upper limit of the range.

        Examples:
            ```python
            >>> from dfastbe.io import ConfigFile
            >>> config_file = ConfigFile.read("tests/data/erosion/meuse_manual.cfg")
            >>> config_file.get_range("General", "Boundaries")
            (123.0, 128.0)

            ```
        """
        str_val = self.get_str(group, key)
        try:
            obrack = str_val.find("[")
            cbrack = str_val.find("]")
            if obrack >= 0 and cbrack >= 0:
                str_val = str_val[obrack + 1 : cbrack - 1]
            val_list = [float(fstr) for fstr in str_val.split(":")]
            if val_list[0] > val_list[1]:
                val = (val_list[1], val_list[0])
            else:
                val = (val_list[0], val_list[1])
        except ValueError as e:
            raise ValueError(
                f'Invalid range specification "{str_val}" for required keyword "{key}" in block "{group}".'
            ) from e
        return val

    def get_xy_km(self) -> LineString:
        """Get the chainage line from the analysis settings.

        Returns:
            LineString: Chainage line.
        """
        # get the chainage file
        km_file = self.get_str("General", "RiverKM")
        log_text("read_chainage", data={"file": km_file})
        xy_km = XYCModel.read(km_file, num_columns=3)

        # make sure that chainage is increasing with node index
        if xy_km.coords[0][2] > xy_km.coords[1][2]:
            xy_km = LineString(xy_km.coords[::-1])

        return xy_km

    def resolve(self, rootdir: str):
        """Convert a configuration object to contain absolute paths (for editing).

        Args:
            rootdir (str): The path to be used as base for the absolute paths.

        Examples:
            ```python
            >>> from dfastbe.io import ConfigFile
            >>> config_file = ConfigFile.read("tests/data/erosion/meuse_manual.cfg")
            >>> config_file.resolve("tests/data/erosion")

            ```
        """
        if "General" in self.config:
            self.resolve_parameter("General", "RiverKM", rootdir)
            self.resolve_parameter("General", "BankDir", rootdir)
            self.resolve_parameter("General", "FigureDir", rootdir)

        if "Detect" in self.config:
            self.resolve_parameter("Detect", "SimFile", rootdir)
            i = 0
            while True:
                i = i + 1
                line_i = "Line" + str(i)
                if line_i in self.config["Detect"]:
                    self.resolve_parameter("Detect", line_i, rootdir)
                else:
                    break

        if "Erosion" in self.config:
            self.resolve_parameter("Erosion", "RiverAxis", rootdir)
            self.resolve_parameter("Erosion", "Fairway", rootdir)
            self.resolve_parameter("Erosion", "OutputDir", rootdir)

            self.resolve_parameter("Erosion", "ShipType", rootdir)
            self.resolve_parameter("Erosion", "VShip", rootdir)
            self.resolve_parameter("Erosion", "NShip", rootdir)
            self.resolve_parameter("Erosion", "NWave", rootdir)
            self.resolve_parameter("Erosion", "Draught", rootdir)
            self.resolve_parameter("Erosion", "Wave0", rootdir)
            self.resolve_parameter("Erosion", "Wave1", rootdir)

            self.resolve_parameter("Erosion", "BankType", rootdir)
            self.resolve_parameter("Erosion", "ProtectionLevel", rootdir)
            self.resolve_parameter("Erosion", "Slope", rootdir)
            self.resolve_parameter("Erosion", "Reed", rootdir)

            n_level = self.get_int("Erosion", "NLevel", default=0)
            for i in range(1, n_level + 1):
                self.resolve_parameter("Erosion", f"SimFile{i}", rootdir)
                self.resolve_parameter("Erosion", f"ShipType{i}", rootdir)
                self.resolve_parameter("Erosion", f"VShip{i}", rootdir)
                self.resolve_parameter("Erosion", f"NShip{i}", rootdir)
                self.resolve_parameter("Erosion", f"NWave{i}", rootdir)
                self.resolve_parameter("Erosion", f"Draught{i}", rootdir)
                self.resolve_parameter("Erosion", f"Slope{i}", rootdir)
                self.resolve_parameter("Erosion", f"Reed{i}", rootdir)

    def relative_to(self, rootdir: str) -> None:
        """Convert a configuration object to contain relative paths (for saving).

        Args:
            rootdir (str): The path to be used as base for the relative paths.

        Examples:
            ```python
            >>> from dfastbe.io import ConfigFile
            >>> config_file = ConfigFile.read("tests/data/erosion/meuse_manual.cfg")
            >>> config_file.relative_to("testing/data/erosion")

            ```
        """
        if "General" in self.config:
            self.parameter_relative_to("General", "RiverKM", rootdir)
            self.parameter_relative_to("General", "BankDir", rootdir)
            self.parameter_relative_to("General", "FigureDir", rootdir)

        if "Detect" in self.config:
            self.parameter_relative_to("Detect", "SimFile", rootdir)

            i = 0
            while True:
                i = i + 1
                line_i = f"Line{i}"
                if line_i in self.config["Detect"]:
                    self.parameter_relative_to("Detect", line_i, rootdir)
                else:
                    break

        if "Erosion" in self.config:
            self.parameter_relative_to("Erosion", "RiverAxis", rootdir)
            self.parameter_relative_to("Erosion", "Fairway", rootdir)
            self.parameter_relative_to("Erosion", "OutputDir", rootdir)

            self.parameter_relative_to("Erosion", "ShipType", rootdir)
            self.parameter_relative_to("Erosion", "VShip", rootdir)
            self.parameter_relative_to("Erosion", "NShip", rootdir)
            self.parameter_relative_to("Erosion", "NWave", rootdir)
            self.parameter_relative_to("Erosion", "Draught", rootdir)
            self.parameter_relative_to("Erosion", "Wave0", rootdir)
            self.parameter_relative_to("Erosion", "Wave1", rootdir)

            self.parameter_relative_to("Erosion", "BankType", rootdir)
            self.parameter_relative_to("Erosion", "ProtectionLevel", rootdir)
            self.parameter_relative_to("Erosion", "Slope", rootdir)
            self.parameter_relative_to("Erosion", "Reed", rootdir)

            n_level = self.get_int("Erosion", "NLevel", default=0)
            for i in range(1, n_level + 1):
                self.parameter_relative_to("Erosion", f"SimFile{i}", rootdir)
                self.parameter_relative_to("Erosion", f"ShipType{i}", rootdir)
                self.parameter_relative_to("Erosion", f"VShip{i}", rootdir)
                self.parameter_relative_to("Erosion", f"NShip{i}", rootdir)
                self.parameter_relative_to("Erosion", f"NWave{i}", rootdir)
                self.parameter_relative_to("Erosion", f"Draught{i}", rootdir)
                self.parameter_relative_to("Erosion", f"Slope{i}", rootdir)
                self.parameter_relative_to("Erosion", f"Reed{i}", rootdir)

    def resolve_parameter(self, group: str, key: str, rootdir: str):
        """Convert a parameter value to contain an absolute path.

        Determine whether the string represents a number.
        If not, try to convert to an absolute path.

        Args:
            group (str): Name of the group in the configuration.
            key (str): Name of the key in the configuration.
            rootdir (str): The path to be used as base for the absolute paths.

        Examples:
            ```python
            >>> from dfastbe.io import ConfigFile
            >>> config_file = ConfigFile.read("tests/data/erosion/meuse_manual.cfg")
            >>> config_file.resolve_parameter("General", "RiverKM", "tests/data/erosion")

            ```
        """
        if key in self.config[group]:
            val_str = self.config[group][key]
            try:
                float(val_str)
            except ValueError:
                self.config[group][key] = absolute_path(rootdir, val_str)

    def parameter_relative_to(self, group: str, key: str, rootdir: str):
        """Convert a parameter value to contain a relative path.

        Determine whether the string represents a number.
        If not, try to convert to a relative path.

        Args:
            group (str): Name of the group in the configuration.
            key (str): Name of the key in the configuration.
            rootdir (str): The path to be used as base for the relative paths.

        Examples:
            ```python
            >>> from dfastbe.io import ConfigFile
            >>> config_file = ConfigFile.read("tests/data/erosion/meuse_manual.cfg")
            >>> config_file.parameter_relative_to("General", "RiverKM", "tests/data/erosion")

            ```
        """
        if key in self.config[group]:
            val_str = self.config[group][key]

            try:
                float(val_str)
            except ValueError:
                self.config[group][key] = relative_path(rootdir, val_str)

    def get_plotting_flags(self, root_dir: str) -> Dict[str, bool]:
        """Get the plotting flags from the configuration file.

        Returns:
            data (Dict[str, bool]):
                Dictionary containing the plotting flags.
                save_plot (bool): Flag indicating whether to save the plot.
                save_plot_zoomed (bool): Flag indicating whether to save the zoomed plot.
                zoom_km_step (float): Step size for zooming in on the plot.
                close_plot (bool): Flag indicating whether to close the plot.
        """
        plot_data = self.get_bool("General", "Plotting", True)

        if plot_data:
            save_plot = self.get_bool("General", "SavePlots", True)
            save_plot_zoomed = self.get_bool("General", "SaveZoomPlots", True)
            zoom_km_step = self.get_float("General", "ZoomStepKM", 1.0)
            if zoom_km_step < 0.01:
                save_plot_zoomed = False
            close_plot = self.get_bool("General", "ClosePlots", False)
        else:
            save_plot = False
            save_plot_zoomed = False
            close_plot = False

        data = {
            "plot_data": plot_data,
            "save_plot": save_plot,
            "save_plot_zoomed": save_plot_zoomed,
            "zoom_km_step": zoom_km_step,
            "close_plot": close_plot,
        }

        # as appropriate, check output dir for figures and file format
        if save_plot:
            fig_dir = self.get_str("General", "FigureDir", Path(root_dir) / "figure")
            log_text("figure_dir", data={"dir": fig_dir})
            path_fig_dir = Path(fig_dir)
            if path_fig_dir.exists():
                log_text("overwrite_dir", data={"dir": fig_dir})
            path_fig_dir.mkdir(parents=True, exist_ok=True)
            plot_ext = self.get_str("General", "FigureExt", ".png")
            data = data | {
                "fig_dir": fig_dir,
                "plot_ext": plot_ext,
            }

        return data

    def get_output_dir(self, option: str) -> Path:
        if option == "banklines":
            output_dir = self.get_str("General", "BankDir")
        else:
            output_dir = self.get_str("Erosion", "OutputDir")

        output_dir = Path(output_dir)
        log_text(f"{option}_out", data={"dir": output_dir})
        if output_dir.exists():
            log_text("overwrite_dir", data={"dir": output_dir})
        else:
            output_dir.mkdir(parents=True, exist_ok=True)

        return output_dir


class RiverData:
    """River data class."""

    def __init__(self, config_file: ConfigFile):
        """River Data initialization.

        Args:
            config_file : ConfigFile
                Configuration file with settings for the analysis.

        Examples:
            ```python
            >>> from dfastbe.io import ConfigFile, RiverData
            >>> config_file = ConfigFile("tests/data/erosion/meuse_manual.cfg")
            >>> river_data = RiverData(config_file)
            ```
        """
        self.config_file = config_file
        self.profile: LineString = config_file.get_xy_km()
        self.station_bounds: Tuple = config_file.get_km_bounds()
        self.start_station: float = self.station_bounds[0]
        self.end_station: float = self.station_bounds[1]
        log_text(
            "clip_chainage", data={"low": self.start_station, "high": self.end_station}
        )
        self.masked_profile: LineString = self.mask_profile(self.station_bounds)
        self.masked_profile_arr = np.array(self.masked_profile.coords)

    @property
    def bank_search_lines(self) -> List[LineString]:
        """Get the bank search lines.

        Returns:
            List[LineString]: List of bank search lines.
        """
        return self.config_file.get_search_lines()

    @property
    def num_search_lines(self) -> int:
        """Number of river bank search lines."""
        return len(self.bank_search_lines)

    def mask_profile(self, bounds: Tuple[float, float]) -> LineString:
        """
        Clip a chainage line to the relevant reach.

        Args:
            bounds (Tuple[float, float]): Lower and upper limit for the chainage.

        Returns:
            LineString: Clipped river chainage line.
        """
        xy_km = self.profile
        start_i = None
        end_i = None
        for i, c in enumerate(xy_km.coords):
            if start_i is None and c[2] >= bounds[0]:
                start_i = i
            if c[2] >= bounds[1]:
                end_i = i
                break

        if start_i is None:
            raise Exception(
                "Lower chainage bound {} is larger than the maximum chainage {} available".format(
                    bounds[0], xy_km.coords[-1][2]
                )
            )
        elif start_i == 0:
            # lower bound (potentially) clipped to available reach
            if xy_km.coords[0][2] - bounds[0] > 0.1:
                raise Exception(
                    "Lower chainage bound {} is smaller than the minimum chainage {} available".format(
                        bounds[0], xy_km.coords[0][2]
                    )
                )
            x0 = None
        else:
            alpha = (bounds[0] - xy_km.coords[start_i - 1][2]) / (
                xy_km.coords[start_i][2] - xy_km.coords[start_i - 1][2]
            )
            x0 = tuple(
                (c1 + alpha * (c2 - c1))
                for c1, c2 in zip(xy_km.coords[start_i - 1], xy_km.coords[start_i])
            )
            if alpha > 0.9:
                # value close to the first node (start_i), so let's skip that one
                start_i = start_i + 1

        if end_i is None:
            if bounds[1] - xy_km.coords[-1][2] > 0.1:
                raise Exception(
                    "Upper chainage bound {} is larger than the maximum chainage {} available".format(
                        bounds[1], xy_km.coords[-1][2]
                    )
                )
            # else kmbounds[1] matches chainage of last point
            if x0 is None:
                # whole range available selected
                pass
            else:
                xy_km = LineString([x0] + xy_km.coords[start_i:])
        elif end_i == 0:
            raise Exception(
                "Upper chainage bound {} is smaller than the minimum chainage {} available".format(
                    bounds[1], xy_km.coords[0][2]
                )
            )
        else:
            alpha = (bounds[1] - xy_km.coords[end_i - 1][2]) / (
                xy_km.coords[end_i][2] - xy_km.coords[end_i - 1][2]
            )
            x1 = tuple(
                (c1 + alpha * (c2 - c1))
                for c1, c2 in zip(xy_km.coords[end_i - 1], xy_km.coords[end_i])
            )
            if alpha < 0.1:
                # value close to the previous point (end_i - 1), so let's skip that one
                end_i = end_i - 1
            if x0 is None:
                xy_km = LineString(xy_km.coords[:end_i] + [x1])
            else:
                xy_km = LineString([x0] + xy_km.coords[start_i:end_i] + [x1])
        return xy_km

    def clip_search_lines(
        self,
        max_river_width: float = MAX_RIVER_WIDTH,
    ) -> Tuple[List[LineString], float]:
        """
        Clip the list of lines to the envelope of certain size surrounding a reference line.

        Arg:
            max_river_width: float
                Maximum distance away from river_profile.

        Returns:
            List[LineString]: List of clipped search lines.
            float: Maximum distance from any point within line to reference line.
        """
        search_lines = self.bank_search_lines
        profile_buffer = self.masked_profile.buffer(max_river_width, cap_style=2)

        # The algorithm uses simplified geometries for determining the distance between lines for speed.
        # Stay accurate to within about 1 m
        profile_simplified = self.masked_profile.simplify(1)

        max_distance = 0
        for ind in range(self.num_search_lines):
            # Clip the bank search lines to the reach of interest (indicated by the reference line).
            search_lines[ind] = search_lines[ind].intersection(profile_buffer)

            # If the bank search line breaks into multiple parts, select the part closest to the reference line.
            if search_lines[ind].geom_type == "MultiLineString":
                distance_min = max_river_width
                i_min = 0
                for i in range(len(search_lines[ind])):
                    line_simplified = search_lines[ind][i].simplify(1)
                    distance_min_i = line_simplified.distance(profile_simplified)
                    if distance_min_i < distance_min:
                        distance_min = distance_min_i
                        i_min = i
                search_lines[ind] = search_lines[ind][i_min]

            # Determine the maximum distance from a point on this line to the reference line.
            line_simplified = search_lines[ind].simplify(1)
            max_distance = max(
                [Point(c).distance(profile_simplified) for c in line_simplified.coords]
            )

            # Increase the value of max_distance by 2 to account for error introduced by using simplified lines.
            max_distance = max(max_distance, max_distance + 2)

        return search_lines, max_distance

    def read_river_axis(self):
        river_axis_file = self.config_file.get_str("Erosion", "RiverAxis")
        log_text("read_river_axis", data={"file": river_axis_file})
        river_axis = XYCModel.read(river_axis_file)
        return river_axis


def load_program_texts(file_name: Union[str, Path]) -> None:
    """Load texts from a configuration file, and store globally for access.

    This routine reads the text file "file_name", and detects the keywords
    indicated by lines starting with [ and ending with ]. The content is
    placed in a global dictionary PROGTEXTS which may be queried using the
    routine "get_text". These routines are used to implement multi-language support.

    Arguments
    ---------
    file_name : str
        The name of the file to be read and parsed.
    """
    global PROGTEXTS

    all_lines = open(file_name, "r").read().splitlines()
    data: Dict[str, List[str]] = {}
    text: List[str] = []
    key = None
    for line in all_lines:
        r_line = line.strip()
        if r_line.startswith("[") and r_line.endswith("]"):
            if key is not None:
                data[key] = text
            key = r_line[1:-1]
            text = []
        else:
            text.append(line)
    if key in data.keys():
        raise ValueError(f"Duplicate entry for {key} in {file_name}.")

    if key is not None:
        data[key] = text

    PROGTEXTS = data


def log_text(
    key: str,
    file: Optional[TextIO] = None,
    data: Dict[str, Any] = {},
    repeat: int = 1,
    indent: str = "",
) -> None:
    """
    Write a text to standard out or file.

    Arguments
    ---------
    key : str
        The key for the text to show to the user.
    file : Optional[TextIO]
        The file to write to (None for writing to standard out).
    data : Dict[str, Any]
        A dictionary used for placeholder expansions (default empty).
    repeat : int
        The number of times that the same text should be repeated (default 1).
    indent : str
        String to use for each line as indentation (default empty).

    Returns
    -------
    None
    """
    str_value = get_text(key)
    for _ in range(repeat):
        for s in str_value:
            sexp = s.format(**data)
            if file is None:
                print(indent + sexp)
            else:
                file.write(indent + sexp + "\n")


def get_filename(key: str) -> str:
    """
    Query the global dictionary of texts for a file name.

    The file name entries in the global dictionary have a prefix "filename_"
    which will be added to the key by this routine.

    Arguments
    ---------
    key : str
        The key string used to query the dictionary.

    Results
    -------
    filename : str
        File name.
    """
    filename = get_text("filename_" + key)[0]
    return filename


def get_text(key: str) -> List[str]:
    """
    Query the global dictionary of texts via a string key.

    Query the global dictionary PROGTEXTS by means of a string key and return
    the list of strings contained in the dictionary. If the dictionary doesn't
    include the key, a default string is returned.

    Parameters
    ----------
    key : str
        The key string used to query the dictionary.

    Returns
    -------
    text : List[str]
        The list of strings returned contain the text stored in the dictionary
        for the key. If the key isn't available in the dictionary, the routine
        returns the default string "No message found for <key>"
    """

    global PROGTEXTS

    try:
        str_value = PROGTEXTS[key]
    except:
        str_value = ["No message found for " + key]
    return str_value


def _read_fm_map(filename: str, varname: str, location: str = "face") -> np.ndarray:
    """
    Read the last time step of any quantity defined at faces from a D-Flow FM map-file.

    Arguments
    ---------
    filename : str
        Name of the D-Flow FM map.nc file to read the data.
    varname : str
        Name of the netCDF variable to be read.
    location : str
        Name of the stagger location at which the data should be located
        (default is "face")

    Raises
    ------
    Exception
        If the data file doesn't include a 2D mesh.
        If it cannot uniquely identify the variable to be read.

    Returns
    -------
    data
        Data of the requested variable (for the last time step only if the variable is
        time dependent).
    """
    # open file
    rootgrp = netCDF4.Dataset(filename)

    # locate 2d mesh variable
    mesh2d = rootgrp.get_variables_by_attributes(
        cf_role="mesh_topology", topology_dimension=2
    )
    if len(mesh2d) != 1:
        raise Exception(
            "Currently only one 2D mesh supported ... this file contains {} 2D meshes.".format(
                len(mesh2d)
            )
        )
    meshname = mesh2d[0].name

    # define a default start_index
    start_index = 0

    # locate the requested variable ... start with some special cases
    if varname == "x":
        # the x-coordinate or longitude
        crdnames = mesh2d[0].getncattr(location + "_coordinates").split()
        for n in crdnames:
            stdname = rootgrp.variables[n].standard_name
            if stdname == "projection_x_coordinate" or stdname == "longitude":
                var = rootgrp.variables[n]
                break

    elif varname == "y":
        # the y-coordinate or latitude
        crdnames = mesh2d[0].getncattr(location + "_coordinates").split()
        for n in crdnames:
            stdname = rootgrp.variables[n].standard_name
            if stdname == "projection_y_coordinate" or stdname == "latitude":
                var = rootgrp.variables[n]
                break

    elif varname.endswith("connectivity"):
        # a mesh connectivity variable with corrected index
        varname = mesh2d[0].getncattr(varname)
        var = rootgrp.variables[varname]
        if "start_index" in var.ncattrs():
            start_index = var.getncattr("start_index")

    else:
        # find any other variable by standard_name or long_name
        var = rootgrp.get_variables_by_attributes(
            standard_name=varname, mesh=meshname, location=location
        )
        if len(var) == 0:
            var = rootgrp.get_variables_by_attributes(
                long_name=varname, mesh=meshname, location=location
            )
        if len(var) != 1:
            raise Exception(
                'Expected one variable for "{}", but obtained {}.'.format(
                    varname, len(var)
                )
            )
        var = var[0]

    # read data checking for time dimension
    if var.get_dims()[0].isunlimited():
        # assume that time dimension is unlimited and is the first dimension
        # slice to obtain last time step
        data = var[-1, :]
    else:
        data = var[...] - start_index

    rootgrp.close()

    return data


def absolute_path(rootdir: str, path: str) -> str:
    """
    Convert a relative path to an absolute path.

    Args:
        rootdir (str): Any relative paths should be given relative to this location.
        path (str): A relative or absolute location.

    Returns:
        str: An absolute location.
    """
    if not path:
        return path
    root_path = Path(rootdir).resolve()
    target_path = Path(path)

    if target_path.is_absolute():
        return str(target_path)

    resolved_path = (root_path / target_path).resolve()
    return str(resolved_path)


def relative_path(rootdir: str, file: str) -> str:
    """
    Convert an absolute path to a relative path.

    Args:
        rootdir (str): Any relative paths will be given relative to this location.
        file (str): An absolute location.

    Returns:
        str: A relative location if possible, otherwise the absolute location.
    """
    if not file:
        return file

    root_path = Path(rootdir).resolve()
    file_path = Path(file).resolve()

    try:
        return str(file_path.relative_to(root_path))
    except ValueError:
        return str(file_path)


def write_shp_pnt(
    xy: np.ndarray, data: Dict[str, np.ndarray], filename: str, config_file: ConfigFile
) -> None:
    """
    Write a shape point file with x, y, and values.

    Arguments
    ---------
    xy : np.ndarray
        N x 2 array containing x and y coordinates.
    data : Dict[str, np.ndarray]
        Dictionary of quantities to be written, each np array should have length k.
    filename : str
        Name of the file to be written.

    Returns
    -------
    None
    """
    xy_points = [Point(xy1) for xy1 in xy]
    geom = GeoSeries(xy_points, crs=config_file.crs)
    write_shp(geom, data, filename)


def write_shp(geom: GeoSeries, data: Dict[str, np.ndarray], filename: str) -> None:
    """Write a shape file.

    Write a shape file for a given GeoSeries and dictionary of np arrays.
    The GeoSeries and all np should have equal length.

    Arguments
    ---------
    geom : geopandas.geoseries.GeoSeries
        geopandas GeoSeries containing k geometries.
    data : Dict[str, np.ndarray]
        Dictionary of quantities to be written, each np array should have length k.
    filename : str
        Name of the file to be written.

    Returns
    -------
    None
    """
    df = pd.DataFrame(data)
    GeoDataFrame(df, geometry=geom).to_file(filename)


def write_csv(data: Dict[str, np.ndarray], filename: str) -> None:
    """
    Write a data to csv file.

    Arguments
    ---------
    data : Dict[str, np.ndarray]
        Value(s) to be written.
    filename : str
        Name of the file to be written.

    Returns
    -------
    None
    """
    keys = [key for key in data.keys()]
    header = ""
    for i in range(len(keys)):
        if i < len(keys) - 1:
            header = header + '"' + keys[i] + '", '
        else:
            header = header + '"' + keys[i] + '"'

    data = np.column_stack([array for array in data.values()])
    np.savetxt(filename, data, delimiter=", ", header=header, comments="")


def write_km_eroded_volumes(km: np.ndarray, vol: np.ndarray, filename: str) -> None:
    """
    Write a text file with eroded volume data binned per kilometre.

    Arguments
    ---------
    km :
        Array containing chainage values.
    vol :
        Array containing erosion volume values.
    filename : str
        Name of the file to be written.

    Returns
    -------
    None
    """
    with open(filename, "w") as erofile:
        for i in range(len(km)):
            valstr = "\t".join(["{:.2f}".format(x) for x in vol[i, :]])
            erofile.write("{:.2f}\t".format(km[i]) + valstr + "\n")


def _move_parameter_location(
    config: ConfigParser,
    group1: str,
    key1: str,
    group2: str,
    key2: Optional[str] = None,
    convert: Optional[Callable[[str], str]] = None,
) -> ConfigParser:
    """
    Move a parameter from one group/keyword to another.

    Args:
        config : ConfigParser
            Original settings for the D-FAST Bank Erosion analysis.
        group1 : str
            Name of the group in the original configuration.
        key1 : str
            Name of the keyword in the original configuration.
        group2 : str
            Name of the group in the target configuration.
        key2 : Optional[str]
            Name of the keyword in the target configuration (can be None if equal to the keyword in the original file).
        convert: Optional[Callable[[str], str]]
            Function to convert the original value into new value.

    Returns:
        config : ConfigParser
            Updated settings for the D-FAST Bank Erosion analysis.
    """
    val2: str
    if group1 in config.sections() and key1 in config[group1]:
        if key2 is None:
            key2 = key1
        val1 = config[group1][key1]
        if convert is None:
            val2 = val1
        else:
            val2 = convert(val1)
        config[group2][key2] = val2
        config[group1].pop(key1)
    return config


def _sim2nc(oldfile: str) -> str:
    """
    Convert an SDS file name to an NC file (mirrors sim2ugrid.m).

    Args:
        oldfile (str):Name of the original SIMONA SDS or Delft3D-FLOW TRIM file.

    Returns:
        str: Name of the netCDF file as created by sim2ugrid.m.
    """
    name = Path(oldfile).name
    if name.startswith("SDS"):
        # SDS-case_map.nc
        nc_file = f"{oldfile}_map.nc"
    elif name.startswith("trim"):
        # trim-case_map.nc
        nc_file = f"{Path(oldfile).stem}_map.nc"
    else:
        raise SimulationFilesError(f'Unable to determine file type for "{oldfile}"')
    return nc_file


def _get_kmval(filename: str, key: str, positive: bool, valid: Optional[List[float]]):
    """
    Read a parameter file, check its contents and return arrays of chainages and values.

    Arguments
    ---------
    filename : str
        Name of the parameter file to be read.
    key : str
        Name of the quantity that we're reading.
    positive : bool
        Flag specifying whether all values are accepted (if False), or only positive values (if True).
    valid : Optional[List[float]]
        Optional list of valid values.

    Raises
    ------
    Exception
        If negative values are read while values are required to be positive (positive = True).
        If some values are not valid when cross validated against the valid list (valid is not None).
        If the chainage values in the file are not strictly increasing.

    Returns
    -------
    km_thr : Optional[np.ndarray]
        Array containing the chainage of the midpoints between the values.
    val : np.ndarray
        Array containing the values.
    """
    # print("Trying to read: ",filename)
    points = pd.read_csv(
        filename,
        names=["Chainage", "Val"],
        skipinitialspace=True,
        delim_whitespace=True,
    )
    # nPnts = len(P.Chainage)
    km = points.Chainage.to_numpy()
    val = points.Val.to_numpy()

    if len(km.shape) == 0:
        km = km[None]
        val = val[None]

    if positive and (val < 0).any():
        raise ValueError(f'Values of "{key}" in {filename} should be positive. Negative value read for chainage(s): {km[val < 0]}')

    if len(km) == 1:
        km_thr = None
    else:
        if not (km[1:] > km[:-1]).all():
            raise ValueError(
                f"Chainage values are not increasing in the file {filename} read for {key}."
            )
        km_thr = km[1:]

    return km_thr, val


class ConfigFileError(Exception):
    """Custom exception for configuration file errors."""

    pass


class SimulationFilesError(Exception):
    """Custom exception for configuration file errors."""

    pass<|MERGE_RESOLUTION|>--- conflicted
+++ resolved
@@ -38,8 +38,9 @@
 from dfastio.xyc.models import XYCModel
 from geopandas.geodataframe import GeoDataFrame
 from geopandas.geoseries import GeoSeries
+from shapely import prepare
 from shapely.geometry import LineString, Point
-from shapely import prepare
+
 from dfastbe.structures import MeshData
 
 MAX_RIVER_WIDTH = 1000
@@ -54,8 +55,27 @@
     This class contains the simulation data read from a UGRID netCDF file.
     It includes methods to read the data from the file and clip the simulation
     mesh to a specified area of interest.
-
-    Args:
+    """
+
+    def __init__(
+        self,
+        x_node: np.ndarray,
+        y_node: np.ndarray,
+        n_nodes: np.ndarray,
+        face_node: np.ma.masked_array,
+        bed_elevation_location: np.ndarray,
+        bed_elevation_values: np.ndarray,
+        water_level_face: np.ndarray,
+        water_depth_face: np.ndarray,
+        velocity_x_face: np.ndarray,
+        velocity_y_face: np.ndarray,
+        chezy_face: np.ndarray,
+        dry_wet_threshold: float,
+    ):
+        """
+        Initialize the SimulationData object.
+
+        Args:
         x_node (np.ndarray):
             X-coordinates of the nodes.
         y_node (np.ndarray):
@@ -81,23 +101,7 @@
             Chezy roughness values at the faces.
         dry_wet_threshold (float):
             Threshold depth for detecting drying and flooding.
-    """
-
-    def __init__(
-        self,
-        x_node: np.ndarray,
-        y_node: np.ndarray,
-        n_nodes: np.ndarray,
-        face_node: np.ma.masked_array,
-        bed_elevation_location: np.ndarray,
-        bed_elevation_values: np.ndarray,
-        water_level_face: np.ndarray,
-        water_depth_face: np.ndarray,
-        velocity_x_face: np.ndarray,
-        velocity_y_face: np.ndarray,
-        chezy_face: np.ndarray,
-        dry_wet_threshold: float,
-    ):
+        """
         self.x_node = x_node
         self.y_node = y_node
         self.n_nodes = n_nodes
@@ -150,15 +154,9 @@
         name = Path(file_name).name
         if name.endswith("map.nc"):
             log_text("read_grid", indent=indent)
-<<<<<<< HEAD
             x_node = _read_fm_map(file_name, "x", location="node")
             y_node = _read_fm_map(file_name, "y", location="node")
             f_nc = _read_fm_map(file_name, "face_node_connectivity")
-=======
-            x_node = read_fm_map(file_name, "x", location="node")
-            y_node = read_fm_map(file_name, "y", location="node")
-            f_nc = read_fm_map(file_name, "face_node_connectivity")
->>>>>>> 11414d94
             if f_nc.mask.shape == ():
                 # all faces have the same number of nodes
                 n_nodes = np.ones(f_nc.data.shape[0], dtype=int) * f_nc.data.shape[1]
@@ -170,7 +168,6 @@
             face_node = f_nc
             log_text("read_bathymetry", indent=indent)
             bed_elevation_location = "node"
-<<<<<<< HEAD
             bed_elevation_values = _read_fm_map(file_name, "altitude", location="node")
             log_text("read_water_level", indent=indent)
             water_level_face = _read_fm_map(file_name, "Water level")
@@ -183,20 +180,6 @@
             velocity_y_face = _read_fm_map(file_name, "sea_water_y_velocity")
             log_text("read_chezy", indent=indent)
             chezy_face = _read_fm_map(file_name, "Chezy roughness")
-=======
-            bed_elevation_values = read_fm_map(file_name, "altitude", location="node")
-            log_text("read_water_level", indent=indent)
-            water_level_face = read_fm_map(file_name, "Water level")
-            log_text("read_water_depth", indent=indent)
-            water_depth_face = np.maximum(
-                read_fm_map(file_name, "sea_floor_depth_below_sea_surface"), 0.0
-            )
-            log_text("read_velocity", indent=indent)
-            velocity_x_face = read_fm_map(file_name, "sea_water_x_velocity")
-            velocity_y_face = read_fm_map(file_name, "sea_water_y_velocity")
-            log_text("read_chezy", indent=indent)
-            chezy_face = read_fm_map(file_name, "Chezy roughness")
->>>>>>> 11414d94
 
             log_text("read_drywet", indent=indent)
             root_group = netCDF4.Dataset(file_name)
@@ -457,32 +440,37 @@
     This class provides methods to read, write, and manage configuration files
     for the D-FAST Bank Erosion analysis. It also allows access to configuration
     settings and supports upgrading older configuration formats.
-
-    Args:
-        config (ConfigParser): Settings for the D-FAST Bank Erosion analysis.
-        path (Union[Path, str]): Path to the configuration file.
-
-    Examples:
-        Reading a configuration file:
-            ```python
-            >>> import tempfile
-            >>> from dfastbe.io import ConfigFile
-            >>> config_file = ConfigFile.read("tests/data/erosion/meuse_manual.cfg")
-            >>> print(config_file.config["General"]["Version"])
-            1.0
-
-            ```
-        Writing a configuration file:
-            ```python
-            >>> from dfastbe.io import ConfigFile
-            >>> config_file = ConfigFile.read("tests/data/erosion/meuse_manual.cfg")
-            >>> with tempfile.TemporaryDirectory() as tmpdirname:
-            ...     config_file.write(f"{tmpdirname}/meuse_manual_out.cfg")
-
-            ```
     """
 
     def __init__(self, config: ConfigParser, path: Union[Path, str] = None):
+        """
+        Initialize the ConfigFile object.
+
+        Args:
+            config (ConfigParser):
+                Settings for the D-FAST Bank Erosion analysis.
+            path (Union[Path, str]):
+                Path to the configuration file.
+
+        Examples:
+            Reading a configuration file:
+                ```python
+                >>> import tempfile
+                >>> from dfastbe.io import ConfigFile
+                >>> config_file = ConfigFile.read("tests/data/erosion/meuse_manual.cfg")
+                >>> print(config_file.config["General"]["Version"])
+                1.0
+
+                ```
+            Writing a configuration file:
+                ```python
+                >>> from dfastbe.io import ConfigFile
+                >>> config_file = ConfigFile.read("tests/data/erosion/meuse_manual.cfg")
+                >>> with tempfile.TemporaryDirectory() as tmpdirname:
+                ...     config_file.write(f"{tmpdirname}/meuse_manual_out.cfg")
+
+                ```
+        """
         self._config = config
         self.crs = "EPSG:28992"
         if path:
@@ -634,7 +622,9 @@
             config = _move_parameter_location(config, "General", "BankNew", "Erosion")
             config = _move_parameter_location(config, "General", "BankEq", "Erosion")
             config = _move_parameter_location(config, "General", "EroVol", "Erosion")
-            config = _move_parameter_location(config, "General", "EroVolEqui", "Erosion")
+            config = _move_parameter_location(
+                config, "General", "EroVolEqui", "Erosion"
+            )
             config = _move_parameter_location(config, "General", "NLevel", "Erosion")
             config_file = ConfigFile(config)
             n_level = config_file.get_int("Erosion", "NLevel", default=0, positive=True)
@@ -1434,6 +1424,16 @@
         return data
 
     def get_output_dir(self, option: str) -> Path:
+        """Get the output directory for the analysis.
+
+        Args:
+            option (str):
+                Option for which to get the output directory. "banklines" for bank lines, else the erosion output
+                directory will be returned.
+        Returns:
+            output_dir (Path):
+                Path to the output directory.
+        """
         if option == "banklines":
             output_dir = self.get_str("General", "BankDir")
         else:
@@ -1625,6 +1625,7 @@
         return search_lines, max_distance
 
     def read_river_axis(self):
+        """Get the river axis from the analysis settings."""
         river_axis_file = self.config_file.get_str("Erosion", "RiverAxis")
         log_text("read_river_axis", data={"file": river_axis_file})
         river_axis = XYCModel.read(river_axis_file)
@@ -2109,7 +2110,9 @@
         val = val[None]
 
     if positive and (val < 0).any():
-        raise ValueError(f'Values of "{key}" in {filename} should be positive. Negative value read for chainage(s): {km[val < 0]}')
+        raise ValueError(
+            f'Values of "{key}" in {filename} should be positive. Negative value read for chainage(s): {km[val < 0]}'
+        )
 
     if len(km) == 1:
         km_thr = None
