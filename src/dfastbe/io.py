"""
Copyright (C) 2020 Stichting Deltares.

This library is free software; you can redistribute it and/or
modify it under the terms of the GNU Lesser General Public
License as published by the Free Software Foundation version 2.1.

This library is distributed in the hope that it will be useful,
but WITHOUT ANY WARRANTY; without even the implied warranty of
MERCHANTABILITY or FITNESS FOR A PARTICULAR PURPOSE.  See the GNU
Lesser General Public License for more details.

You should have received a copy of the GNU Lesser General Public
License along with this library; if not, see <http://www.gnu.org/licenses/>.

contact: delft3d.support@deltares.nl
Stichting Deltares
P.O. Box 177
2600 MH Delft, The Netherlands

All indications and logos of, and references to, "Delft3D" and "Deltares"
are registered trademarks of Stichting Deltares, and remain the property of
Stichting Deltares. All rights reserved.

INFORMATION
This file is part of D-FAST Bank Erosion: https://github.com/Deltares/D-FAST_Bank_Erosion
"""

from configparser import ConfigParser
from configparser import Error as ConfigparserError
from pathlib import Path
from typing import Any, Callable, Dict, List, Optional, TextIO, Tuple, TypedDict, Union

import geopandas as gpd
import netCDF4
import numpy as np
import pandas as pd
from dfastio.xyc.models import XYCModel
from geopandas.geodataframe import GeoDataFrame
from geopandas.geoseries import GeoSeries
from shapely.geometry import LineString, Point, asLineString, linestring
from shapely.prepared import prep

MAX_RIVER_WIDTH = 1000


class SimulationObject(TypedDict):
    x_node: np.ndarray
    y_node: np.ndarray
    nnodes: np.ndarray
    facenode: np.ma.masked_array
    zb_location: np.ndarray
    zb_val: np.ndarray
    zw_face: np.ndarray
    h_face: np.ndarray
    ucx_face: np.ndarray
    ucy_face: np.ndarray
    chz_face: np.ndarray


PROGTEXTS: Dict[str, List[str]]


class ConfigFile:
    """Class to read configuration files for D-FAST Bank Erosion.

    This class provides methods to read, write, and manage configuration files
    for the D-FAST Bank Erosion analysis. It also allows access to configuration
    settings and supports upgrading older configuration formats.

    Args:
        config (ConfigParser): Settings for the D-FAST Bank Erosion analysis.
        path (Union[Path, str]): Path to the configuration file.

    Examples:
        Reading a configuration file:
            ```python
            >>> import tempfile
            >>> from dfastbe.io import ConfigFile
            >>> config_file = ConfigFile.read("tests/data/erosion/meuse_manual.cfg")
            >>> print(config_file.config["General"]["Version"])
            1.0

            ```
        Writing a configuration file:
            ```python
            >>> from dfastbe.io import ConfigFile
            >>> config_file = ConfigFile.read("tests/data/erosion/meuse_manual.cfg")
            >>> with tempfile.TemporaryDirectory() as tmpdirname:
            ...     config_file.write(f"{tmpdirname}/meuse_manual_out.cfg")

            ```
    """

    def __init__(self, config: ConfigParser, path: Union[Path, str] = None):
        self._config = config
        if path:
            self.path = Path(path)
            self.root_dir = self.path.parent
            self.make_paths_absolute()

    @property
    def config(self) -> ConfigParser:
        """ConfigParser: Get the configuration settings."""
        return self._config

    @config.setter
    def config(self, value: ConfigParser):
        self._config = value

    @property
    def version(self) -> str:
        """str: Get the version of the configuration file."""
        return self.get_str("General", "Version")

    @property
    def root_dir(self) -> Path:
        """Path: Get the root directory of the configuration file."""
        return self._root_dir

    @root_dir.setter
    def root_dir(self, value: str):
        self._root_dir = value

    @classmethod
    def read(cls, path: Union[str, Path]) -> "ConfigFile":
        """Read a configParser object (configuration file).

        Reads the config file using the standard `configparser`. Falls back to a
        dedicated reader compatible with old waqbank files.

        Args:
            path (Union[str, Path]): Path to the configuration file.

        Returns:
            ConfigFile: Settings for the D-FAST Bank Erosion analysis.

        Raises:
            FileNotFoundError: If the configuration file does not exist.
            Exception: If there is an error reading the config file.

        Examples:
            Read a config file:
            ```python
            >>> from dfastbe.io import ConfigFile
            >>> config_file = ConfigFile.read("tests/data/erosion/meuse_manual.cfg")

            ```
        """
        if not Path(path).exists():
            raise FileNotFoundError(f"The Config-File: {path} does not exist")

        try:
            config = ConfigParser(comment_prefixes="%")
            with open(path, "r") as configfile:
                config.read_file(configfile)
        except ConfigparserError as e:
            print(f"Error during reading the config file: {e}")
            config = cls.config_file_callback_parser(path)

        # if version != "1.0":
        config = cls._upgrade(config)
        return cls(config, path=path)

    @staticmethod
    def config_file_callback_parser(path: str) -> ConfigParser:
        """Parse a configuration file as fallback to the read method.

        Args:
            path (str): Path to the configuration file.

        Returns:
            ConfigParser: Parsed configuration file.
        """
        config = ConfigParser()
        config["General"] = {}
        all_lines = open(path, "r").read().splitlines()
        for line in all_lines:
            perc = line.find("%")
            if perc >= 0:
                line = line[:perc]
            data = line.split()
            if len(data) >= 3:
                config["General"][data[0]] = data[2]
        return config

    @staticmethod
    def _upgrade(config: ConfigParser) -> ConfigParser:
        """Upgrade the configuration data structure to version 1.0 format.

        Args:
            config (ConfigParser): D-FAST Bank Erosion settings in 0.1 format.

        Returns:
            ConfigParser: D-FAST Bank Erosion settings in 1.0 format.

        Examples:
            ```python
            >>> from dfastbe.io import ConfigFile
            >>> config_file = ConfigFile.read("tests/data/erosion/meuse_manual.cfg")
            >>> result = config_file._upgrade(config_file.config)
            >>> isinstance(result, ConfigParser)
            True

            ```
        """
        try:
            version = config["General"]["Version"]
        except KeyError:
            version = "0.1"

        if version == "0.1":
            config["General"]["Version"] = "1.0"

            config["Detect"] = {}
            config = move_parameter_location(
                config, "General", "Delft3Dfile", "Detect", "SimFile", convert=sim2nc
            )
            config = move_parameter_location(
                config, "General", "SDSfile", "Detect", "SimFile", convert=sim2nc
            )
            config = move_parameter_location(config, "General", "SimFile", "Detect")
            config = move_parameter_location(config, "General", "NBank", "Detect")
            config_file = ConfigFile(config)
            n_bank = config_file.get_int("Detect", "NBank", default=0, positive=True)
            for i in range(1, n_bank + 1):
                config = move_parameter_location(
                    config, "General", f"Line{i}", "Detect"
                )

            config = move_parameter_location(config, "General", "WaterDepth", "Detect")
            config = move_parameter_location(config, "General", "DLines", "Detect")

            config["Erosion"] = {}
            config = move_parameter_location(config, "General", "TErosion", "Erosion")
            config = move_parameter_location(config, "General", "RiverAxis", "Erosion")
            config = move_parameter_location(config, "General", "Fairway", "Erosion")
            config = move_parameter_location(config, "General", "RefLevel", "Erosion")
            config = move_parameter_location(
                config, "General", "OutputInterval", "Erosion"
            )
            config = move_parameter_location(config, "General", "OutputDir", "Erosion")
            config = move_parameter_location(config, "General", "BankNew", "Erosion")
            config = move_parameter_location(config, "General", "BankEq", "Erosion")
            config = move_parameter_location(config, "General", "EroVol", "Erosion")
            config = move_parameter_location(config, "General", "EroVolEqui", "Erosion")
            config = move_parameter_location(config, "General", "NLevel", "Erosion")
            config_file = ConfigFile(config)
            n_level = config_file.get_int("Erosion", "NLevel", default=0, positive=True)

            for i in range(1, n_level + 1):
                config = move_parameter_location(
                    config,
                    "General",
                    f"Delft3Dfile{i}",
                    "Erosion",
                    f"SimFile{i}",
                    convert=sim2nc,
                )
                config = move_parameter_location(
                    config,
                    "General",
                    f"SDSfile{i}",
                    "Erosion",
                    f"SimFile{i}",
                    convert=sim2nc,
                )
                config = move_parameter_location(
                    config, "General", f"SimFile{i}", "Erosion"
                )
                config = move_parameter_location(
                    config, "General", f"PDischarge{i}", "Erosion"
                )

            config = move_parameter_location(config, "General", "ShipType", "Erosion")
            config = move_parameter_location(config, "General", "VShip", "Erosion")
            config = move_parameter_location(config, "General", "NShip", "Erosion")
            config = move_parameter_location(config, "General", "NWave", "Erosion")
            config = move_parameter_location(config, "General", "Draught", "Erosion")
            config = move_parameter_location(config, "General", "Wave0", "Erosion")
            config = move_parameter_location(config, "General", "Wave1", "Erosion")

            config = move_parameter_location(config, "General", "Classes", "Erosion")
            config = move_parameter_location(config, "General", "BankType", "Erosion")
            config = move_parameter_location(
                config, "General", "ProtectLevel", "Erosion", "ProtectionLevel"
            )
            config = move_parameter_location(config, "General", "Slope", "Erosion")
            config = move_parameter_location(config, "General", "Reed", "Erosion")
            config = move_parameter_location(config, "General", "VelFilter", "Erosion")

            for i in range(1, n_level + 1):
                config = move_parameter_location(
                    config, "General", f"ShipType{i}", "Erosion"
                )
                config = move_parameter_location(
                    config, "General", f"VShip{i}", "Erosion"
                )
                config = move_parameter_location(
                    config, "General", f"NShip{i}", "Erosion"
                )
                config = move_parameter_location(
                    config, "General", f"NWave{i}", "Erosion"
                )
                config = move_parameter_location(
                    config, "General", f"Draught{i}", "Erosion"
                )
                config = move_parameter_location(
                    config, "General", f"Slope{i}", "Erosion"
                )
                config = move_parameter_location(
                    config, "General", f"Reed{i}", "Erosion"
                )
                config = move_parameter_location(
                    config, "General", f"EroVol{i}", "Erosion"
                )

        return config

    def write(self, filename: str) -> None:
        """Pretty print a configParser object (configuration file) to file.

        Pretty prints a `configparser` object to a file. Aligns the equal signs for
        all keyword/value pairs, adds a two-space indentation to all keyword lines,
        and adds an empty line before the start of a new block.

        Args:
            filename (str): Name of the configuration file to be written.

        Examples:
            ```python
            >>> import tempfile
            >>> from dfastbe.io import ConfigFile
            >>> config_file = ConfigFile.read("tests/data/erosion/meuse_manual.cfg")
            >>> with tempfile.TemporaryDirectory() as tmpdirname:
            ...     config_file.write(f"{tmpdirname}/meuse_manual_out.cfg")

            ```
        """
        sections = self.config.sections()
        max_length = 0
        for section in sections:
            options = self.config.options(section)
            max_length = max(max_length, *[len(option) for option in options])

        with open(filename, "w") as configfile:
            for index, section in enumerate(sections):
                if index > 0:
                    configfile.write("\n")
                configfile.write(f"[{section}]\n")

                for option in self.config.options(section):
                    configfile.write(
                        f"  {option:<{max_length}} = {self.config[section][option]}\n"
                    )

    def make_paths_absolute(self) -> str:
        """Convert all relative paths in the configuration to absolute paths.

        Returns:
            str: Absolute path of the configuration file's root directory.
        """
        self.resolve(self.root_dir)

        return self.root_dir

    def get_str(
        self,
        group: str,
        key: str,
        default: Optional[str] = None,
    ) -> str:
        """Get a string from a selected group and keyword in the analysis settings.

        Args:
            group (str): Name of the group from which to read.
            key (str): Name of the keyword from which to read.
            default (Optional[str]): Optional default value.

        Raises:
            ConfigFileError: If the keyword isn't specified and no default value is given.

        Returns:
            str: value of the keyword as string.

        Examples:
            ```python
            >>> from dfastbe.io import ConfigFile
            >>> config_file = ConfigFile.read("tests/data/erosion/meuse_manual.cfg")
            >>> result = config_file.get_str("General", "BankDir")
            >>> expected = Path("tests/data/erosion/output/banklines")
            >>> str(expected) == result
            True

            ```
        """
        try:
            val = self.config[group][key]
        except KeyError as e:
            if default is not None:
                val = default
            else:
                raise ConfigFileError(
                    f"No value specified for required keyword {key} in block {group}."
                ) from e
        return val

    def get_bool(
        self,
        group: str,
        key: str,
        default: Optional[bool] = None,
    ) -> bool:
        """Get a boolean from a selected group and keyword in the analysis settings.

        Args:
            group (str): Name of the group from which to read.
            key (str): Name of the keyword from which to read.
            default (Optional[bool]): Optional default value.

        Raises:
            ConfigFileError: If the keyword isn't specified and no default value is given.

        Returns:
            bool: value of the keyword as boolean.

        Examples:
            ```python
            >>> from dfastbe.io import ConfigFile
            >>> config_file = ConfigFile.read("tests/data/erosion/meuse_manual.cfg")
            >>> config_file.get_bool("General", "Plotting")
            True

            ```
        """
        try:
            str_val = self.config[group][key].lower()
            val = (
                (str_val == "yes")
                or (str_val == "y")
                or (str_val == "true")
                or (str_val == "t")
                or (str_val == "1")
            )
        except KeyError as e:
            if default is not None:
                val = default
            else:
                raise ConfigFileError(
                    f"No boolean value specified for required keyword {key} in block {group}."
                ) from e

        return val

    def get_float(
        self,
        group: str,
        key: str,
        default: Optional[float] = None,
        positive: bool = False,
    ) -> float:
        """Get a floating point value from a selected group and keyword in the analysis settings.

        Args:
            group (str): Name of the group from which to read.
            key (str): Name of the keyword from which to read.
            default (Optional[float]): Optional default value.
            positive (bool): Flag specifying which floats are accepted.
                All floats are accepted (if False), or only positive floats (if True).

        Raises:
            ConfigFileError: If the keyword isn't specified and no default value is given.
            ConfigFileError: If a negative value is specified when a positive value is required.


        Returns:
            float: value of the keyword as float.

        Examples:
            ```python
            >>> from dfastbe.io import ConfigFile
            >>> config_file = ConfigFile.read("tests/data/erosion/meuse_manual.cfg")
            >>> config_file.get_float("General", "ZoomStepKM")
            1.0

            ```
        """
        try:
            val = float(self.config[group][key])
        except (KeyError, ValueError) as e:
            if default is not None:
                val = default
            else:
                raise ConfigFileError(
                    f"No floating point value specified for required keyword {key} in block {group}."
                ) from e
        if positive and val < 0.0:
            raise ConfigFileError(
                f"Value for {key} in block {group} must be positive, not {val}."
            )
        return val

    def get_int(
        self,
        group: str,
        key: str,
        default: Optional[int] = None,
        positive: bool = False,
    ) -> int:
        """Get an integer from a selected group and keyword in the analysis settings.

        Args:
            group (str): Name of the group from which to read.
            key (str): Name of the keyword from which to read.
            default (Optional[int]): Optional default value.
            positive (bool): Flag specifying which floats are accepted.
                All floats are accepted (if False), or only positive floats (if True).

        Raises:
            ConfigFileError: If the keyword isn't specified and no default value is given.
            ConfigFileError: If a negative or zero value is specified when a positive value is required.


        Returns:
            int: value of the keyword as int.

        Examples:
            ```python
            >>> from dfastbe.io import ConfigFile
            >>> config_file = ConfigFile.read("tests/data/erosion/meuse_manual.cfg")
            >>> config_file.get_int("Detect", "NBank")
            2

            ```
        """
        try:
            val = int(self.config[group][key])
        except (KeyError, ValueError) as e:
            if default is not None:
                val = default
            else:
                raise ConfigFileError(
                    f"No integer value specified for required keyword {key} in block {group}."
                ) from e
        if positive and val <= 0:
            raise ConfigFileError(
                f"Value for {key} in block {group} must be positive, not {val}."
            )
        return val

    def get_sim_file(self, group: str, istr: str) -> str:
        """Get the name of the simulation file from the analysis settings.

        Args:
            group (str): Name of the group in which to search for the simulation file name.
            istr (str): Postfix for the simulation file name keyword;
                typically a string representation of the index.

        Returns:
            str: Name of the simulation file (empty string if keywords are not found).

        Examples:
            ```python
            >>> from dfastbe.io import ConfigFile
            >>> config_file = ConfigFile.read("tests/data/erosion/meuse_manual.cfg")
            >>> result = config_file.get_sim_file("Erosion", "1")
            >>> expected = Path("tests/data/erosion/inputs/sim0075/SDS-j19_map.nc")
            >>> str(expected) == result
            True

            ```
        """
        sim_file = self.config[group].get(f"SimFile{istr}", "")
        return sim_file

    def get_km_bounds(self) -> Tuple[float, float]:
        """Get the lower and upper limit for the chainage.

        Returns:
            Tuple[float, float]: Lower and upper limit for the chainage.

        Examples:
            ```python
            >>> from dfastbe.io import ConfigFile
            >>> config_file = ConfigFile.read("tests/data/erosion/meuse_manual.cfg")
            >>> config_file.get_km_bounds()
            (123.0, 128.0)

            ```
        """
        km_bounds = self.get_range("General", "Boundaries")

        return km_bounds

    def get_search_lines(self) -> List[linestring.LineStringAdapter]:
        """Get the search lines for the bank lines from the analysis settings.

        Returns:
            List[np.ndarray]: List of arrays containing the x,y-coordinates of a bank search lines.
        """
        # read guiding bank line
        n_bank = self.get_int("Detect", "NBank")
        line = [None] * n_bank
        for b in range(n_bank):
            bankfile = self.config["Detect"][f"Line{b + 1}"]
            log_text("read_search_line", data={"nr": b + 1, "file": bankfile})
            line[b] = XYCModel.read(bankfile)
        return line

    def get_bank_lines(self, bank_dir: str) -> List[np.ndarray]:
        """Get the bank lines from the detection step.

        Args:
            bank_dir (str): Name of directory in which the bank lines files are located.

        Returns:
            List[np.ndarray]: List of arrays containing the x,y-coordinates of a bank lines.
        """
        bank_name = self.get_str("General", "BankFile", "bankfile")
        bankfile = Path(bank_dir) / f"{bank_name}.shp"
        if bankfile.exists():
            log_text("read_banklines", data={"file": str(bankfile)})
            return gpd.read_file(bankfile)

        bankfile = Path(bank_dir) / f"{bank_name}_#.xyc"
        log_text("read_banklines", data={"file": str(bankfile)})
        bankline_list = []
        b = 1
        while True:
            xyc_file = Path(bank_dir) / f"{bank_name}_{b}.xyc"
            if not xyc_file.exists():
                break

            xy_bank = XYCModel.read(xyc_file)
            bankline_list.append(LineString(xy_bank))
            b += 1
        bankline_series = GeoSeries(bankline_list)
        banklines = GeoDataFrame.from_features(bankline_series)
        return banklines

    def get_parameter(
        self,
        group: str,
        key: str,
        bank_km: List[np.ndarray],
        default=None,
        ext: str = "",
        positive: bool = False,
        valid: Optional[List[float]] = None,
        onefile: bool = False,
    ) -> List[np.ndarray]:
        """Get a parameter field from a selected group and keyword in the analysis settings.

        Args:
            group (str): Name of the group from which to read.
            key (str): Name of the keyword from which to read.
            bank_km (List[np.ndarray]): For each bank a listing of the bank points (bank chainage locations).
            default (Optional[Union[float, List[np.ndarray]]]): Optional default value or default parameter field; default None.
            ext (str): File name extension; default empty string.
            positive (bool): Flag specifying which boolean values are accepted.
                All values are accepted (if False), or only strictly positive values (if True); default False.
            valid (Optional[List[float]]): Optional list of valid values; default None.
            onefile (bool): Flag indicating whether parameters are read from one file.
                One file should be used for all bank lines (True) or one file per bank line (False; default).

        Raises:
            Exception:
                If a parameter isn't provided in the configuration, but no default value provided either.
                If the value is negative while a positive value is required (positive = True).
                If the value doesn't match one of the value values (valid is not None).

        Returns:
            List[np.ndarray]: Parameter field
                For each bank a parameter value per bank point (bank chainage location).

        Examples:
            ```python
            >>> from dfastbe.io import ConfigFile
            >>> config_file = ConfigFile.read("tests/data/erosion/meuse_manual.cfg")
            >>> bank_km = [np.array([0, 1, 2]), np.array([3, 4, 5])]
            >>> config_file.get_parameter("General", "ZoomStepKM", bank_km)
            [array([1., 1., 1.]), array([1., 1., 1.])]

            ```
        """
        try:
            filename = self.config[group][key]
            use_default = False
        except (KeyError, TypeError) as e:
            if default is None:
                raise ConfigFileError(
                    f'No value specified for required keyword "{key}" in block "{group}".'
                ) from e
            use_default = True

        # if val is value then use that value globally
        parfield = [None] * len(bank_km)
        try:
            if use_default:
                if isinstance(default, list):
                    return default
                rval = default
            else:
                rval = float(filename)
                if positive and rval < 0:
                    raise ValueError(
                        f'Value of "{key}" should be positive, not {rval}.'
                    )
                if valid is not None and valid.count(rval) == 0:
                    raise ValueError(
                        f'Value of "{key}" should be in {valid}, not {rval}.'
                    )
            for ib, bkm in enumerate(bank_km):
                parfield[ib] = np.zeros(len(bkm)) + rval
        except (ValueError, TypeError):
            if onefile:
                log_text("read_param", data={"param": key, "file": filename})
                km_thr, val = get_kmval(filename, key, positive, valid)
            for ib, bkm in enumerate(bank_km):
                if not onefile:
                    filename_i = filename + f"_{ib + 1}" + ext
                    log_text(
                        "read_param_one_bank",
                        data={"param": key, "i": ib + 1, "file": filename_i},
                    )
                    km_thr, val = get_kmval(filename_i, key, positive, valid)
                if km_thr is None:
                    parfield[ib] = np.zeros(len(bkm)) + val[0]
                else:
                    idx = np.zeros(len(bkm), dtype=np.int64)
                    for thr in km_thr:
                        idx[bkm >= thr] += 1
                    parfield[ib] = val[idx]
                # print("Min/max of data: ", parfield[ib].min(), parfield[ib].max())
        return parfield

    def get_bank_search_distances(self, nbank: int) -> List[float]:
        """Get the search distance per bank line from the analysis settings.

        Args:
            nbank (int): Number of bank search lines.

        Returns:
            List[float]: Array of length nbank containing the search distance value per bank line (default value: 50).

        Examples:
            ```python
            >>> from dfastbe.io import ConfigFile
            >>> config_file = ConfigFile.read("tests/data/erosion/meuse_manual.cfg")
            >>> config_file.get_bank_search_distances(2)
            [50.0, 50.0]

            ```
        """
        dlines_key = self.config["Detect"].get("DLines", None)
        if dlines_key is None:
            dlines = [50] * nbank
        elif dlines_key[0] == "[" and dlines_key[-1] == "]":
            dlines_split = dlines_key[1:-1].split(",")
            dlines = [float(d) for d in dlines_split]
            if not all([d > 0 for d in dlines]):
                raise ValueError(
                    "keyword DLINES should contain positive values in configuration file."
                )
            if len(dlines) != nbank:
                raise ConfigFileError(
                    "keyword DLINES should contain NBANK values in configuration file."
                )
        return dlines

    def get_range(self, group: str, key: str) -> Tuple[float, float]:
        """Get a start and end value from a selected group and keyword in the analysis settings.

        Args:
            group (str): Name of the group from which to read.
            key (str): Name of the keyword from which to read.

        Returns:
            Tuple[float,float]: Lower and upper limit of the range.

        Examples:
            ```python
            >>> from dfastbe.io import ConfigFile
            >>> config_file = ConfigFile.read("tests/data/erosion/meuse_manual.cfg")
            >>> config_file.get_range("General", "Boundaries")
            (123.0, 128.0)

            ```
        """
        str_val = self.get_str(group, key)
        try:
            obrack = str_val.find("[")
            cbrack = str_val.find("]")
            if obrack >= 0 and cbrack >= 0:
                str_val = str_val[obrack + 1 : cbrack - 1]
            val_list = [float(fstr) for fstr in str_val.split(":")]
            if val_list[0] > val_list[1]:
                val = (val_list[1], val_list[0])
            else:
                val = (val_list[0], val_list[1])
        except ValueError as e:
            raise ValueError(
                f'Invalid range specification "{str_val}" for required keyword "{key}" in block "{group}".'
            ) from e
        return val

    def get_xy_km(self) -> linestring.LineStringAdapter:
        """Get the chainage line from the analysis settings.

        Returns:
            linestring.LineStringAdapter: Chainage line.
        """
        # get the chainage file
        km_file = self.get_str("General", "RiverKM")
        log_text("read_chainage", data={"file": km_file})
        xy_km = XYCModel.read(km_file, num_columns=3)

        # make sure that chainage is increasing with node index
        if xy_km.coords[0][2] > xy_km.coords[1][2]:
            xy_km = asLineString(xy_km.coords[::-1])

        return xy_km

    def resolve(self, rootdir: str):
        """Convert a configuration object to contain absolute paths (for editing).

        Args:
            rootdir (str): The path to be used as base for the absolute paths.

        Examples:
            ```python
            >>> from dfastbe.io import ConfigFile
            >>> config_file = ConfigFile.read("tests/data/erosion/meuse_manual.cfg")
            >>> config_file.resolve("tests/data/erosion")

            ```
        """
        if "General" in self.config:
            self.resolve_parameter("General", "RiverKM", rootdir)
            self.resolve_parameter("General", "BankDir", rootdir)
            self.resolve_parameter("General", "FigureDir", rootdir)

        if "Detect" in self.config:
            self.resolve_parameter("Detect", "SimFile", rootdir)
            i = 0
            while True:
                i = i + 1
                line_i = "Line" + str(i)
                if line_i in self.config["Detect"]:
                    self.resolve_parameter("Detect", line_i, rootdir)
                else:
                    break

        if "Erosion" in self.config:
            self.resolve_parameter("Erosion", "RiverAxis", rootdir)
            self.resolve_parameter("Erosion", "Fairway", rootdir)
            self.resolve_parameter("Erosion", "OutputDir", rootdir)

            self.resolve_parameter("Erosion", "ShipType", rootdir)
            self.resolve_parameter("Erosion", "VShip", rootdir)
            self.resolve_parameter("Erosion", "NShip", rootdir)
            self.resolve_parameter("Erosion", "NWave", rootdir)
            self.resolve_parameter("Erosion", "Draught", rootdir)
            self.resolve_parameter("Erosion", "Wave0", rootdir)
            self.resolve_parameter("Erosion", "Wave1", rootdir)

            self.resolve_parameter("Erosion", "BankType", rootdir)
            self.resolve_parameter("Erosion", "ProtectionLevel", rootdir)
            self.resolve_parameter("Erosion", "Slope", rootdir)
            self.resolve_parameter("Erosion", "Reed", rootdir)

            n_level = self.get_int("Erosion", "NLevel", default=0)
            for i in range(1, n_level + 1):
                self.resolve_parameter("Erosion", f"SimFile{i}", rootdir)
                self.resolve_parameter("Erosion", f"ShipType{i}", rootdir)
                self.resolve_parameter("Erosion", f"VShip{i}", rootdir)
                self.resolve_parameter("Erosion", f"NShip{i}", rootdir)
                self.resolve_parameter("Erosion", f"NWave{i}", rootdir)
                self.resolve_parameter("Erosion", f"Draught{i}", rootdir)
                self.resolve_parameter("Erosion", f"Slope{i}", rootdir)
                self.resolve_parameter("Erosion", f"Reed{i}", rootdir)

    def relative_to(self, rootdir: str) -> None:
        """Convert a configuration object to contain relative paths (for saving).

        Args:
            rootdir (str): The path to be used as base for the relative paths.

        Examples:
            ```python
            >>> from dfastbe.io import ConfigFile
            >>> config_file = ConfigFile.read("tests/data/erosion/meuse_manual.cfg")
            >>> config_file.relative_to("testing/data/erosion")

            ```
        """
        if "General" in self.config:
            self.parameter_relative_to("General", "RiverKM", rootdir)
            self.parameter_relative_to("General", "BankDir", rootdir)
            self.parameter_relative_to("General", "FigureDir", rootdir)

        if "Detect" in self.config:
            self.parameter_relative_to("Detect", "SimFile", rootdir)

            i = 0
            while True:
                i = i + 1
                line_i = f"Line{i}"
                if line_i in self.config["Detect"]:
                    self.parameter_relative_to("Detect", line_i, rootdir)
                else:
                    break

        if "Erosion" in self.config:
            self.parameter_relative_to("Erosion", "RiverAxis", rootdir)
            self.parameter_relative_to("Erosion", "Fairway", rootdir)
            self.parameter_relative_to("Erosion", "OutputDir", rootdir)

            self.parameter_relative_to("Erosion", "ShipType", rootdir)
            self.parameter_relative_to("Erosion", "VShip", rootdir)
            self.parameter_relative_to("Erosion", "NShip", rootdir)
            self.parameter_relative_to("Erosion", "NWave", rootdir)
            self.parameter_relative_to("Erosion", "Draught", rootdir)
            self.parameter_relative_to("Erosion", "Wave0", rootdir)
            self.parameter_relative_to("Erosion", "Wave1", rootdir)

            self.parameter_relative_to("Erosion", "BankType", rootdir)
            self.parameter_relative_to("Erosion", "ProtectionLevel", rootdir)
            self.parameter_relative_to("Erosion", "Slope", rootdir)
            self.parameter_relative_to("Erosion", "Reed", rootdir)

            n_level = self.get_int("Erosion", "NLevel", default=0)
            for i in range(1, n_level + 1):
                self.parameter_relative_to("Erosion", f"SimFile{i}", rootdir)
                self.parameter_relative_to("Erosion", f"ShipType{i}", rootdir)
                self.parameter_relative_to("Erosion", f"VShip{i}", rootdir)
                self.parameter_relative_to("Erosion", f"NShip{i}", rootdir)
                self.parameter_relative_to("Erosion", f"NWave{i}", rootdir)
                self.parameter_relative_to("Erosion", f"Draught{i}", rootdir)
                self.parameter_relative_to("Erosion", f"Slope{i}", rootdir)
                self.parameter_relative_to("Erosion", f"Reed{i}", rootdir)

    def resolve_parameter(self, group: str, key: str, rootdir: str):
        """Convert a parameter value to contain an absolute path.

        Determine whether the string represents a number.
        If not, try to convert to an absolute path.

        Args:
            group (str): Name of the group in the configuration.
            key (str): Name of the key in the configuration.
            rootdir (str): The path to be used as base for the absolute paths.

        Examples:
            ```python
            >>> from dfastbe.io import ConfigFile
            >>> config_file = ConfigFile.read("tests/data/erosion/meuse_manual.cfg")
            >>> config_file.resolve_parameter("General", "RiverKM", "tests/data/erosion")

            ```
        """
        if key in self.config[group]:
            val_str = self.config[group][key]
            try:
                float(val_str)
            except ValueError:
                self.config[group][key] = absolute_path(rootdir, val_str)

    def parameter_relative_to(self, group: str, key: str, rootdir: str):
        """Convert a parameter value to contain a relative path.

        Determine whether the string represents a number.
        If not, try to convert to a relative path.

        Args:
            group (str): Name of the group in the configuration.
            key (str): Name of the key in the configuration.
            rootdir (str): The path to be used as base for the relative paths.

        Examples:
            ```python
            >>> from dfastbe.io import ConfigFile
            >>> config_file = ConfigFile.read("tests/data/erosion/meuse_manual.cfg")
            >>> config_file.parameter_relative_to("General", "RiverKM", "tests/data/erosion")

            ```
        """
        if key in self.config[group]:
            val_str = self.config[group][key]

            try:
                float(val_str)
            except ValueError:
                self.config[group][key] = relative_path(rootdir, val_str)

    def get_plotting_flags(self, root_dir: str) -> Dict[str, bool]:
        """Get the plotting flags from the configuration file.

        Returns:
            data (Dict[str, bool]):
                Dictionary containing the plotting flags.
                save_plot (bool): Flag indicating whether to save the plot.
                save_plot_zoomed (bool): Flag indicating whether to save the zoomed plot.
                zoom_km_step (float): Step size for zooming in on the plot.
                close_plot (bool): Flag indicating whether to close the plot.
        """
        plot_data = self.get_bool("General", "Plotting", True)

        if plot_data:
            save_plot = self.get_bool("General", "SavePlots", True)
            save_plot_zoomed = self.get_bool("General", "SaveZoomPlots", True)
            zoom_km_step = self.get_float("General", "ZoomStepKM", 1.0)
            if zoom_km_step < 0.01:
                save_plot_zoomed = False
            close_plot = self.get_bool("General", "ClosePlots", False)
        else:
            save_plot = False
            save_plot_zoomed = False
            close_plot = False

        data = {
            "plot_data": plot_data,
            "save_plot": save_plot,
            "save_plot_zoomed": save_plot_zoomed,
            "zoom_km_step": zoom_km_step,
            "close_plot": close_plot,
        }

        # as appropriate, check output dir for figures and file format
        if save_plot:
            fig_dir = self.get_str("General", "FigureDir", Path(root_dir) / "figure")
            log_text("figure_dir", data={"dir": fig_dir})
            path_fig_dir = Path(fig_dir)
            if path_fig_dir.exists():
                log_text("overwrite_dir", data={"dir": fig_dir})
            path_fig_dir.mkdir(parents=True, exist_ok=True)
            plot_ext = self.get_str("General", "FigureExt", ".png")
            data = data | {
                "fig_dir": fig_dir,
                "plot_ext": plot_ext,
            }

        return data

    def get_output_dir(self, option: str) -> Path:
        if option == "banklines":
            output_dir = self.get_str("General", "BankDir")
        else:
            output_dir = self.get_str("Erosion", "OutputDir")

        output_dir = Path(output_dir)
        log_text(f"{option}_out", data={"dir": output_dir})
        if output_dir.exists():
            log_text("overwrite_dir", data={"dir": output_dir})
        else:
            output_dir.mkdir(parents=True, exist_ok=True)

        return output_dir


class RiverData:
    """River data class."""

    def __init__(self, config_file: ConfigFile):
        """River Data initialization.

        Args:
            config_file : ConfigFile
                Configuration file with settings for the analysis.

        Examples:
            ```python
            >>> from dfastbe.io import ConfigFile, RiverData
            >>> config_file = ConfigFile("tests/data/erosion/meuse_manual.cfg")
            >>> river_data = RiverData(config_file)
            ```
        """
        self.config_file = config_file
        self.profile: linestring.LineString = config_file.get_xy_km()
        self.station_bounds: Tuple = config_file.get_km_bounds()
        self.start_station: float = self.station_bounds[0]
        self.end_station: float = self.station_bounds[1]
        log_text(
            "clip_chainage", data={"low": self.start_station, "high": self.end_station}
        )
        self.masked_profile: linestring.LineString = self.mask_profile(
            self.station_bounds
        )
        self.masked_profile_arr = np.array(self.masked_profile)

    @property
    def bank_search_lines(self) -> List[linestring.LineStringAdapter]:
        """Get the bank search lines.

        Returns
        -------
        search_lines : List[linestring.LineStringAdapter]
            List of bank search lines.
        """
        return self.config_file.get_search_lines()

    @property
    def num_search_lines(self) -> int:
        """Number of river bank search lines."""
        return len(self.bank_search_lines)

    def mask_profile(self, bounds: Tuple[float, float]) -> linestring.LineStringAdapter:
        """
        Clip a chainage line to the relevant reach.

        Arguments
        ---------
        bounds : Tuple[float, float]
            Lower and upper limit for the chainage.

        Returns
        -------
        xykm1 : linestring.LineStringAdapter
            Clipped river chainage line.
        """
        xy_km = self.profile
        start_i = None
        end_i = None
        for i, c in enumerate(xy_km.coords):
            if start_i is None:
                if c[2] >= bounds[0]:
                    start_i = i
            if c[2] >= bounds[1]:
                end_i = i
                break

        if start_i is None:
            raise Exception(
                "Lower chainage bound {} is larger than the maximum chainage {} available".format(
                    bounds[0], xy_km.coords[-1][2]
                )
            )
        elif start_i == 0:
            # lower bound (potentially) clipped to available reach
            if xy_km.coords[0][2] - bounds[0] > 0.1:
                raise Exception(
                    "Lower chainage bound {} is smaller than the minimum chainage {} available".format(
                        bounds[0], xy_km.coords[0][2]
                    )
                )
            x0 = None
        else:
            alpha = (bounds[0] - xy_km.coords[start_i - 1][2]) / (
                xy_km.coords[start_i][2] - xy_km.coords[start_i - 1][2]
            )
            x0 = tuple(
                (c1 + alpha * (c2 - c1))
                for c1, c2 in zip(xy_km.coords[start_i - 1], xy_km.coords[start_i])
            )
            if alpha > 0.9:
                # value close to the first node (start_i), so let's skip that one
                start_i = start_i + 1

        if end_i is None:
            if bounds[1] - xy_km.coords[-1][2] > 0.1:
                raise Exception(
                    "Upper chainage bound {} is larger than the maximum chainage {} available".format(
                        bounds[1], xy_km.coords[-1][2]
                    )
                )
            # else kmbounds[1] matches chainage of last point
            if x0 is None:
                # whole range available selected
                pass
            else:
                xy_km = LineString([x0] + xy_km.coords[start_i:])
        elif end_i == 0:
            raise Exception(
                "Upper chainage bound {} is smaller than the minimum chainage {} available".format(
                    bounds[1], xy_km.coords[0][2]
                )
            )
        else:
            alpha = (bounds[1] - xy_km.coords[end_i - 1][2]) / (
                xy_km.coords[end_i][2] - xy_km.coords[end_i - 1][2]
            )
            x1 = tuple(
                (c1 + alpha * (c2 - c1))
                for c1, c2 in zip(xy_km.coords[end_i - 1], xy_km.coords[end_i])
            )
            if alpha < 0.1:
                # value close to the previous point (end_i - 1), so let's skip that one
                end_i = end_i - 1
            if x0 is None:
                xy_km = LineString(xy_km.coords[:end_i] + [x1])
            else:
                xy_km = LineString([x0] + xy_km.coords[start_i:end_i] + [x1])
        return xy_km

    def clip_search_lines(
        self,
        max_river_width: float = MAX_RIVER_WIDTH,
    ) -> Tuple[List[linestring.LineStringAdapter], float]:
        """
        Clip the list of lines to the envelope of certain size surrounding a reference line.

        Arg:
            search_lines : List[linestring.LineStringAdapter]
                List of search lines to be clipped.
            river_profile : linestring.LineStringAdapter
                Reference line.
            max_river_width: float
                Maximum distance away from river_profile.

        Returns:
            search_lines : List[linestring.LineStringAdapter]
                List of clipped search lines.
            max_distance: float
                Maximum distance from any point within line to reference line.
        """
        search_lines = self.bank_search_lines
        profile_buffer = self.masked_profile.buffer(max_river_width, cap_style=2)

        # The algorithm uses simplified geometries for determining the distance between lines for speed.
        # Stay accurate to within about 1 m
        profile_simplified = self.masked_profile.simplify(1)

        max_distance = 0
        for ind in range(self.num_search_lines):
            # Clip the bank search lines to the reach of interest (indicated by the reference line).
            search_lines[ind] = search_lines[ind].intersection(profile_buffer)

            # If the bank search line breaks into multiple parts, select the part closest to the reference line.
            if search_lines[ind].geom_type == "MultiLineString":
                distance_min = max_river_width
                i_min = 0
                for i in range(len(search_lines[ind])):
                    line_simplified = search_lines[ind][i].simplify(1)
                    distance_min_i = line_simplified.distance(profile_simplified)
                    if distance_min_i < distance_min:
                        distance_min = distance_min_i
                        i_min = i
                search_lines[ind] = search_lines[ind][i_min]

            # Determine the maximum distance from a point on this line to the reference line.
            line_simplified = search_lines[ind].simplify(1)
            max_distance = max(
                [Point(c).distance(profile_simplified) for c in line_simplified.coords]
            )

            # Increase the value of max_distance by 2 to account for error introduced by using simplified lines.
            max_distance = max(max_distance, max_distance + 2)

        return search_lines, max_distance

    def read_river_axis(self):
        river_axis_file = self.config_file.get_str("Erosion", "RiverAxis")
        log_text("read_river_axis", data={"file": river_axis_file})
        river_axis = XYCModel.read(river_axis_file)
        return river_axis


def read_simulation_data(
    file_name: str, indent: str = ""
) -> Tuple[SimulationObject, float]:
    """
    Read a default set of quantities from a UGRID netCDF file coming from D-Flow FM (or similar).

    Arguments
    ---------
    file_name : str
        Name of the simulation output file to be read.
    indent : str
        String to use for each line as indentation (default empty).

    Raises
    ------
    Exception
        If the file is not recognized as a D-Flow FM map-file.

    Returns
    -------
    sim : SimulationObject
        Dictionary containing the data read from the simulation output file.
    dh0 : float
        Threshold depth for detecting drying and flooding.
    """
    dum = np.array([])
    sim: SimulationObject = {
        "x_node": dum,
        "y_node": dum,
        "nnodes": dum,
        "facenode": dum,
        "zb_location": dum,
        "zb_val": dum,
        "zw_face": dum,
        "h_face": dum,
        "ucx_face": dum,
        "ucy_face": dum,
        "chz_face": dum,
    }
    # determine the file type
    name = Path(file_name).name
    if name.endswith("map.nc"):
        log_text("read_grid", indent=indent)
        sim["x_node"] = read_fm_map(file_name, "x", location="node")
        sim["y_node"] = read_fm_map(file_name, "y", location="node")
        f_nc = read_fm_map(file_name, "face_node_connectivity")
        if f_nc.mask.shape == ():
            # all faces have the same number of nodes
            sim["nnodes"] = (
                np.ones(f_nc.data.shape[0], dtype=np.int) * f_nc.data.shape[1]
            )
        else:
            # varying number of nodes
            sim["nnodes"] = f_nc.mask.shape[1] - f_nc.mask.sum(axis=1)
        f_nc.data[f_nc.mask] = 0

        sim["facenode"] = f_nc
        log_text("read_bathymetry", indent=indent)
        sim["zb_location"] = "node"
        sim["zb_val"] = read_fm_map(file_name, "altitude", location="node")
        log_text("read_water_level", indent=indent)
        sim["zw_face"] = read_fm_map(file_name, "Water level")
        log_text("read_water_depth", indent=indent)
        sim["h_face"] = np.maximum(
            read_fm_map(file_name, "sea_floor_depth_below_sea_surface"), 0.0
        )
        log_text("read_velocity", indent=indent)
        sim["ucx_face"] = read_fm_map(file_name, "sea_water_x_velocity")
        sim["ucy_face"] = read_fm_map(file_name, "sea_water_y_velocity")
        log_text("read_chezy", indent=indent)
        sim["chz_face"] = read_fm_map(file_name, "Chezy roughness")

        log_text("read_drywet", indent=indent)
        root_group = netCDF4.Dataset(file_name)
        try:
            file_source = root_group.converted_from
            if file_source == "SIMONA":
                dh0 = 0.1
            else:
                dh0 = 0.01
        except:
            dh0 = 0.01

    elif name.startswith("SDS"):
        raise SimulationFilesError(
            f"WAQUA output files not yet supported. Unable to process {name}"
        )
    elif name.startswith("trim"):
        raise SimulationFilesError(
            f"Delft3D map files not yet supported. Unable to process {name}"
        )
    else:
        raise SimulationFilesError(f"Unable to determine file type for {name}")

    return sim, dh0


def clip_simulation_data(
    sim: SimulationObject, river_profile: np.ndarray, max_distance: float
) -> SimulationObject:
    """
    Clip the simulation mesh and data to the area of interest sufficiently close to the reference line.

    Arguments
    ---------
    sim : SimulationObject
        Simulation data: mesh, bed levels, water levels, velocities, etc.
    river_profile : np.ndarray
        Reference line.
    max_distance : float
        Maximum distance between the reference line and a point in the area of
        interest defined based on the search lines for the banks and the search
        distance.

    Returns
    -------
    sim1 : SimulationObject
        Clipped simulation data: mesh, bed levels, water levels, velocities, etc.
    """
    xy_buffer = river_profile.buffer(max_distance + max_distance)
    bbox = xy_buffer.envelope.exterior
    x_min = bbox.coords[0][0]
    x_max = bbox.coords[1][0]
    y_min = bbox.coords[0][1]
    y_max = bbox.coords[2][1]

    xy_b_prep = prep(xy_buffer)
    x = sim["x_node"]
    y = sim["y_node"]
    nnodes = x.shape
    keep = (x > x_min) & (x < x_max) & (y > y_min) & (y < y_max)
    for i in range(x.size):
        if keep[i] and not xy_b_prep.contains(Point((x[i], y[i]))):
            keep[i] = False

    fnc = sim["facenode"]
    keep_face = keep[fnc].all(axis=1)
    renum = np.zeros(nnodes, dtype=np.int)
    renum[keep] = range(sum(keep))
    sim["facenode"] = renum[fnc[keep_face]]

    sim["x_node"] = x[keep]
    sim["y_node"] = y[keep]
    if sim["zb_location"] == "node":
        sim["zb_val"] = sim["zb_val"][keep]
    else:
        sim["zb_val"] = sim["zb_val"][keep_face]

    sim["nnodes"] = sim["nnodes"][keep_face]
    sim["zw_face"] = sim["zw_face"][keep_face]
    sim["h_face"] = sim["h_face"][keep_face]
    sim["ucx_face"] = sim["ucx_face"][keep_face]
    sim["ucy_face"] = sim["ucy_face"][keep_face]
    sim["chz_face"] = sim["chz_face"][keep_face]

    return sim


def load_program_texts(file_name: Union[str, Path]) -> None:
    """Load texts from a configuration file, and store globally for access.

    This routine reads the text file "file_name", and detects the keywords
    indicated by lines starting with [ and ending with ]. The content is
    placed in a global dictionary PROGTEXTS which may be queried using the
    routine "get_text". These routines are used to implement multi-language support.

    Arguments
    ---------
    file_name : str
        The name of the file to be read and parsed.
    """
    global PROGTEXTS

    all_lines = open(file_name, "r").read().splitlines()
    data: Dict[str, List[str]] = {}
    text: List[str] = []
    key = None
    for line in all_lines:
<<<<<<< HEAD
        r_line = line.strip()
        if r_line.startswith("[") and r_line.endswith("]"):
=======
        rline = line.strip()
        if rline.startswith("[") and rline.endswith("]"):
>>>>>>> 00749682
            if key is not None:
                data[key] = text
            key = r_line[1:-1]
            text = []
        else:
            text.append(line)

    if key in data.keys():
<<<<<<< HEAD
        raise ValueError(f"Duplicate entry for {key} in {file_name}.")

=======
        raise Exception('Duplicate entry for "{}" in "{}".'.format(key, file_name))
>>>>>>> 00749682
    if key is not None:
        data[key] = text

    PROGTEXTS = data


def log_text(
    key: str,
    file: Optional[TextIO] = None,
    data: Dict[str, Any] = {},
    repeat: int = 1,
    indent: str = "",
) -> None:
    """
    Write a text to standard out or file.

    Arguments
    ---------
    key : str
        The key for the text to show to the user.
    file : Optional[TextIO]
        The file to write to (None for writing to standard out).
    data : Dict[str, Any]
        A dictionary used for placeholder expansions (default empty).
    repeat : int
        The number of times that the same text should be repeated (default 1).
    indent : str
        String to use for each line as indentation (default empty).

    Returns
    -------
    None
    """
    str_value = get_text(key)
    for r in range(repeat):
        for s in str_value:
            sexp = s.format(**data)
            if file is None:
                print(indent + sexp)
            else:
                file.write(indent + sexp + "\n")


def get_filename(key: str) -> str:
    """
    Query the global dictionary of texts for a file name.

    The file name entries in the global dictionary have a prefix "filename_"
    which will be added to the key by this routine.

    Arguments
    ---------
    key : str
        The key string used to query the dictionary.

    Results
    -------
    filename : str
        File name.
    """
    filename = get_text("filename_" + key)[0]
    return filename


def get_text(key: str) -> List[str]:
    """
    Query the global dictionary of texts via a string key.

    Query the global dictionary PROGTEXTS by means of a string key and return
    the list of strings contained in the dictionary. If the dictionary doesn't
    include the key, a default string is returned.

    Parameters
    ----------
    key : str
        The key string used to query the dictionary.

    Returns
    -------
    text : List[str]
        The list of strings returned contain the text stored in the dictionary
        for the key. If the key isn't available in the dictionary, the routine
        returns the default string "No message found for <key>"
    """

    global PROGTEXTS

    try:
        str_value = PROGTEXTS[key]
    except:
        str_value = ["No message found for " + key]
    return str_value


def read_fm_map(filename: str, varname: str, location: str = "face") -> np.ndarray:
    """
    Read the last time step of any quantity defined at faces from a D-Flow FM map-file.

    Arguments
    ---------
    filename : str
        Name of the D-Flow FM map.nc file to read the data.
    varname : str
        Name of the netCDF variable to be read.
    location : str
        Name of the stagger location at which the data should be located
        (default is "face")

    Raises
    ------
    Exception
        If the data file doesn't include a 2D mesh.
        If it cannot uniquely identify the variable to be read.

    Returns
    -------
    data
        Data of the requested variable (for the last time step only if the variable is
        time dependent).
    """
    # open file
    rootgrp = netCDF4.Dataset(filename)

    # locate 2d mesh variable
    mesh2d = rootgrp.get_variables_by_attributes(
        cf_role="mesh_topology", topology_dimension=2
    )
    if len(mesh2d) != 1:
        raise Exception(
            "Currently only one 2D mesh supported ... this file contains {} 2D meshes.".format(
                len(mesh2d)
            )
        )
    meshname = mesh2d[0].name

    # define a default start_index
    start_index = 0

    # locate the requested variable ... start with some special cases
    if varname == "x":
        # the x-coordinate or longitude
        crdnames = mesh2d[0].getncattr(location + "_coordinates").split()
        for n in crdnames:
            stdname = rootgrp.variables[n].standard_name
            if stdname == "projection_x_coordinate" or stdname == "longitude":
                var = rootgrp.variables[n]
                break

    elif varname == "y":
        # the y-coordinate or latitude
        crdnames = mesh2d[0].getncattr(location + "_coordinates").split()
        for n in crdnames:
            stdname = rootgrp.variables[n].standard_name
            if stdname == "projection_y_coordinate" or stdname == "latitude":
                var = rootgrp.variables[n]
                break

    elif varname[-12:] == "connectivity":
        # a mesh connectivity variable with corrected index
        varname = mesh2d[0].getncattr(varname)
        var = rootgrp.variables[varname]
        if "start_index" in var.ncattrs():
            start_index = var.getncattr("start_index")

    else:
        # find any other variable by standard_name or long_name
        var = rootgrp.get_variables_by_attributes(
            standard_name=varname, mesh=meshname, location=location
        )
        if len(var) == 0:
            var = rootgrp.get_variables_by_attributes(
                long_name=varname, mesh=meshname, location=location
            )
        if len(var) != 1:
            raise Exception(
                'Expected one variable for "{}", but obtained {}.'.format(
                    varname, len(var)
                )
            )
        var = var[0]

    # read data checking for time dimension
    if var.get_dims()[0].isunlimited():
        # assume that time dimension is unlimited and is the first dimension
        # slice to obtain last time step
        data = var[-1, :]
    else:
        data = var[...] - start_index

    rootgrp.close()

    return data


def get_mesh_and_facedim_names(filename: str) -> Tuple[str, str]:
    """
    Obtain the names of 2D mesh and face dimension from netCDF UGRID file.

    Arguments
    ---------
    filename : str
        Name of the netCDF file.

    Raises
    ------
    Exception
        If there is not one mesh in the netCDF file.

    Returns
    -------
    tuple : Tuple[str, str]
        Name of the 2D mesh variable
        Name of the face dimension of that 2D mesh
    """
    # open file
    rootgrp = netCDF4.Dataset(filename)

    # locate 2d mesh variable
    mesh2d = rootgrp.get_variables_by_attributes(
        cf_role="mesh_topology", topology_dimension=2
    )
    if len(mesh2d) != 1:
        raise Exception(
            "Currently only one 2D mesh supported ... this file contains {} 2D meshes.".format(
                len(mesh2d)
            )
        )

    #
    facenodeconnect_varname = mesh2d[0].face_node_connectivity
    fnc = rootgrp.get_variables_by_attributes(name=facenodeconnect_varname)[0]

    # default
    facedim = fnc.dimensions[0]
    return mesh2d[0].name, facedim


def copy_ugrid(srcname: str, meshname: str, dstname: str) -> None:
    """
    Copy UGRID mesh data from one netCDF file to another.

    Copy UGRID mesh data (mesh variable, all attributes, all variables that the
    UGRID attributes depend on) from source file to destination file.

    Arguments
    ---------
    srcname : str
        Name of source file.
    meshname : str
        Name of the UGRID mesh to be copied from source to destination.
    dstname : str
        Name of destination file, or dataset object representing the destination
        file.
    """
    # open source and destination files
    src = netCDF4.Dataset(srcname)
    dst = netCDF4.Dataset(dstname, "w", format="NETCDF4")

    # locate source mesh
    mesh = src.variables[meshname]

    # copy mesh variable
    copy_var(src, meshname, dst)
    atts = [
        "face_node_connectivity",
        "edge_node_connectivity",
        "edge_face_connectivity",
        "face_coordinates",
        "edge_coordinates",
        "node_coordinates",
    ]
    for att in atts:
        try:
            varlist = mesh.getncattr(att).split()
        except:
            varlist = []
        for varname in varlist:
            copy_var(src, varname, dst)

            # check if variable has bounds attribute, if so copy those as well
            var = src.variables[varname]
            atts2 = ["bounds"]
            for att2 in atts2:
                try:
                    varlist2 = var.getncattr(att2).split()
                except:
                    varlist2 = []
                for varname2 in varlist2:
                    copy_var(src, varname2, dst)

    # close files
    src.close()
    dst.close()


def copy_var(src: netCDF4.Dataset, varname: str, dst: netCDF4.Dataset) -> None:
    """
    Copy a single variable from one netCDF file to another.

    Copy a single netCDF variable including all attributes from source file to
    destination file. Create dimensions as necessary.

    Arguments
    ---------
    src : netCDF4.Dataset
        Dataset object representing the source file.
    varname : str
        Name of the netCDF variable to be copied from source to destination.
    dst : netCDF4.Dataset
        Dataset object representing the destination file.
    """
    # locate the variable to be copied
    srcvar = src.variables[varname]

    # copy dimensions
    for name in srcvar.dimensions:
        dimension = src.dimensions[name]
        if name not in dst.dimensions.keys():
            dst.createDimension(
                name, (len(dimension) if not dimension.isunlimited() else None)
            )

    # copy variable
    dstvar = dst.createVariable(varname, srcvar.datatype, srcvar.dimensions)

    # copy variable attributes all at once via dictionary
    dstvar.setncatts(srcvar.__dict__)
    dstvar[:] = srcvar[:]


def ugrid_add(
    dstfile: str,
    varname: str,
    ldata: np.array,
    meshname: str,
    facedim: str,
    long_name: str = "None",
    units: str = "None",
) -> None:
    """
    Add a new variable defined at faces to an existing UGRID netCDF file

    Arguments
    ---------
    dstfile : str
        Name of netCDF file to write data to.
    varname : str
        Name of netCDF variable to be written.
    ldata : np.array
        Linear array containing the data to be written.
    meshname : str
        Name of mesh variable in the netCDF file.
    facedim : str
        Name of the face dimension of the selected mesh.
    long_name : str
        Long descriptive name for the variable ("None" if no long name attribute
        should be written).
    units : str
        String indicating the unit ("None" if no unit attribute should be written).
    """
    # open destination file
    dst = netCDF4.Dataset(dstfile, "a")

    # check if face dimension exists
    dim = dst.dimensions[facedim]

    # add variable and write data
    var = dst.createVariable(varname, "f8", (facedim,))
    var.mesh = meshname
    var.location = "face"
    if long_name != "None":
        var.long_name = long_name
    if units != "None":
        var.units = units
    var[:] = ldata[:]

    # close destination file
    dst.close()


def read_waqua_xyz(filename: str, cols: Tuple[int, ...] = (2,)) -> np.ndarray:
    """
    Read data columns from a SIMONA XYZ file.

    Arguments
    ---------
    filename : str
        Name of file to be read.
    cols : Tuple[int]
        List of column numbers for which to return the data.

    Returns
    -------
    data : np.ndarray
        Data read from the file.
    """
    data = np.genfromtxt(filename, delimiter=",", skip_header=1, usecols=cols)
    return data


def write_simona_box(
    filename: str, rdata: np.ndarray, firstm: int, firstn: int
) -> None:
    """
    Write a SIMONA BOX file.

    Arguments
    ---------
    filename : str
        Name of the file to be written.
    rdata : np.ndarray
        Two-dimensional np array containing the data to be written.
    firstm : int
        Firt M index to be written.
    firstn : int
        First N index to be written.
    """
    # open the data file
    boxfile = open(filename, "w")

    # get shape and prepare block header; data will be written in blocks of 10
    # N-lines
    shp = np.shape(rdata)
    mmax = shp[0]
    nmax = shp[1]
    boxheader = "      BOX MNMN=({m1:4d},{n1:5d},{m2:5d},{n2:5d}), VARIABLE_VAL=\n"
    nstep = 10

    # Loop over all N-blocks and write data to file
    for j in range(firstn, nmax, nstep):
        k = min(nmax, j + nstep)
        boxfile.write(boxheader.format(m1=firstm + 1, n1=j + 1, m2=mmax, n2=k))
        nvalues = (mmax - firstm) * (k - j)
        boxdata = ("   " + "{:12.3f}" * (k - j) + "\n") * (mmax - firstm)
        values = tuple(rdata[firstm:mmax, j:k].reshape(nvalues))
        boxfile.write(boxdata.format(*values))

    # close the file
    boxfile.close()


def absolute_path(rootdir: str, path: str) -> str:
    """
    Convert a relative path to an absolute path.

    Args:
        rootdir (str): Any relative paths should be given relative to this location.
        path (str): A relative or absolute location.

    Returns:
        str: An absolute location.
    """
    if not path:
        return path
    root_path = Path(rootdir).resolve()
    target_path = Path(path)

    if target_path.is_absolute():
        return str(target_path)

    resolved_path = (root_path / target_path).resolve()
    return str(resolved_path)


def relative_path(rootdir: str, file: str) -> str:
    """
    Convert an absolute path to a relative path.

    Args:
        rootdir (str): Any relative paths will be given relative to this location.
        file (str): An absolute location.

    Returns:
        str: A relative location if possible, otherwise the absolute location.
    """
    if not file:
        return file

    root_path = Path(rootdir).resolve()
    file_path = Path(file).resolve()

    try:
        return str(file_path.relative_to(root_path))
    except ValueError:
        return str(file_path)


def write_shp_pnt(xy: np.ndarray, data: Dict[str, np.ndarray], filename: str) -> None:
    """
    Write a shape point file with x, y, and values.

    Arguments
    ---------
    xy : np.ndarray
        N x 2 array containing x and y coordinates.
    data : Dict[str, np.ndarray]
        Dictionary of quantities to be written, each np array should have length k.
    filename : str
        Name of the file to be written.

    Returns
    -------
    None
    """
    xy_Points = [Point(xy1) for xy1 in xy]
    geom = GeoSeries(xy_Points)
    write_shp(geom, data, filename)


def write_shp(geom: GeoSeries, data: Dict[str, np.ndarray], filename: str) -> None:
    """Write a shape file.

    Write a shape file for a given GeoSeries and dictionary of np arrays.
    The GeoSeries and all np should have equal length.

    Arguments
    ---------
    geom : geopandas.geoseries.GeoSeries
        geopandas GeoSeries containing k geometries.
    data : Dict[str, np.ndarray]
        Dictionary of quantities to be written, each np array should have length k.
    filename : str
        Name of the file to be written.

    Returns
    -------
    None
    """
    val_DataFrame = pd.DataFrame(data)
    GeoDataFrame(val_DataFrame, geometry=geom).to_file(filename)


def write_csv(data: Dict[str, np.ndarray], filename: str) -> None:
    """
    Write a data to csv file.

    Arguments
    ---------
    data : Dict[str, np.ndarray]
        Value(s) to be written.
    filename : str
        Name of the file to be written.

    Returns
    -------
    None
    """
    keys = [key for key in data.keys()]
    header = ""
    for i in range(len(keys)):
        if i < len(keys) - 1:
            header = header + '"' + keys[i] + '", '
        else:
            header = header + '"' + keys[i] + '"'

    data = np.column_stack([array for array in data.values()])
    np.savetxt(filename, data, delimiter=", ", header=header, comments="")


def write_km_eroded_volumes(km: np.ndarray, vol: np.ndarray, filename: str) -> None:
    """
    Write a text file with eroded volume data binned per kilometre.

    Arguments
    ---------
    km :
        Array containing chainage values.
    vol :
        Array containing erosion volume values.
    filename : str
        Name of the file to be written.

    Returns
    -------
    None
    """
    with open(filename, "w") as erofile:
        for i in range(len(km)):
            valstr = "\t".join(["{:.2f}".format(x) for x in vol[i, :]])
            erofile.write("{:.2f}\t".format(km[i]) + valstr + "\n")


def move_parameter_location(
    config: ConfigParser,
    group1: str,
    key1: str,
    group2: str,
    key2: Optional[str] = None,
    convert: Optional[Callable[[str], str]] = None,
) -> ConfigParser:
    """
    Move a parameter from one group/keyword to another.

    Args:
        config : ConfigParser
            Original settings for the D-FAST Bank Erosion analysis.
        group1 : str
            Name of the group in the original configuration.
        key1 : str
            Name of the keyword in the original configuration.
        group2 : str
            Name of the group in the target configuration.
        key2 : Optional[str]
            Name of the keyword in the target configuration (can be None if equal to the keyword in the original file).
        convert: Optional[Callable[[str], str]]
            Function to convert the original value into new value.

    Returns:
        config : ConfigParser
            Updated settings for the D-FAST Bank Erosion analysis.
    """
    val2: str
    if group1 in config.sections() and key1 in config[group1]:
        if key2 is None:
            key2 = key1
        val1 = config[group1][key1]
        if convert is None:
            val2 = val1
        else:
            val2 = convert(val1)
        config[group2][key2] = val2
        config[group1].pop(key1)
    return config


def sim2nc(oldfile: str) -> str:
    """
    Convert an SDS file name to an NC file (mirrors sim2ugrid.m).

    Args:
        oldfile (str):Name of the original SIMONA SDS or Delft3D-FLOW TRIM file.

    Returns:
        str: Name of the netCDF file as created by sim2ugrid.m.
    """
    name = Path(oldfile).name
    if name.startswith("SDS"):
        # SDS-case_map.nc
        nc_file = f"{oldfile}_map.nc"
    elif name.startswith("trim"):
        # trim-case_map.nc
        nc_file = f"{Path(oldfile).stem}_map.nc"
    else:
        raise SimulationFilesError(f'Unable to determine file type for "{oldfile}"')
    return nc_file


def get_kmval(filename: str, key: str, positive: bool, valid: Optional[List[float]]):
    """
    Read a parameter file, check its contents and return arrays of chainages and values.

    Arguments
    ---------
    filename : str
        Name of the parameter file to be read.
    key : str
        Name of the quantity that we're reading.
    positive : bool
        Flag specifying whether all values are accepted (if False), or only positive values (if True).
    valid : Optional[List[float]]
        Optional list of valid values.

    Raises
    ------
    Exception
        If negative values are read while values are required to be positive (positive = True).
        If some values are not valid when cross validated against the valid list (valid is not None).
        If the chainage values in the file are not strictly increasing.

    Returns
    -------
    km_thr : Optional[np.ndarray]
        Array containing the chainage of the midpoints between the values.
    val : np.ndarray
        Array containing the values.
    """
    # print("Trying to read: ",filename)
    P = pd.read_csv(
        filename,
        names=["Chainage", "Val"],
        skipinitialspace=True,
        delim_whitespace=True,
    )
    nPnts = len(P.Chainage)
    km = P.Chainage.to_numpy()
    val = P.Val.to_numpy()
    if len(km.shape) == 0:
        km = km[None]
        val = val[None]
    if positive:
        if (val < 0).any():
            raise Exception(
                'Values of "{}" in "{}" should be positive. Negative value read for chainage(s): {}'.format(
                    key, filename, km[val < 0]
                )
            )
    if len(km) == 1:
        km_thr = None
    else:
        if not (km[1:] > km[:-1]).all():
            raise Exception(
                'Chainage values are not increasing in the file "{}" read for "{}".'.format(
                    filename, key
                )
            )
        # km_thr = (km[:-1] + km[1:]) / 2
        km_thr = km[1:]
    return km_thr, val


class ConfigFileError(Exception):
    """Custom exception for configuration file errors."""

    pass


class SimulationFilesError(Exception):
    """Custom exception for configuration file errors."""

    pass<|MERGE_RESOLUTION|>--- conflicted
+++ resolved
@@ -1122,9 +1122,8 @@
         start_i = None
         end_i = None
         for i, c in enumerate(xy_km.coords):
-            if start_i is None:
-                if c[2] >= bounds[0]:
-                    start_i = i
+            if start_i is None and c[2] >= bounds[0]:
+                start_i = i
             if c[2] >= bounds[1]:
                 end_i = i
                 break
@@ -1433,27 +1432,17 @@
     text: List[str] = []
     key = None
     for line in all_lines:
-<<<<<<< HEAD
         r_line = line.strip()
         if r_line.startswith("[") and r_line.endswith("]"):
-=======
-        rline = line.strip()
-        if rline.startswith("[") and rline.endswith("]"):
->>>>>>> 00749682
             if key is not None:
                 data[key] = text
             key = r_line[1:-1]
             text = []
         else:
             text.append(line)
-
     if key in data.keys():
-<<<<<<< HEAD
         raise ValueError(f"Duplicate entry for {key} in {file_name}.")
 
-=======
-        raise Exception('Duplicate entry for "{}" in "{}".'.format(key, file_name))
->>>>>>> 00749682
     if key is not None:
         data[key] = text
 
@@ -1488,7 +1477,7 @@
     None
     """
     str_value = get_text(key)
-    for r in range(repeat):
+    for _ in range(repeat):
         for s in str_value:
             sexp = s.format(**data)
             if file is None:
@@ -1611,7 +1600,7 @@
                 var = rootgrp.variables[n]
                 break
 
-    elif varname[-12:] == "connectivity":
+    elif varname.endswith("connectivity"):
         # a mesh connectivity variable with corrected index
         varname = mesh2d[0].getncattr(varname)
         var = rootgrp.variables[varname]
@@ -1817,9 +1806,6 @@
     # open destination file
     dst = netCDF4.Dataset(dstfile, "a")
 
-    # check if face dimension exists
-    dim = dst.dimensions[facedim]
-
     # add variable and write data
     var = dst.createVariable(varname, "f8", (facedim,))
     var.mesh = meshname
@@ -1958,8 +1944,8 @@
     -------
     None
     """
-    xy_Points = [Point(xy1) for xy1 in xy]
-    geom = GeoSeries(xy_Points)
+    xy_points = [Point(xy1) for xy1 in xy]
+    geom = GeoSeries(xy_points)
     write_shp(geom, data, filename)
 
 
@@ -1982,8 +1968,8 @@
     -------
     None
     """
-    val_DataFrame = pd.DataFrame(data)
-    GeoDataFrame(val_DataFrame, geometry=geom).to_file(filename)
+    df = pd.DataFrame(data)
+    GeoDataFrame(df, geometry=geom).to_file(filename)
 
 
 def write_csv(data: Dict[str, np.ndarray], filename: str) -> None:
@@ -2131,36 +2117,32 @@
         Array containing the values.
     """
     # print("Trying to read: ",filename)
-    P = pd.read_csv(
+    points = pd.read_csv(
         filename,
         names=["Chainage", "Val"],
         skipinitialspace=True,
         delim_whitespace=True,
     )
-    nPnts = len(P.Chainage)
-    km = P.Chainage.to_numpy()
-    val = P.Val.to_numpy()
+    # nPnts = len(P.Chainage)
+    km = points.Chainage.to_numpy()
+    val = points.Val.to_numpy()
+
     if len(km.shape) == 0:
         km = km[None]
         val = val[None]
-    if positive:
-        if (val < 0).any():
-            raise Exception(
-                'Values of "{}" in "{}" should be positive. Negative value read for chainage(s): {}'.format(
-                    key, filename, km[val < 0]
-                )
-            )
+
+    if positive and (val < 0).any():
+        raise ValueError(f'Values of "{key}" in {filename} should be positive. Negative value read for chainage(s): {km[val < 0]}')
+
     if len(km) == 1:
         km_thr = None
     else:
         if not (km[1:] > km[:-1]).all():
-            raise Exception(
-                'Chainage values are not increasing in the file "{}" read for "{}".'.format(
-                    filename, key
-                )
+            raise ValueError(
+                f"Chainage values are not increasing in the file {filename} read for {key}."
             )
-        # km_thr = (km[:-1] + km[1:]) / 2
         km_thr = km[1:]
+
     return km_thr, val
 
 
