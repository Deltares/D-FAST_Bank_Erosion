--- conflicted
+++ resolved
@@ -1458,167 +1458,6 @@
         return river_axis
 
 
-<<<<<<< HEAD
-=======
-def read_simulation_data(
-    file_name: str, indent: str = ""
-) -> Tuple[SimulationObject, float]:
-    """
-    Read a default set of quantities from a UGRID netCDF file coming from D-Flow FM (or similar).
-
-    Arguments
-    ---------
-    file_name : str
-        Name of the simulation output file to be read.
-    indent : str
-        String to use for each line as indentation (default empty).
-
-    Raises
-    ------
-    Exception
-        If the file is not recognized as a D-Flow FM map-file.
-
-    Returns
-    -------
-    sim : SimulationObject
-        Dictionary containing the data read from the simulation output file.
-    dh0 : float
-        Threshold depth for detecting drying and flooding.
-    """
-    dum = np.array([])
-    sim: SimulationObject = {
-        "x_node": dum,
-        "y_node": dum,
-        "nnodes": dum,
-        "facenode": dum,
-        "zb_location": dum,
-        "zb_val": dum,
-        "zw_face": dum,
-        "h_face": dum,
-        "ucx_face": dum,
-        "ucy_face": dum,
-        "chz_face": dum,
-    }
-    # determine the file type
-    name = Path(file_name).name
-    if name.endswith("map.nc"):
-        log_text("read_grid", indent=indent)
-        sim["x_node"] = read_fm_map(file_name, "x", location="node")
-        sim["y_node"] = read_fm_map(file_name, "y", location="node")
-        f_nc = read_fm_map(file_name, "face_node_connectivity")
-        if f_nc.mask.shape == ():
-            # all faces have the same number of nodes
-            sim["nnodes"] = (
-                np.ones(f_nc.data.shape[0], dtype=int) * f_nc.data.shape[1]
-            )
-        else:
-            # varying number of nodes
-            sim["nnodes"] = f_nc.mask.shape[1] - f_nc.mask.sum(axis=1)
-        f_nc.data[f_nc.mask] = 0
-
-        sim["facenode"] = f_nc
-        log_text("read_bathymetry", indent=indent)
-        sim["zb_location"] = "node"
-        sim["zb_val"] = read_fm_map(file_name, "altitude", location="node")
-        log_text("read_water_level", indent=indent)
-        sim["zw_face"] = read_fm_map(file_name, "Water level")
-        log_text("read_water_depth", indent=indent)
-        sim["h_face"] = np.maximum(
-            read_fm_map(file_name, "sea_floor_depth_below_sea_surface"), 0.0
-        )
-        log_text("read_velocity", indent=indent)
-        sim["ucx_face"] = read_fm_map(file_name, "sea_water_x_velocity")
-        sim["ucy_face"] = read_fm_map(file_name, "sea_water_y_velocity")
-        log_text("read_chezy", indent=indent)
-        sim["chz_face"] = read_fm_map(file_name, "Chezy roughness")
-
-        log_text("read_drywet", indent=indent)
-        root_group = netCDF4.Dataset(file_name)
-        try:
-            file_source = root_group.converted_from
-            if file_source == "SIMONA":
-                dh0 = 0.1
-            else:
-                dh0 = 0.01
-        except:
-            dh0 = 0.01
-
-    elif name.startswith("SDS"):
-        raise SimulationFilesError(
-            f"WAQUA output files not yet supported. Unable to process {name}"
-        )
-    elif name.startswith("trim"):
-        raise SimulationFilesError(
-            f"Delft3D map files not yet supported. Unable to process {name}"
-        )
-    else:
-        raise SimulationFilesError(f"Unable to determine file type for {name}")
-
-    return sim, dh0
-
-
-def clip_simulation_data(
-    sim: SimulationObject, river_profile: LineString, max_distance: float
-) -> SimulationObject:
-    """
-    Clip the simulation mesh and data to the area of interest sufficiently close to the reference line.
-
-    Arguments
-    ---------
-    sim : SimulationObject
-        Simulation data: mesh, bed levels, water levels, velocities, etc.
-    river_profile : LineString
-        Reference line.
-    max_distance : float
-        Maximum distance between the reference line and a point in the area of
-        interest defined based on the search lines for the banks and the search
-        distance.
-
-    Returns
-    -------
-    sim1 : SimulationObject
-        Clipped simulation data: mesh, bed levels, water levels, velocities, etc.
-    """
-    xy_buffer = river_profile.buffer(max_distance + max_distance)
-    bbox = xy_buffer.envelope.exterior
-    x_min = bbox.coords[0][0]
-    x_max = bbox.coords[1][0]
-    y_min = bbox.coords[0][1]
-    y_max = bbox.coords[2][1]
-
-    prepare(xy_buffer)
-    x = sim["x_node"]
-    y = sim["y_node"]
-    nnodes = x.shape
-    keep = (x > x_min) & (x < x_max) & (y > y_min) & (y < y_max)
-    for i in range(x.size):
-        if keep[i] and not xy_buffer.contains(Point((x[i], y[i]))):
-            keep[i] = False
-
-    fnc = sim["facenode"]
-    keep_face = keep[fnc].all(axis=1)
-    renum = np.zeros(nnodes, dtype=int)
-    renum[keep] = range(sum(keep))
-    sim["facenode"] = renum[fnc[keep_face]]
-
-    sim["x_node"] = x[keep]
-    sim["y_node"] = y[keep]
-    if sim["zb_location"] == "node":
-        sim["zb_val"] = sim["zb_val"][keep]
-    else:
-        sim["zb_val"] = sim["zb_val"][keep_face]
-
-    sim["nnodes"] = sim["nnodes"][keep_face]
-    sim["zw_face"] = sim["zw_face"][keep_face]
-    sim["h_face"] = sim["h_face"][keep_face]
-    sim["ucx_face"] = sim["ucx_face"][keep_face]
-    sim["ucy_face"] = sim["ucy_face"][keep_face]
-    sim["chz_face"] = sim["chz_face"][keep_face]
-
-    return sim
-
-
->>>>>>> dce86f19
 def load_program_texts(file_name: Union[str, Path]) -> None:
     """Load texts from a configuration file, and store globally for access.
 
