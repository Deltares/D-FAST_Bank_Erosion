--- conflicted
+++ resolved
@@ -35,12 +35,8 @@
 from shapely.geometry import LineString, Polygon
 
 from dfastbe.io import ConfigFile
-<<<<<<< HEAD
 from dfastbe.kernel import g, water_density
 
-=======
-from dfastbe.kernel import water_density, g
->>>>>>> 767b066c
 
 def savefig(fig: matplotlib.figure.Figure, filename: str) -> None:
     """
@@ -71,11 +67,8 @@
         Figure to a be saved.
     """
     # the size of an a3 is (16.5, 11.75)
+    # the size of an a3 is (16.5, 11.75)
     fig.set_size_inches(11.75, 8.25)  # a4
-<<<<<<< HEAD
-=======
-
->>>>>>> 767b066c
 
 
 def set_bbox(
@@ -553,11 +546,7 @@
     km_mid: np.ndarray,
     km_step: float,
     chainage_txt: str,
-<<<<<<< HEAD
     erosion_volume: List[List[np.ndarray]],
-=======
-    erosion_volume: List[List[numpy.ndarray]],
->>>>>>> 767b066c
     ylabel_txt: str,
     title_txt: str,
     qlabel: str,
@@ -574,11 +563,7 @@
         Bin width.
     chainage_txt : str
         Label for the horizontal chainage axes.
-<<<<<<< HEAD
     erosion_volume : List[List[np.ndarray]]
-=======
-    erosion_volume : List[List[numpy.ndarray]]
->>>>>>> 767b066c
         List of nQ lists of N arrays containing the total erosion distance values
     ylabel_txt : str
         Label for the vertical erosion volume axes.
@@ -611,21 +596,12 @@
 
 
 def plot3_stacked_per_discharge(
-<<<<<<< HEAD
     ax: matplotlib.axes.Axes,
     km_mid: np.ndarray,
     km_step: float,
     erosion_volume: List[List[np.ndarray]],
     qlabel: str,
     wfrac: float,
-=======
-   ax: matplotlib.axes.Axes,
-   km_mid: numpy.ndarray,
-   km_step: float,
-   erosion_volume: List[List[numpy.ndarray]],
-   qlabel: str,
-   wfrac: float,
->>>>>>> 767b066c
 ) -> None:
     """
     Add a stacked plot of bank erosion with total eroded volume subdivided per discharge level to the selected axes.
@@ -640,11 +616,7 @@
         Array containing the mid points for the chainage bins.
     km_step : float
         Bin width.
-<<<<<<< HEAD
     erosion_volume : List[List[np.ndarray]]
-=======
-    erosion_volume : List[List[numpy.ndarray]]
->>>>>>> 767b066c
         List of nQ lists of N arrays containing the total erosion distance values
     qlabel : str
         Label for discharge level.
@@ -685,21 +657,12 @@
 
 
 def plot3_stacked_per_bank(
-<<<<<<< HEAD
     ax: matplotlib.axes.Axes,
     km_mid: np.ndarray,
     km_step: float,
     erosion_volume: List[List[np.ndarray]],
     banklabel: str,
     wfrac: float,
-=======
-   ax: matplotlib.axes.Axes,
-   km_mid: numpy.ndarray,
-   km_step: float,
-   erosion_volume: List[List[numpy.ndarray]],
-   banklabel: str,
-   wfrac: float,
->>>>>>> 767b066c
 ) -> None:
     """
     Add a stacked plot of bank erosion with total eroded volume subdivided per bank to the selected axes.
@@ -714,11 +677,7 @@
         Array containing the mid points for the chainage bins.
     km_step : float
         Bin width.
-<<<<<<< HEAD
     erosion_volume : List[List[np.ndarray]]
-=======
-    erosion_volume : List[List[numpy.ndarray]]
->>>>>>> 767b066c
         List of nQ lists of N arrays containing the total erosion distance values
     banklabel : str
         Label for bank id.
@@ -762,11 +721,7 @@
     km_mid: np.ndarray,
     km_step: float,
     chainage_txt: str,
-<<<<<<< HEAD
     erosion_volume: List[List[np.ndarray]],
-=======
-    erosion_volume: List[List[numpy.ndarray]],
->>>>>>> 767b066c
     ylabel_txt: str,
     title_txt: str,
     qlabel: str,
@@ -782,11 +737,7 @@
         Bin width.
     chainage_txt : str
         Label for the horizontal chainage axes.
-<<<<<<< HEAD
     erosion_volume : List[List[np.ndarray]]
-=======
-    erosion_volume : List[List[numpy.ndarray]]
->>>>>>> 767b066c
         List of nQ lists of N arrays containing the total erosion distance values
     ylabel_txt : str
         Label for the vertical erosion volume axes.
@@ -819,11 +770,7 @@
     km_mid: np.ndarray,
     km_step: float,
     chainage_txt: str,
-<<<<<<< HEAD
     erosion_volume: List[List[np.ndarray]],
-=======
-    erosion_volume: List[List[numpy.ndarray]],
->>>>>>> 767b066c
     ylabel_txt: str,
     title_txt: str,
     banklabel: str,
@@ -839,11 +786,7 @@
         Bin width.
     chainage_txt : str
         Label for the horizontal chainage axes.
-<<<<<<< HEAD
     erosion_volume : List[List[np.ndarray]]
-=======
-    erosion_volume : List[List[numpy.ndarray]]
->>>>>>> 767b066c
         List of nQ lists of N arrays containing the total erosion distance values
     ylabel_txt : str
         Label for the vertical erosion volume axes.
@@ -1068,13 +1011,8 @@
     chainage_txt: str,
     veloc: List[List[np.ndarray]],
     velocq_txt: str,
-<<<<<<< HEAD
     tauc: List[np.ndarray],
     chezy: List[np.ndarray],
-=======
-    tauc: List[numpy.ndarray],
-    chezy: List[numpy.ndarray],
->>>>>>> 767b066c
     ucrit_txt: str,
     ylabel_txt: str,
     title_txt: str,
@@ -1123,11 +1061,7 @@
         setsize(fig)
         bk = bank_km_mid[ib]
         #
-<<<<<<< HEAD
         velc = np.sqrt(tauc[ib] * chezy[ib] ** 2 / (water_density * g))
-=======
-        velc = numpy.sqrt(tauc[ib] * chezy[ib] ** 2 / (water_density * g))
->>>>>>> 767b066c
         ax.plot(bank_km_mid[ib], velc, color="k", label=ucrit_txt)
         for iq in range(n_levels):
             ax.plot(
