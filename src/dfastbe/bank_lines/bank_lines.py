"""Bank line detection module."""

<<<<<<< HEAD
import os
from logging import Logger
from typing import List, Tuple
=======
from typing import Any, Dict, List, Tuple
>>>>>>> a116d51d

import geopandas as gpd
import numpy as np
from geopandas.geoseries import GeoSeries
from shapely import line_merge, union_all
from shapely.geometry import LineString, MultiLineString
from shapely.geometry.polygon import Polygon

from dfastbe import __version__
from dfastbe.bank_lines.data_models import BankLinesRiverData
<<<<<<< HEAD
from dfastbe.bank_lines.utils import poly_to_line, sort_connect_bank_lines, tri_to_line
from dfastbe.io.config import ConfigFile, get_bbox
from dfastbe.io.data_models import BaseSimulationData, LineGeometry
from dfastbe.io.logger import log_text, timed_logger
from dfastbe.utils import get_zoom_extends, on_right_side
=======
from dfastbe.bank_lines.plotter import BankLinesPlotter
from dfastbe.bank_lines.utils import poly_to_line, sort_connect_bank_lines, tri_to_line
from dfastbe.io.config import ConfigFile
from dfastbe.io.data_models import BaseSimulationData
from dfastbe.io.logger import log_text, timed_logger
from dfastbe.utils import on_right_side
>>>>>>> a116d51d

MAX_RIVER_WIDTH = 1000
RAW_DETECTED_BANKLINE_FRAGMENTS_FILE = "raw_detected_bankline_fragments"
BANK_AREAS_FILE = "bank_areas"
BANKLINE_FRAGMENTS_PER_BANK_AREA_FILE = "bankline_fragments_per_bank_area"
EXTENSION = ".shp"

__all__ = ["BankLines"]


class BankLines:
    """Bank line detection class."""

    def __init__(self, config_file: ConfigFile, logger: Logger, gui: bool = False):
        """Bank line initializer.

        Args:
            config_file : configparser.ConfigParser
                Analysis configuration settings.
            gui : bool
                Flag indicating whether this routine is called from the GUI.

        Examples:
            ```python
            >>> from unittest.mock import patch
            >>> from dfastbe.io.config import ConfigFile
            >>> import logging
            >>> logger = logging.getLogger("test_logger")
            >>> config_file = ConfigFile.read("tests/data/bank_lines/meuse_manual.cfg", logger)
            >>> bank_lines = BankLines(config_file, logger)  # doctest: +ELLIPSIS
            N...e
            >>> isinstance(bank_lines, BankLines)
            True

            ```
        """
        # the root_dir is used to get the FigureDir in the `_get_plotting_flags`
        self.root_dir = config_file.root_dir

        self._config_file = config_file
        self.gui = gui
        self.bank_output_dir = config_file.get_output_dir("banklines")
        self.logger = logger

        # set plotting flags
        self.plot_flags = config_file.get_plotting_flags(self.root_dir)
        self.river_data = BankLinesRiverData(config_file)
        self.search_lines = self.river_data.search_lines
        self.simulation_data, self.critical_water_depth = (
            self.river_data.simulation_data()
        )
        if self.plot_flags.plot_data:
            self.plotter = self.get_plotter()

        self._results = None

    @property
    def config_file(self) -> ConfigFile:
        """ConfigFile: object containing the configuration file."""
        return self._config_file

    @property
    def max_river_width(self) -> int:
        """int: Maximum river width in meters."""
        return MAX_RIVER_WIDTH

    def get_plotter(self) -> BankLinesPlotter:
        return BankLinesPlotter(
            self.gui, self.plot_flags, self.config_file.crs, self.simulation_data, self.river_data.river_center_line,
            self.river_data.river_center_line.station_bounds,
        )

    @property
    def results(self) -> Dict[str, Any]:
        """dict: Results of the bank line detection analysis.

        Returns:
            bank (List[LineString]):
                List of bank lines.
            banklines (GeoSeries):
                Un-ordered set of bank line segments.
            masked_bank_lines (List[MultiLineString]):
                Un-ordered set of bank line segments, clipped to bank area.
            bank_areas (List[Polygon]):
                A search area corresponding to one of the bank search lines.
        """
        return self._results

    @results.setter
    def results(self, value: Dict[str, Any]):
        """Set the results of the bank line detection analysis."""
        self._results = value

    def detect(self) -> None:
        """Run the bank line detection analysis for a specified configuration.

        This method performs bank line detection using the provided configuration file.
        It generates shapefiles that can be opened with GeoPandas or QGIS, and also
        creates a plot of the detected bank lines along with the simulation data.

        Examples:
            ```python
            >>> import matplotlib
            >>> matplotlib.use('Agg')
            >>> from dfastbe.io.config import ConfigFile
            >>> import logging
            >>> logger = logging.getLogger("test_logger")
            >>> config_file = ConfigFile.read("tests/data/bank_lines/meuse_manual.cfg", logger)
            >>> bank_lines = BankLines(config_file, logger)  # doctest: +ELLIPSIS
            N...e
            >>> bank_lines.detect()
            >>> bank_lines.plot()
            >>> bank_lines.save()
               0...-

            ```
            In the BankDir directory specified in the .cfg, the following files are created:
            - "raw_detected_bankline_fragments.shp"
            - "bank_areas.shp"
            - "bankline_fragments_per_bank_area.shp"
            - "bankfile.shp"
            In the FigureDir directory specified in the .cfg, the following files are created:
            - "1_banklinedetection.png"
        """
        timed_logger("-- start analysis --")

        log_text(
            "header_banklines",
            data={
                "version": __version__,
                "location": "https://github.com/Deltares/D-FAST_Bank_Erosion",
            },
        )
        log_text("-")

        # clip the chainage path to the range of chainages of interest
        river_center_line = self.river_data.river_center_line
        river_center_line_values = river_center_line.values
        center_line_arr = river_center_line.as_array()

        bank_areas: List[Polygon] = self.search_lines.to_polygons()

        to_right = [True] * self.search_lines.size
        for ib in range(self.search_lines.size):
            to_right[ib] = on_right_side(
                np.array(self.search_lines.values[ib].coords), center_line_arr[:, :2]
            )

        log_text("identify_banklines")
        banklines = self.detect_bank_lines(
            self.simulation_data, self.critical_water_depth, self.config_file
        )

        # clip the set of detected bank lines to the bank areas
        log_text("simplify_banklines")
        bank = []
        masked_bank_lines = []
        for ib, bank_area in enumerate(bank_areas):
            log_text("bank_lines", data={"ib": ib + 1})
            masked_bank_lines.append(self.mask(banklines, bank_area))
            bank.append(sort_connect_bank_lines(masked_bank_lines[ib], river_center_line_values, to_right[ib]))

        self.results = {
            "bank": bank,
            "banklines": banklines,
            "masked_bank_lines": masked_bank_lines,
            "bank_areas": bank_areas,
        }

        log_text("end_banklines")
        timed_logger("-- stop analysis --")

    @staticmethod
    def mask(banklines: GeoSeries, bank_area: Polygon) -> MultiLineString:
        """
        Clip the bank line segments to the area of interest.

        Args:
            banklines (GeoSeries):
                Unordered set of bank line segments.
            bank_area (Polygon):
                A search area corresponding to one of the bank search lines.

        Returns:
            MultiLineString: Un-ordered set of bank line segments, clipped to bank area.

        Examples:
            ```python
            >>> from dfastbe.io.config import ConfigFile
            >>> import logging
            >>> logger = logging.getLogger("test_logger")
            >>> config_file = ConfigFile.read("tests/data/bank_lines/meuse_manual.cfg", logger)
            >>> river_data = BankLinesRiverData(config_file)  # doctest: +ELLIPSIS
            N...e
            >>> bank_lines = BankLines(config_file)
            N...e
            >>> simulation_data, critical_water_depth = river_data.simulation_data()
            N...e
            >>> banklines = bank_lines.detect_bank_lines(simulation_data, critical_water_depth, config_file)
            P...)
            >>> bank_area = bank_lines.search_lines.to_polygons()[0]
            >>> bank_lines.mask(banklines, bank_area)
            <MULTILINESTRING ((207830.389 392063.658, 2078...>

            ```
        """
        # intersection returns one MultiLineString object
        masked_bank_lines = banklines.intersection(bank_area)[0]

        return masked_bank_lines

<<<<<<< HEAD
    def plot(
        self,
        station_coords: np.ndarray,
        num_search_lines: int,
        bank: List[LineString],
        stations_bounds: Tuple[float, float],
        bank_areas: List[Polygon],
        config_file: ConfigFile,
    ):
        """Plot the bank lines and the simulation data.

        Args:
            station_coords (np.ndarray):
                Array of x and y coordinates in km.
            num_search_lines (int):
                Number of search lines.
            bank (List):
                List of bank lines.
            stations_bounds (Tuple[float, float]):
                Minimum and maximum km bounds.
            bank_areas (List[Polygon]):
                A search area corresponding to one of the bank search lines.
            config_file (ConfigFile):
                Configuration file object.

        Examples:
            ```python
            >>> import matplotlib
            >>> matplotlib.use('Agg')
            >>> import logging
            >>> logger = logging.getLogger("test_logger")
            >>> config_file = ConfigFile.read("tests/data/bank_lines/meuse_manual.cfg", logger)  # doctest: +ELLIPSIS
            >>> bank_lines = BankLines(config_file, logger)
            N...e
            >>> bank_lines.plot_flags["save_plot"] = False
            >>> station_coords = np.array([[0, 0, 0], [1, 1, 0]])
            >>> num_search_lines = 1
            >>> bank = [LineString([(0, 0), (1, 1)])]
            >>> stations_bounds = (0, 1)
            >>> bank_areas = [Polygon([(0, 0), (1, 1), (1, 0)])]
            >>> bank_lines.plot(station_coords, num_search_lines, bank, stations_bounds, bank_areas, config_file)
            N...s

            ```
        """
        log_text("=")
        log_text("create_figures")
        i_fig = 0
        bbox = get_bbox(station_coords)

        if self.plot_flags["save_plot_zoomed"]:
            bank_crds: List[np.ndarray] = []
            bank_km: List[np.ndarray] = []
            for ib in range(num_search_lines):
                bcrds_numpy = np.array(bank[ib].coords)
                line_geom = LineGeometry(bcrds_numpy, crs=config_file.crs)
                km_numpy = line_geom.intersect_with_line(station_coords)
                bank_crds.append(bcrds_numpy)
                bank_km.append(km_numpy)
            km_zoom, xy_zoom = get_zoom_extends(
                stations_bounds[0],
                stations_bounds[1],
                self.plot_flags["zoom_km_step"],
                bank_crds,
                bank_km,
            )

        fig, ax = df_plt.plot_detect1(
            bbox,
            station_coords,
            bank_areas,
            bank,
            self.simulation_data.face_node,
            self.simulation_data.n_nodes,
            self.simulation_data.x_node,
            self.simulation_data.y_node,
            self.simulation_data.water_depth_face,
            1.1 * self.simulation_data.water_depth_face.max(),
            "x-coordinate [m]",
            "y-coordinate [m]",
            "water depth and detected bank lines",
            "water depth [m]",
            "bank search area",
            "detected bank line",
            config_file,
        )
        if self.plot_flags["save_plot"]:
            i_fig = i_fig + 1
            fig_base = (
                f"{self.plot_flags.get('fig_dir')}{os.sep}{i_fig}_banklinedetection"
=======
    def plot(self):
        if self.plot_flags.plot_data:
            self.plotter.plot(
                self.search_lines.size,
                self.results["bank"],
                self.results["bank_areas"],
>>>>>>> a116d51d
            )

<<<<<<< HEAD
        Examples:
            ```python
            >>> from dfastbe.io.config import ConfigFile
            >>> import logging
            >>> logger = logging.getLogger("test_logger")
            >>> config_file = ConfigFile.read("tests/data/bank_lines/meuse_manual.cfg", logger)
            >>> bank_lines = BankLines(config_file, logger)
            N...e
            >>> bank = [LineString([(0, 0), (1, 1)])]
            >>> banklines = gpd.GeoSeries([LineString([(0, 0), (1, 1)])])
            >>> masked_bank_lines = [MultiLineString([LineString([(0, 0), (1, 1)])])]
            >>> bank_areas = [Polygon([(0, 0), (1, 1), (1, 0)])]
            >>> bank_lines.save(bank, banklines, masked_bank_lines, bank_areas, config_file)
            No message found for save_banklines
=======
    def save(self):
        """Save results to files."""
        if self.results is None:
            raise ValueError("No results to save. Run the detect method first.")
>>>>>>> a116d51d

        bank_name = self.config_file.get_str("General", "BankFile", "bankfile")
        bank_file = self.bank_output_dir / f"{bank_name}{EXTENSION}"
        log_text("save_banklines", data={"file": bank_file})
        gpd.GeoSeries(self.results["bank"], crs=self.config_file.crs).to_file(bank_file)

        gpd.GeoSeries(self.results["masked_bank_lines"], crs=self.config_file.crs).to_file(
            self.bank_output_dir / f"{BANKLINE_FRAGMENTS_PER_BANK_AREA_FILE}{EXTENSION}"
        )
        self.results["banklines"].to_file(
            self.bank_output_dir / f"{RAW_DETECTED_BANKLINE_FRAGMENTS_FILE}{EXTENSION}"
        )
        gpd.GeoSeries(self.results["bank_areas"], crs=self.config_file.crs).to_file(
            self.bank_output_dir / f"{BANK_AREAS_FILE}{EXTENSION}"
        )

    @staticmethod
    def detect_bank_lines(
        simulation_data: BaseSimulationData,
        critical_water_depth: float,
        config_file: ConfigFile,
    ) -> gpd.GeoSeries:
        """Detect all possible bank line segments based on simulation data.

        Use a critical water depth critical_water_depth as a water depth threshold for dry/wet boundary.

        Args:
            simulation_data (BaseSimulationData):
                Simulation data: mesh, bed levels, water levels, velocities, etc.
            critical_water_depth (float):
                Critical water depth for determining the banks.

        Returns:
            geopandas.GeoSeries:
                The collection of all detected bank segments in the remaining model area.

        Examples:
            ```python
            >>> import logging
            >>> logger = logging.getLogger("test_logger")
            >>> config_file = ConfigFile.read("tests/data/bank_lines/meuse_manual.cfg", logger)
            >>> river_data = BankLinesRiverData(config_file, logger)  # doctest: +ELLIPSIS
            N...e
            >>> simulation_data, critical_water_depth = river_data.simulation_data()
            N...e
            >>> BankLines.detect_bank_lines(simulation_data, critical_water_depth, config_file)
            P...
            0    MULTILINESTRING ((207927.151 391960.747, 20792...
            dtype: geometry

            ```
        """
        h_node = BankLines._calculate_water_depth(simulation_data)

        wet_node = h_node > critical_water_depth
        num_wet_arr = wet_node.sum(axis=1)

        lines = BankLines._generate_bank_lines(
            simulation_data, wet_node, num_wet_arr, h_node, critical_water_depth
        )
        multi_line = union_all(lines)
        merged_line = line_merge(multi_line)

        return gpd.GeoSeries(merged_line, crs=config_file.crs)

    @staticmethod
    def _calculate_water_depth(
        simulation_data: BaseSimulationData,
    ) -> Tuple[np.ndarray, np.ndarray]:
        """Calculate the water depth at each node in the simulation data.

        This method computes the water depth for each node by considering the
        water levels at the faces and the bed elevation values.

        Args:
            simulation_data (BaseSimulationData):
                Simulation data containing face-node relationships, water levels,
                and bed elevation values.

        Returns:
            np.ndarray:
                An array representing the water depth at each node.
        """
        face_node = simulation_data.face_node
        max_num_nodes = simulation_data.face_node.shape[1]
        num_nodes_total = len(simulation_data.x_node)

        if hasattr(face_node, "mask"):
            mask = ~face_node.mask
            non_masked = sum(mask.reshape(face_node.size))
            f_nc_m = face_node[mask]
            zwm = np.repeat(simulation_data.water_level_face, max_num_nodes)[
                mask.flatten()
            ]
        else:
            non_masked = face_node.size
            f_nc_m = face_node.reshape(non_masked)
            zwm = np.repeat(simulation_data.water_level_face, max_num_nodes).reshape(
                non_masked
            )

        zw_node = np.bincount(f_nc_m, weights=zwm, minlength=num_nodes_total)
        num_val = np.bincount(
            f_nc_m, weights=np.ones(non_masked), minlength=num_nodes_total
        )
        zw_node = zw_node / np.maximum(num_val, 1)
        zw_node[num_val == 0] = simulation_data.bed_elevation_values[num_val == 0]
        h_node = zw_node[face_node] - simulation_data.bed_elevation_values[face_node]
        return h_node

    @staticmethod
    def _generate_bank_lines(
        simulation_data: BaseSimulationData,
        wet_node: np.ndarray,
        num_wet_arr: np.ndarray,
        h_node: np.ndarray,
        critical_water_depth: float,
    ) -> List[LineString]:
        """Detect bank lines based on wet/dry nodes.

        Args:
            simulation_data (BaseSimulationData):
                Simulation data: mesh, bed levels, water levels, velocities, etc.
            wet_node (np.ndarray):
                Wet/dry boolean array for each face node.
            num_wet_arr (np.ndarray):
                Number of wet nodes for each face.
            h_node (np.ndarray):
                Water depth at each node.
            critical_water_depth (float):
                Critical water depth for determining the banks.

        Returns:
            List[LineString or MultiLineString]:
                List of detected bank lines.
        """
        num_faces = len(simulation_data.face_node)
        x_node = simulation_data.x_node[simulation_data.face_node]
        y_node = simulation_data.y_node[simulation_data.face_node]
        mask = num_wet_arr.mask.size > 1
        lines = []

        for i in range(num_faces):
            BankLines._progress_bar(i, num_faces)

            n_wet = num_wet_arr[i]
            n_node = simulation_data.n_nodes[i]
            if (mask and n_wet.mask) or n_wet == 0 or n_wet == n_node:
                continue

            if n_node == 3:
                line = tri_to_line(
                    x_node[i], y_node[i], wet_node[i], h_node[i], critical_water_depth
                )
            else:
                line = poly_to_line(
                    n_node,
                    x_node[i],
                    y_node[i],
                    wet_node[i],
                    h_node[i],
                    critical_water_depth,
                )

            if line is not None:
                lines.append(line)

        return lines

    @staticmethod
    def _progress_bar(current: int, total: int) -> None:
        """Print progress bar.

        Args:
            current (int): Current iteration.
            total (int): Total iterations.
        """
        if current % 100 == 0:
            percent = (current / total) * 100
            print(f"Progress: {percent:.2f}% ({current}/{total})", end="\r")
        if current == total - 1:
            print("Progress: 100.00% (100%)")<|MERGE_RESOLUTION|>--- conflicted
+++ resolved
@@ -1,12 +1,7 @@
 """Bank line detection module."""
 
-<<<<<<< HEAD
-import os
 from logging import Logger
-from typing import List, Tuple
-=======
 from typing import Any, Dict, List, Tuple
->>>>>>> a116d51d
 
 import geopandas as gpd
 import numpy as np
@@ -17,20 +12,12 @@
 
 from dfastbe import __version__
 from dfastbe.bank_lines.data_models import BankLinesRiverData
-<<<<<<< HEAD
-from dfastbe.bank_lines.utils import poly_to_line, sort_connect_bank_lines, tri_to_line
-from dfastbe.io.config import ConfigFile, get_bbox
-from dfastbe.io.data_models import BaseSimulationData, LineGeometry
-from dfastbe.io.logger import log_text, timed_logger
-from dfastbe.utils import get_zoom_extends, on_right_side
-=======
 from dfastbe.bank_lines.plotter import BankLinesPlotter
 from dfastbe.bank_lines.utils import poly_to_line, sort_connect_bank_lines, tri_to_line
 from dfastbe.io.config import ConfigFile
 from dfastbe.io.data_models import BaseSimulationData
 from dfastbe.io.logger import log_text, timed_logger
 from dfastbe.utils import on_right_side
->>>>>>> a116d51d
 
 MAX_RIVER_WIDTH = 1000
 RAW_DETECTED_BANKLINE_FRAGMENTS_FILE = "raw_detected_bankline_fragments"
@@ -242,128 +229,18 @@
 
         return masked_bank_lines
 
-<<<<<<< HEAD
-    def plot(
-        self,
-        station_coords: np.ndarray,
-        num_search_lines: int,
-        bank: List[LineString],
-        stations_bounds: Tuple[float, float],
-        bank_areas: List[Polygon],
-        config_file: ConfigFile,
-    ):
-        """Plot the bank lines and the simulation data.
-
-        Args:
-            station_coords (np.ndarray):
-                Array of x and y coordinates in km.
-            num_search_lines (int):
-                Number of search lines.
-            bank (List):
-                List of bank lines.
-            stations_bounds (Tuple[float, float]):
-                Minimum and maximum km bounds.
-            bank_areas (List[Polygon]):
-                A search area corresponding to one of the bank search lines.
-            config_file (ConfigFile):
-                Configuration file object.
-
-        Examples:
-            ```python
-            >>> import matplotlib
-            >>> matplotlib.use('Agg')
-            >>> import logging
-            >>> logger = logging.getLogger("test_logger")
-            >>> config_file = ConfigFile.read("tests/data/bank_lines/meuse_manual.cfg", logger)  # doctest: +ELLIPSIS
-            >>> bank_lines = BankLines(config_file, logger)
-            N...e
-            >>> bank_lines.plot_flags["save_plot"] = False
-            >>> station_coords = np.array([[0, 0, 0], [1, 1, 0]])
-            >>> num_search_lines = 1
-            >>> bank = [LineString([(0, 0), (1, 1)])]
-            >>> stations_bounds = (0, 1)
-            >>> bank_areas = [Polygon([(0, 0), (1, 1), (1, 0)])]
-            >>> bank_lines.plot(station_coords, num_search_lines, bank, stations_bounds, bank_areas, config_file)
-            N...s
-
-            ```
-        """
-        log_text("=")
-        log_text("create_figures")
-        i_fig = 0
-        bbox = get_bbox(station_coords)
-
-        if self.plot_flags["save_plot_zoomed"]:
-            bank_crds: List[np.ndarray] = []
-            bank_km: List[np.ndarray] = []
-            for ib in range(num_search_lines):
-                bcrds_numpy = np.array(bank[ib].coords)
-                line_geom = LineGeometry(bcrds_numpy, crs=config_file.crs)
-                km_numpy = line_geom.intersect_with_line(station_coords)
-                bank_crds.append(bcrds_numpy)
-                bank_km.append(km_numpy)
-            km_zoom, xy_zoom = get_zoom_extends(
-                stations_bounds[0],
-                stations_bounds[1],
-                self.plot_flags["zoom_km_step"],
-                bank_crds,
-                bank_km,
-            )
-
-        fig, ax = df_plt.plot_detect1(
-            bbox,
-            station_coords,
-            bank_areas,
-            bank,
-            self.simulation_data.face_node,
-            self.simulation_data.n_nodes,
-            self.simulation_data.x_node,
-            self.simulation_data.y_node,
-            self.simulation_data.water_depth_face,
-            1.1 * self.simulation_data.water_depth_face.max(),
-            "x-coordinate [m]",
-            "y-coordinate [m]",
-            "water depth and detected bank lines",
-            "water depth [m]",
-            "bank search area",
-            "detected bank line",
-            config_file,
-        )
-        if self.plot_flags["save_plot"]:
-            i_fig = i_fig + 1
-            fig_base = (
-                f"{self.plot_flags.get('fig_dir')}{os.sep}{i_fig}_banklinedetection"
-=======
     def plot(self):
         if self.plot_flags.plot_data:
             self.plotter.plot(
                 self.search_lines.size,
                 self.results["bank"],
                 self.results["bank_areas"],
->>>>>>> a116d51d
             )
 
-<<<<<<< HEAD
-        Examples:
-            ```python
-            >>> from dfastbe.io.config import ConfigFile
-            >>> import logging
-            >>> logger = logging.getLogger("test_logger")
-            >>> config_file = ConfigFile.read("tests/data/bank_lines/meuse_manual.cfg", logger)
-            >>> bank_lines = BankLines(config_file, logger)
-            N...e
-            >>> bank = [LineString([(0, 0), (1, 1)])]
-            >>> banklines = gpd.GeoSeries([LineString([(0, 0), (1, 1)])])
-            >>> masked_bank_lines = [MultiLineString([LineString([(0, 0), (1, 1)])])]
-            >>> bank_areas = [Polygon([(0, 0), (1, 1), (1, 0)])]
-            >>> bank_lines.save(bank, banklines, masked_bank_lines, bank_areas, config_file)
-            No message found for save_banklines
-=======
     def save(self):
         """Save results to files."""
         if self.results is None:
             raise ValueError("No results to save. Run the detect method first.")
->>>>>>> a116d51d
 
         bank_name = self.config_file.get_str("General", "BankFile", "bankfile")
         bank_file = self.bank_output_dir / f"{bank_name}{EXTENSION}"
