--- conflicted
+++ resolved
@@ -11,15 +11,10 @@
 
 from dfastbe import __version__
 from dfastbe.bank_lines.data_models import BankLinesRiverData
-<<<<<<< HEAD
 from dfastbe.bank_lines.plotter import BankLinesPlotter
-from dfastbe.io import BaseSimulationData, ConfigFile, log_text
-=======
-from dfastbe.io.data_models import BaseSimulationData, LineGeometry
-from dfastbe.io.config import ConfigFile, get_bbox
+from dfastbe.io.data_models import BaseSimulationData
+from dfastbe.io.config import ConfigFile
 from dfastbe.io.logger import log_text
-from dfastbe.kernel import get_zoom_extends
->>>>>>> 9bc1fe93
 from dfastbe.support import (
     on_right_side,
     poly_to_line,
