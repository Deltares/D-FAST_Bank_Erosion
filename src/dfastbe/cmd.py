--- conflicted
+++ resolved
@@ -61,9 +61,6 @@
         configfile (str, optional):
             Path to the configuration file. Defaults to 'dfastbe.cfg'.
 
-    Returns:
-        None
-
     Raises:
         Exception: If an invalid `run_mode` is provided. The valid options are
             'BANKLINES', 'BANKEROSION', or 'GUI'.
@@ -82,27 +79,10 @@
         ```
     """
     language = language.upper()
-<<<<<<< HEAD
     load_program_texts( R_DIR / f"messages.{language}.ini")
     run_mode = run_mode.upper()
 
     if run_mode == "GUI":
-=======
-
-    r_dir = Path(__file__).resolve().parent
-
-    load_program_texts( r_dir / f"messages.{language}.ini")
-    run_mode = run_mode.upper()
-    if run_mode == "BANKLINES":
-        config_file = ConfigFile.read(configfile)
-        bank_lines = BankLines(config_file)
-        bank_lines.detect()
-    elif run_mode == "BANKEROSION":
-        config_file = ConfigFile.read(configfile)
-        erosion = Erosion(config_file)
-        erosion.bankerosion_core()
-    elif run_mode == "GUI":
->>>>>>> 657d49d8
         main(configfile)
     else:
         config_file = ConfigFile.read(configfile)
