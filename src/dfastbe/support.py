--- conflicted
+++ resolved
@@ -1487,233 +1487,6 @@
     return bank
 
 
-<<<<<<< HEAD
-def clip_search_lines(
-    line: List[shapely.geometry.linestring.LineStringAdapter],
-    xykm: shapely.geometry.linestring.LineStringAdapter,
-    max_river_width: float = 1000,
-) -> Tuple[List[shapely.geometry.linestring.LineStringAdapter], float]:
-    """
-    Clip the list of lines to the envelope of certain size surrounding a reference line.
-
-    Arguments
-    ---------
-    line : List[shapely.geometry.linestring.LineStringAdapter]
-        List of search lines to be clipped.
-    xykm : shapely.geometry.linestring.LineStringAdapter
-        Reference line.
-    max_river_width: float
-        Maximum distance away from xykm.
-    
-    Returns
-    -------
-    line : List[shapely.geometry.linestring.LineStringAdapter]
-        List of clipped search lines.
-    maxmaxd: float
-        Maximum distance from any point within line to reference line.
-    """
-    nbank = len(line)
-    kmbuffer = xykm.buffer(max_river_width, cap_style=2)
-
-    # The algorithm uses simplified geometries for determining the distance between lines for speed.
-    # Stay accurate to within about 1 m
-    xy_simplified = xykm.simplify(1)
-
-    maxmaxd = 0
-    for b in range(nbank):
-        # Clip the bank search lines to the reach of interest (indicated by the reference line).
-        line[b] = line[b].intersection(kmbuffer)
-
-        # If the bank search line breaks into multiple parts, select the part closest to the reference line.
-        if line[b].geom_type == "MultiLineString":
-            dmin = max_river_width
-            imin = 0
-            for i in range(len(line[b])):
-                line_simplified = line[b][i].simplify(1)
-                dmin_i = line_simplified.distance(xy_simplified)
-                if dmin_i < dmin:
-                    dmin = dmin_i
-                    imin = i
-            line[b] = line[b][imin]
-
-        # Determine the maximum distance from a point on this line to the reference line.
-        line_simplified = line[b].simplify(1)
-        maxd = max(
-            [
-                shapely.geometry.Point(c).distance(xy_simplified)
-                for c in line_simplified.coords
-            ]
-        )
-
-        # Increase the value of maxd by 2 to account for error introduced by using simplified lines.
-        maxmaxd = max(maxmaxd, maxd + 2)
-
-    return line, maxmaxd
-
-
-def convert_search_lines_to_bank_polygons(
-    search_lines: List[numpy.ndarray], dlines: List[float]
-):
-    """
-    Construct a series of polygons surrounding the bank search lines.
-
-    Arguments
-    ---------
-    search_lines : List[numpy.ndarray]
-        List of arrays containing the x,y-coordinates of a bank search lines.
-    dlines : List[float]
-        Array containing the search distance value per bank line.
-        
-    Results
-    -------
-    bankareas
-        Array containing the areas of interest surrounding the bank search lines.
-    """
-    nbank = len(search_lines)
-    bankareas = [None] * nbank
-    for b, distance in enumerate(dlines):
-        bankareas[b] = search_lines[b].buffer(distance, cap_style=2)
-
-    return bankareas
-
-
-def clip_simdata(
-    sim: SimulationData, xykm: numpy.ndarray, maxmaxd: float
-) -> SimulationData:
-    """
-    Clip the simulation mesh and data to the area of interest sufficiently close to the reference line.
-
-    Arguments
-    ---------
-    sim : SimulationData
-        Simulation data: mesh, bed levels, water levels, velocities, etc.
-    xykm : numpy.ndarray
-        Reference line.
-    maxmaxd : float
-        Maximum distance between the reference line and a point in the area of
-        interest defined based on the search lines for the banks and the search
-        distance.
-    
-    Returns
-    -------
-    sim1 : SimulationData
-        Clipped simulation data: mesh, bed levels, water levels, velocities, etc.
-    """
-    maxdx = maxmaxd
-    xybuffer = xykm.buffer(maxmaxd + maxdx)
-    bbox = xybuffer.envelope.exterior
-    xmin = bbox.coords[0][0]
-    xmax = bbox.coords[1][0]
-    ymin = bbox.coords[0][1]
-    ymax = bbox.coords[2][1]
-
-    xybprep = shapely.prepared.prep(xybuffer)
-    x = sim["x_node"]
-    y = sim["y_node"]
-    nnodes = x.shape
-    keep = (x > xmin) & (x < xmax) & (y > ymin) & (y < ymax)
-    for i in range(x.size):
-        if keep[i] and not xybprep.contains(shapely.geometry.Point((x[i], y[i]))):
-            keep[i] = False
-
-    fnc = sim["facenode"]
-    keepface = keep[fnc].all(axis=1)
-    renum = numpy.zeros(nnodes, dtype=numpy.int)
-    renum[keep] = range(sum(keep))
-    sim["facenode"] = renum[fnc[keepface]]
-
-    sim["x_node"] = x[keep]
-    sim["y_node"] = y[keep]
-    if sim["zb_location"] == "node":
-        sim["zb_val"] = sim["zb_val"][keep]
-    else:
-        sim["zb_val"] = sim["zb_val"][keepface]
-
-    sim["nnodes"] = sim["nnodes"][keepface]
-    sim["zw_face"] = sim["zw_face"][keepface]
-    sim["h_face"] = sim["h_face"][keepface]
-    sim["ucx_face"] = sim["ucx_face"][keepface]
-    sim["ucy_face"] = sim["ucy_face"][keepface]
-    sim["chz_face"] = sim["chz_face"][keepface]
-
-    return sim
-
-
-def get_banklines(sim: SimulationData, h0: float) -> geopandas.GeoSeries:
-    """
-    Detect all possible bank line segments based on simulation data.
-    
-    Use a critical water depth h0 as water depth threshold for dry/wet boundary.
-
-    Arguments
-    ---------
-    sim : SimulationData
-        Simulation data: mesh, bed levels, water levels, velocities, etc.
-    h0 : float
-        Critical water depth for determining the banks.
-    
-    Returns
-    -------
-    banklines : geopandas.GeoSeries
-        The collection of all detected bank segments in the remaining model area.
-    """
-    FNC = sim["facenode"]
-    NNODES = sim["nnodes"]
-    max_nnodes = FNC.shape[1]
-    X = sim["x_node"][FNC]
-    Y = sim["y_node"][FNC]
-    ZB = sim["zb_val"][FNC]
-    ZW = sim["zw_face"]
-    H_face = sim["h_face"]
-    WET_face = H_face > h0
-    #
-    nnodes_total = len(sim["x_node"])
-    try:
-        mask = ~FNC.mask
-        nonmasked = sum(mask.reshape(FNC.size))
-        FNCm = FNC[mask]
-        ZWm = numpy.repeat(ZW, max_nnodes)[mask]
-    except:
-        mask = numpy.repeat(True, FNC.size)
-        nonmasked = FNC.size
-        FNCm = FNC.reshape(nonmasked)
-        ZWm = numpy.repeat(ZW, max_nnodes).reshape(nonmasked)
-    ZW_node = numpy.bincount(FNCm, weights=ZWm, minlength=nnodes_total)
-    NVal = numpy.bincount(FNCm, weights=numpy.ones(nonmasked), minlength=nnodes_total)
-    ZW_node = ZW_node / numpy.maximum(NVal, 1)
-    ZW_node[NVal == 0] = sim["zb_val"][NVal == 0]
-    #
-    H_node = ZW_node[FNC] - ZB
-    WET_node = H_node > h0
-    NWET = WET_node.sum(axis=1)
-    MASK = NWET.mask.size > 1
-    #
-    nfaces = len(FNC)
-    Lines = [None] * nfaces
-    frac = 0
-    for i in range(nfaces):
-        if i >= frac * (nfaces - 1) / 10:
-            print("{}%".format(int(frac * 10)))
-            frac = frac + 1
-        nnodes = NNODES[i]
-        nwet = NWET[i]
-        if (MASK and nwet.mask) or nwet == 0 or nwet == nnodes:
-            # all dry or all wet
-            pass
-        else:
-            # some nodes dry and some nodes wet: determine the line
-            if nnodes == 3:
-                Lines[i] = tri_to_line(X[i], Y[i], WET_node[i], H_node[i], h0)
-            else:
-                Lines[i] = poly_to_line(nnodes, X[i], Y[i], WET_node[i], H_node[i], h0)
-    Lines = [line for line in Lines if not line is None and not line.is_empty]
-    multi_line = shapely.ops.cascaded_union(Lines)
-    merged_line = shapely.ops.linemerge(multi_line)
-    return geopandas.GeoSeries(merged_line)
-
-
-=======
->>>>>>> 73fa30e3
 def poly_to_line(
     nnodes: int,
     x: numpy.ndarray,
