"""Erosion-related data structures."""
import os
from pathlib import Path
from dataclasses import dataclass, field
from typing import Iterator, List, Dict, Tuple, ClassVar, TypeVar, Generic, Any, Type, Optional
import numpy as np
from geopandas import GeoDataFrame
from shapely.geometry import LineString, Point
from geopandas.geoseries import GeoSeries
from dfastio.xyc.models import XYCModel
from dfastbe.io import ConfigFile, BaseRiverData, BaseSimulationData, log_text


GenericType = TypeVar("GenericType")

@dataclass
class BaseBank(Generic[GenericType]):
    left: GenericType
    right: GenericType
    id: Optional[int] = field(default=None)

    def get_bank(self, bank_index: int) -> GenericType:
        if bank_index == 0:
            return self.left
        elif bank_index == 1:
            return self.right
        else:
            raise ValueError("bank_index must be 0 (left) or 1 (right)")

    @classmethod
    def from_column_arrays(
        cls: Type["BaseBank[GenericType]"],
        data: Dict[str, Any],
        bank_cls: Type[GenericType],
        bank_order: Tuple[str, str] = ("left", "right")
    ) -> "BaseBank[GenericType]":
        if set(bank_order) != {"left", "right"}:
            raise ValueError("bank_order must be a permutation of ('left', 'right')")

        id_val = data.get("id")

        # Extract the first and second array for each parameter (excluding id)
        first_args = {}
        second_args = {}
        for key, value in data.items():
            if key == "id":
                continue
            if not isinstance(value, list) or len(value) != 2:
                raise ValueError(f"Expected 2-column array for key '{key}', got shape {value.shape}")

            split = dict(zip(bank_order, value))
            first_args[key] = split["left"]
            second_args[key] = split["right"]

        left = bank_cls(**first_args)
        right = bank_cls(**second_args)

        return cls(id=id_val, left=left, right=right)

    def __iter__(self) -> Iterator[GenericType]:
        """Iterate over the banks."""
        return iter([self.left, self.right])


<<<<<<< HEAD
@dataclass
class SingleErosion:
    """Class to hold erosion data for a single bank.

    args:
        bank_line_coords (np.ndarray):
            Coordinates of the bank line.
        bank_face_indices (np.ndarray):
            Indices of the faces associated with the bank.
        fairway_face_indices (np.ndarray):
            Indices of the faces associated with the fairway.
        bank_chainage_midpoints (np.ndarray):
            River chainage for the midpoints of each segment of the bank line.
    """
    wave_fairway_distance_0: np.ndarray
    wave_fairway_distance_1: np.ndarray
    bank_protection_level: np.ndarray
    tauc: np.ndarray


@dataclass
=======
@dataclass
class SingleErosion:
    wave_fairway_distance_0: np.ndarray
    wave_fairway_distance_1: np.ndarray
    bank_protection_level: np.ndarray
    tauc: np.ndarray


@dataclass
>>>>>>> 767b066c
class ErosionInputs(BaseBank[SingleErosion]):
    """Class to hold erosion inputs.

    args:
        shipping_data (Dict[str, np.ndarray]):
            Data on all the vessels that travel through the river.
        wave_fairway_distance_0 (List[np.ndarray]):
            Threshold fairway distance 0 for wave attenuation.
        wave_fairway_distance_1 (List[np.ndarray]):
            Threshold fairway distance 1 for wave attenuation.
        bank_protection_level (List[np.ndarray]):
            Bank protection level.
        tauc (List[np.ndarray]):
            Critical bank shear stress values.
        bank_type (List[np.ndarray]):
            Integer representation of the bank type. Represents an index into the taucls_str array.
        taucls (np.ndarray):
            Critical bank shear stress values for different bank types.
        taucls_str (Tuple[str]):
            String representation for different bank types.
    """
    shipping_data: Dict[str, List[np.ndarray]] = field(default_factory=dict)
    bank_type: np.ndarray = field(default_factory=lambda: np.array([]))
    taucls: ClassVar[np.ndarray] = np.array([1e20, 95, 3.0, 0.95, 0.15])
    taucls_str: ClassVar[Tuple[str]] = (
        "protected",
        "vegetation",
        "good clay",
        "moderate/bad clay",
        "sand",
    )

    @classmethod
    def from_column_arrays(
        cls, data: dict, bank_cls: Type["SingleErosion"], shipping_data: Dict[str, List[np.ndarray]],
        bank_type: np.ndarray, bank_order: Tuple[str, str] = ("left", "right")
    ) -> "ErosionInputs":
        # Only include fields that belong to the bank-specific data
        base_fields = {k: v for k, v in data.items() if k != "id"}
        base = BaseBank.from_column_arrays(
            {"id": data.get("id"), **base_fields}, bank_cls, bank_order=bank_order
        )

        return cls(
            id=base.id,
            left=base.left,
            right=base.right,
            shipping_data=shipping_data,
            bank_type=bank_type,
        )

    @property
    def bank_protection_level(self) -> List[np.ndarray]:
        """Get the bank protection level."""
        return [self.left.bank_protection_level, self.right.bank_protection_level]

    @property
    def tauc(self) -> List[np.ndarray]:
        """Get the critical bank shear stress values."""
        return [self.left.tauc, self.right.tauc]

@dataclass
class WaterLevelData:
    """Class to hold water level data.

    args:
        hfw_max (float): Maximum water depth along the fairway.
        water_level (List[List[np.ndarray]]): Water level data.
        ship_wave_max (List[List[np.ndarray]]): Maximum bank height subject to ship waves [m]
        ship_wave_min (List[List[np.ndarray]]): Minimum bank height subject to ship waves [m]
        velocity (List[List[np.ndarray]]): Flow velocity magnitude along the bank [m/s]
        bank_height (List[np.ndarray]): Bank height data.
        chezy (List[List[np.ndarray]]): Chezy coefficient data.
    """

    hfw_max: float
    water_level: List[List[np.ndarray]]
    ship_wave_max: List[List[np.ndarray]]
    ship_wave_min: List[List[np.ndarray]]
    velocity: List[List[np.ndarray]]
    bank_height: List[np.ndarray]
    chezy: List[List[np.ndarray]]


@dataclass
class MeshData:
    """Class to hold mesh-related data.

    args:
        x_face_coords (np.ndarray):
            X-coordinates of the mesh faces.
        y_face_coords (np.ndarray):
            Y-coordinates of the mesh faces.
        x_edge_coords (np.ndarray):
            X-coordinates of the mesh edges.
        y_edge_coords (np.ndarray):
            Y-coordinates of the mesh edges.
        face_node (np.ndarray):
            Node connectivity for each face.
        n_nodes (np.ndarray):
            Number of nodes in the mesh.
        edge_node (np.ndarray):
            Node connectivity for each edge.
        edge_face_connectivity (np.ndarray):
            Per edge a list of the indices of the faces on the left and right side of that edge.
        face_edge_connectivity (np.ndarray):
            Per face a list of indices of the edges that together form the boundary of that face.
        boundary_edge_nrs (np.ndarray):
            List of edge indices that together form the boundary of the whole mesh.
    """

    x_face_coords: np.ndarray
    y_face_coords: np.ndarray
    x_edge_coords: np.ndarray
    y_edge_coords: np.ndarray
    face_node: np.ndarray
    n_nodes: np.ndarray
    edge_node: np.ndarray
    edge_face_connectivity: np.ndarray
    face_edge_connectivity: np.ndarray
    boundary_edge_nrs: np.ndarray


@dataclass
class SingleBank:
    is_right_bank: bool
    bank_line_coords: np.ndarray
    bank_face_indices: np.ndarray
    bank_line_size: np.ndarray = field(default_factory=lambda: np.array([]))
    fairway_distances: np.ndarray = field(default_factory=lambda: np.array([]))
    fairway_face_indices: np.ndarray = field(default_factory=lambda: np.array([]))
    bank_chainage_midpoints: np.ndarray = field(default_factory=lambda: np.array([]))

    segment_length: np.ndarray = field(init=False)
    dx: np.ndarray = field(init=False)
    dy: np.ndarray = field(init=False)
    length: int = field(init=False)

    def __post_init__(self):
        """Post-initialization to ensure bank_line_coords is a list of numpy arrays."""
        self.segment_length = self._segment_length()
        self.dx = self._dx()
        self.dy = self._dy()
        self.length = len(self.bank_chainage_midpoints)

    def _segment_length(self) -> np.ndarray:
        """Calculate the length of each segment in the bank line.

        Returns:
            List[np.ndarray]: Length of each segment in the bank line.
        """
        return np.linalg.norm(np.diff(self.bank_line_coords, axis=0), axis=1)

    def _dx(self) -> np.ndarray:
        """Calculate the distance between each bank line point.

        Returns:
            List[np.ndarray]: Distance to the closest fairway point for each bank line point.
        """
        return np.diff(self.bank_line_coords[:, 0])

    def _dy(self) -> np.ndarray:
        """Calculate the distance between each bank line point.

        Returns:
            List[np.ndarray]: Distance to the closest fairway point for each bank line point.
        """
        return np.diff(self.bank_line_coords[:, 1])

    def get_mid_points(self, crs) -> GeoSeries:
        bank_coords = self.bank_line_coords
        bank_coords_mind = (bank_coords[:-1] + bank_coords[1:]) / 2

        bank_coords_points = [Point(xy) for xy in bank_coords_mind]
        geo_series = GeoSeries(bank_coords_points, crs=crs)
        return geo_series

@dataclass
class BankData(BaseBank[SingleBank]):
    """Class to hold bank-related data.

    args:
        is_right_bank (List[bool]):
            List indicating if the bank is right or not.
        bank_chainage_midpoints (List[np.ndarray]):
            River chainage for the midpoints of each segment of the bank line
        bank_line_coords (List[np.ndarray]):
            Coordinates of the bank lines.
        bank_face_indices (List[np.ndarray]):
            Indices of the faces associated with the banks.
        bank_lines (GeoDataFrame):
            GeoDataFrame containing the bank lines.
        n_bank_lines (int):
            Number of bank lines.
        bank_line_size (List[np.ndarray]):
            Size of each individual bank line.
        fairway_distances (List[np.ndarray]):
            The distance of each bank line point to the closest fairway point.
        fairway_face_indices (List[np.ndarray]):
            The face index of the closest fairway point for each bank line point.
    """
    bank_lines: GeoDataFrame = field(default_factory=GeoDataFrame)
    n_bank_lines: int = 0

    @classmethod
    def from_column_arrays(
        cls,
        data: dict,
        bank_cls: Type["SingleBank"],
        bank_lines: GeoDataFrame,
        n_bank_lines: int,
        bank_order: Tuple[str, str] = ("left", "right")
    ) -> "BankData":
        # Only include fields that belong to the bank-specific data
        base_fields = {k: v for k, v in data.items() if k != "id"}
        base = BaseBank.from_column_arrays(
            {"id": data.get("id"), **base_fields}, bank_cls, bank_order=bank_order
        )
<<<<<<< HEAD

        return cls(
            id=base.id,
            left=base.left,
            right=base.right,
            bank_lines=bank_lines,
            n_bank_lines=n_bank_lines,
        )

    @property
    def bank_line_coords(self) -> List[np.ndarray]:
        """Get the coordinates of the bank lines."""
        return [self.left.bank_line_coords, self.right.bank_line_coords]

=======

        return cls(
            id=base.id,
            left=base.left,
            right=base.right,
            bank_lines=bank_lines,
            n_bank_lines=n_bank_lines,
        )

    @property
    def bank_line_coords(self) -> List[np.ndarray]:
        """Get the coordinates of the bank lines."""
        return [self.left.bank_line_coords, self.right.bank_line_coords]

>>>>>>> 767b066c
    @property
    def is_right_bank(self) -> List[bool]:
        """Get the bank direction."""
        return [self.left.is_right_bank, self.right.is_right_bank]

    @property
    def bank_chainage_midpoints(self) -> List[np.ndarray]:
        """Get the chainage midpoints of the bank lines."""
        return [self.left.bank_chainage_midpoints, self.right.bank_chainage_midpoints]

    @property
    def num_stations_per_bank(self) -> List[int]:
        """Get the number of stations per bank."""
        return [self.left.length, self.right.length]


@dataclass
class FairwayData:
    """Class to hold fairway-related data.

    args:
        fairway_face_indices (np.ndarray):
            Mesh face indices matching to the fairway points.
        intersection_coords (np.ndarray):
            The x, y coordinates of the intersection points of the fairway with the simulation mesh.
        fairway_initial_water_levels (List[np.ndarray]):
            Reference water level at the fairway
    """

    fairway_face_indices: np.ndarray
    intersection_coords: np.ndarray
    fairway_initial_water_levels: List[np.ndarray] = field(default_factory=list)


@dataclass
class ErosionResults:
    """Class to hold erosion results.

    args:
        eq_erosion_dist (List[np.ndarray]):
            Erosion distance at equilibrium for each bank line.
        total_erosion_dist (List[np.ndarray]):
            Total erosion distance for each bank line.
        flow_erosion_dist (List[np.ndarray]):
            Total erosion distance caused by flow for each bank line.
        ship_erosion_dist (List[np.ndarray]):
            Total erosion distance caused by ship waves for each bank line.
        vol_per_discharge (List[List[np.ndarray]]):
            Eroded volume per discharge level for each bank line.
        eq_eroded_vol (List[np.ndarray]):
            Eroded volume at equilibrium for each bank line.
        total_eroded_vol (List[np.ndarray]):
            Total eroded volume for each bank line.
        erosion_time (int):
            Time over which erosion is calculated.
        avg_erosion_rate (np.ndarray):
            Average erosion rate data.
        eq_eroded_vol_per_km (np.ndarray):
            Equilibrium eroded volume calculated per kilometer bin.
        total_eroded_vol_per_km (np.ndarray):
            Total eroded volume calculated per kilometer bin.

    Examples:
        - You can create an instance of the ErosionResults class as follows:
        ```python
        >>> from dfastbe.bank_erosion.data_models import ErosionResults
        >>> import numpy as np
        >>> erosion_results = ErosionResults(
        ...     eq_erosion_dist=[np.array([0.1, 0.2])],
        ...     total_erosion_dist=[np.array([0.3, 0.4])],
        ...     flow_erosion_dist=[np.array([0.5, 0.6])],
        ...     ship_erosion_dist=[np.array([0.7, 0.8])],
        ...     vol_per_discharge=[[np.array([0.9, 1.0])]],
        ...     eq_eroded_vol=[np.array([1.1, 1.2])],
        ...     total_eroded_vol=[np.array([1.3, 1.4])],
        ...     erosion_time=10,
        ...     avg_erosion_rate=np.array([0.1, 0.2]),
        ...     eq_eroded_vol_per_km=np.array([0.3, 0.4]),
        ...     total_eroded_vol_per_km=np.array([0.5, 0.6]),
        ... )
        >>> print(erosion_results)
        ErosionResults(eq_erosion_dist=[array([0.1, 0.2])], total_erosion_dist=[array([0.3, 0.4])], flow_erosion_dist=[array([0.5, 0.6])], ship_erosion_dist=[array([0.7, 0.8])], vol_per_discharge=[[array([0.9, 1. ])]], eq_eroded_vol=[array([1.1, 1.2])], total_eroded_vol=[array([1.3, 1.4])], erosion_time=10, avg_erosion_rate=array([0.1, 0.2]), eq_eroded_vol_per_km=array([0.3, 0.4]), total_eroded_vol_per_km=array([0.5, 0.6]))

        ```

        - The `avg_erosion_rate`, `eq_eroded_vol_per_km`, and `total_eroded_vol_per_km` attributes are optional and
        can be set to empty arrays if not needed.

        ```python
        >>> from dfastbe.bank_erosion.data_models import ErosionResults
        >>> import numpy as np
        >>> erosion_results = ErosionResults(
        ...     eq_erosion_dist=[np.array([0.1, 0.2])],
        ...     total_erosion_dist=[np.array([0.3, 0.4])],
        ...     flow_erosion_dist=[np.array([0.5, 0.6])],
        ...     ship_erosion_dist=[np.array([0.7, 0.8])],
        ...     vol_per_discharge=[[np.array([0.9, 1.0])]],
        ...     eq_eroded_vol=[np.array([1.1, 1.2])],
        ...     total_eroded_vol=[np.array([1.3, 1.4])],
        ...     erosion_time=10,
        ... )
        >>> print(erosion_results)
        ErosionResults(eq_erosion_dist=[array([0.1, 0.2])], total_erosion_dist=[array([0.3, 0.4])], flow_erosion_dist=[array([0.5, 0.6])], ship_erosion_dist=[array([0.7, 0.8])], vol_per_discharge=[[array([0.9, 1. ])]], eq_eroded_vol=[array([1.1, 1.2])], total_eroded_vol=[array([1.3, 1.4])], erosion_time=10, avg_erosion_rate=array([], dtype=float64), eq_eroded_vol_per_km=array([], dtype=float64), total_eroded_vol_per_km=array([], dtype=float64))

        ```
    """

    eq_erosion_dist: List[np.ndarray]
    total_erosion_dist: List[np.ndarray]
    flow_erosion_dist: List[np.ndarray]
    ship_erosion_dist: List[np.ndarray]
    vol_per_discharge: List[List[np.ndarray]]
    eq_eroded_vol: List[np.ndarray]
    total_eroded_vol: List[np.ndarray]
    erosion_time: int
    avg_erosion_rate: np.ndarray = field(default_factory=lambda : np.empty(0))
    eq_eroded_vol_per_km: np.ndarray = field(default_factory=lambda : np.empty(0))
    total_eroded_vol_per_km: np.ndarray = field(default_factory=lambda : np.empty(0))


class ErosionSimulationData(BaseSimulationData):


    def compute_mesh_topology(self) -> MeshData:
        """Derive secondary topology arrays from the face-node connectivity of the mesh.

        This function computes the edge-node, edge-face, and face-edge connectivity arrays,
        as well as the boundary edges of the mesh, based on the face-node connectivity provided
        in the simulation data.

        Returns:
            MeshData: a dataclass containing the following attributes:
                - `x_face_coords`: x-coordinates of face nodes
                - `y_face_coords`: y-coordinates of face nodes
                - `x_edge_coords`: x-coordinates of edge nodes
                - `y_edge_coords`: y-coordinates of edge nodes
                - `face_node`: the node indices for each of the mesh faces.
                - `n_nodes`: number of nodes per face
                - `edge_node`: the node indices for each of the mesh edges.
                - `edge_face_connectivity`: the face indices for each of the mesh edge
                - `face_edge_connectivity`: the edge indices for each of the mesh face
                - `boundary_edge_nrs`: indices of boundary edges

        Raises:
            KeyError:
                If required keys (e.g., `face_node`, `nnodes`, `x_node`, `y_node`) are missing from the `sim` object.

        Notes:
            - The function identifies unique edges by sorting and comparing node indices.
            - Boundary edges are identified as edges that belong to only one face.
            - The function assumes that the mesh is well-formed, with consistent face-node connectivity.
        """

        # get a sorted list of edge node connections (shared edges occur twice)
        # face_nr contains the face index to which the edge belongs
        n_faces = self.face_node.shape[0]
        n_edges = sum(self.n_nodes)
        edge_node = np.zeros((n_edges, 2), dtype=int)
        face_nr = np.zeros((n_edges,), dtype=int)
        i = 0
        for face_i in range(n_faces):
            num_edges = self.n_nodes[face_i]  # note: nEdges = nNodes
            for edge_i in range(num_edges):
                if edge_i == 0:
                    edge_node[i, 1] = self.face_node[face_i, num_edges - 1]
                else:
                    edge_node[i, 1] = self.face_node[face_i, edge_i - 1]
                edge_node[i, 0] = self.face_node[face_i, edge_i]
                face_nr[i] = face_i
                i = i + 1
        edge_node.sort(axis=1)
        i2 = np.argsort(edge_node[:, 1], kind="stable")
        i1 = np.argsort(edge_node[i2, 0], kind="stable")
        i12 = i2[i1]
        edge_node = edge_node[i12, :]
        face_nr = face_nr[i12]

        # detect which edges are equal to the previous edge, and get a list of all unique edges
        numpy_true = np.array([True])
        equal_to_previous = np.concatenate(
            (~numpy_true, (np.diff(edge_node, axis=0) == 0).all(axis=1))
        )
        unique_edge = ~equal_to_previous
        n_unique_edges = np.sum(unique_edge)
        # reduce the edge node connections to only the unique edges
        edge_node = edge_node[unique_edge, :]

        # number the edges
        edge_nr = np.zeros(n_edges, dtype=int)
        edge_nr[unique_edge] = np.arange(n_unique_edges, dtype=int)
        edge_nr[equal_to_previous] = edge_nr[
            np.concatenate((equal_to_previous[1:], equal_to_previous[:1]))
        ]

        # if two consecutive edges are unique, the first one occurs only once and represents a boundary edge
        is_boundary_edge = unique_edge & np.concatenate((unique_edge[1:], numpy_true))
        boundary_edge_nrs = edge_nr[is_boundary_edge]

        # go back to the original face order
        edge_nr_in_face_order = np.zeros(n_edges, dtype=int)
        edge_nr_in_face_order[i12] = edge_nr
        # create the face edge connectivity array
        face_edge_connectivity = np.zeros(self.face_node.shape, dtype=int)

        i = 0
        for face_i in range(n_faces):
            num_edges = self.n_nodes[face_i]  # note: num_edges = n_nodes
            for edge_i in range(num_edges):
                face_edge_connectivity[face_i, edge_i] = edge_nr_in_face_order[i]
                i = i + 1

        # determine the edge face connectivity
        edge_face = -np.ones((n_unique_edges, 2), dtype=int)
        edge_face[edge_nr[unique_edge], 0] = face_nr[unique_edge]
        edge_face[edge_nr[equal_to_previous], 1] = face_nr[equal_to_previous]

        x_face_coords = self.apply_masked_indexing(
            self.x_node, self.face_node
        )
        y_face_coords = self.apply_masked_indexing(
            self.y_node, self.face_node
        )
        x_edge_coords = self.x_node[edge_node]
        y_edge_coords = self.y_node[edge_node]

        return MeshData(
            x_face_coords=x_face_coords,
            y_face_coords=y_face_coords,
            x_edge_coords=x_edge_coords,
            y_edge_coords=y_edge_coords,
            face_node=self.face_node,
            n_nodes=self.n_nodes,
            edge_node=edge_node,
            edge_face_connectivity=edge_face,
            face_edge_connectivity=face_edge_connectivity,
            boundary_edge_nrs=boundary_edge_nrs,
        )

    @staticmethod
    def apply_masked_indexing(
        x0: np.array, idx: np.ma.masked_array
    ) -> np.ma.masked_array:
        """
        Index one array by another transferring the mask.

        Args:
            x0 : np.ndarray
                A linear array.
            idx : np.ma.masked_array
                An index array with possibly masked indices.

        returns:
            x1: np.ma.masked_array
                An array with same shape as idx, with mask.
        """
        idx_safe = idx.copy()
        idx_safe.data[np.ma.getmask(idx)] = 0
        x1 = np.ma.masked_where(np.ma.getmask(idx), x0[idx_safe])
        return x1

    def calculate_bank_velocity(self, single_bank: SingleBank, vel_dx) -> np.ndarray:
        from dfastbe.kernel import moving_avg
        bank_face_indices = single_bank.bank_face_indices
        vel_bank = (
                np.abs(
                    self.velocity_x_face[bank_face_indices] * single_bank.dx
                    + self.velocity_y_face[bank_face_indices] * single_bank.dy
                )
                / single_bank.segment_length
        )

        if vel_dx > 0.0:
            vel_bank = moving_avg(
                single_bank.bank_chainage_midpoints, vel_bank, vel_dx
            )

        return vel_bank

    def calculate_bank_height(self, single_bank: SingleBank, zb_dx):
<<<<<<< HEAD
        """

        Args:
            single_bank:
            bank_i:
            zb_dx:

        Returns:
            zb_bank:

        """
=======
>>>>>>> 767b066c
        from dfastbe.kernel import moving_avg
        bank_index = single_bank.bank_face_indices
        if self.bed_elevation_location == "node":
            zb_nodes = self.bed_elevation_values
            zb_all = self.apply_masked_indexing(
                zb_nodes, self.face_node[bank_index, :]
            )
            zb_bank = zb_all.max(axis=1)
            if zb_dx > 0.0:
                zb_bank = moving_avg(
                    single_bank.bank_chainage_midpoints, zb_bank, zb_dx,
                )
        else:
            # don't know ... need to check neighbouring cells ...
            zb_bank = None

        return zb_bank

class ErosionRiverData(BaseRiverData):

    def __init__(self, config_file: ConfigFile):
        super().__init__(config_file)
        self.bank_dir = self._get_bank_line_dir()
        self.output_dir = config_file.get_output_dir("erosion")
        self.debug = config_file.debug
        # set plotting flags
        self.plot_flags = config_file.get_plotting_flags(config_file.root_dir)
        # get filter settings for bank levels and flow velocities along banks
        self.zb_dx = config_file.get_float("Erosion", "BedFilterDist", 0.0, positive=True)
        self.vel_dx = config_file.get_float("Erosion", "VelFilterDist", 0.0, positive=True)
        log_text("get_levels")
        self.num_discharge_levels = config_file.get_int("Erosion", "NLevel")
        self.output_intervals = config_file.get_float("Erosion", "OutputInterval", 1.0)
        self.bank_lines = config_file.read_bank_lines(str(self.bank_dir))
        self.river_axis = self._read_river_axis()
        self.erosion_time = self.config_file.get_int("Erosion", "TErosion", positive=True)

    def simulation_data(self) -> ErosionSimulationData:

        ref_level = self.config_file.get_int("Erosion", "RefLevel") - 1
        # read simulation data (get_sim_data)
        sim_file = self.config_file.get_sim_file("Erosion", str(ref_level + 1))
        log_text("-")
        log_text("read_simdata", data={"file": sim_file})
        log_text("-")
        simulation_data = ErosionSimulationData.read(sim_file)

        return simulation_data

    def _get_bank_output_dir(self) -> Path:
        bank_output_dir = self.config_file.get_str("General", "BankDir")
        log_text("bank_dir_out", data={"dir": bank_output_dir})
        if os.path.exists(bank_output_dir):
            log_text("overwrite_dir", data={"dir": bank_output_dir})
        else:
            os.makedirs(bank_output_dir)

        return Path(bank_output_dir)

    def _get_bank_line_dir(self) -> Path:
        bank_dir = self.config_file.get_str("General", "BankDir")
        log_text("bank_dir_in", data={"dir": bank_dir})
        bank_dir = Path(bank_dir)
        if not bank_dir.exists():
            log_text("missing_dir", data={"dir": bank_dir})
            raise BankLinesResultsError(
                f"Required bank line directory:{bank_dir} does not exist. please use the banklines command to run the "
                "bankline detection tool first it."
            )
        else:
            return bank_dir

    def _read_river_axis(self) -> LineString:
        """Get the river axis from the analysis settings."""
        river_axis_file = self.config_file.get_str("Erosion", "RiverAxis")
        log_text("read_river_axis", data={"file": river_axis_file})
        river_axis = XYCModel.read(river_axis_file)
        return river_axis


@dataclass
class ParametersPerBank:
    ship_velocity: float
    num_ship: float
    num_waves_per_ship: float
    ship_draught: float
    ship_type: float
    par_slope: float
    par_reed: float
    mu_slope: float
    mu_reed: float


@dataclass
class DischargeLevelParameters(BaseBank[ParametersPerBank]):
    pass


class BankLinesResultsError(Exception):
    """Custom exception for BankLine results errors."""

    pass<|MERGE_RESOLUTION|>--- conflicted
+++ resolved
@@ -1,15 +1,27 @@
 """Erosion-related data structures."""
 import os
+from dataclasses import dataclass, field
 from pathlib import Path
-from dataclasses import dataclass, field
-from typing import Iterator, List, Dict, Tuple, ClassVar, TypeVar, Generic, Any, Type, Optional
+from typing import (
+    Any,
+    ClassVar,
+    Dict,
+    Generic,
+    Iterator,
+    List,
+    Optional,
+    Tuple,
+    Type,
+    TypeVar,
+)
+
 import numpy as np
+from dfastio.xyc.models import XYCModel
 from geopandas import GeoDataFrame
+from geopandas.geoseries import GeoSeries
 from shapely.geometry import LineString, Point
-from geopandas.geoseries import GeoSeries
-from dfastio.xyc.models import XYCModel
-from dfastbe.io import ConfigFile, BaseRiverData, BaseSimulationData, log_text
-
+
+from dfastbe.io import BaseRiverData, BaseSimulationData, ConfigFile, log_text
 
 GenericType = TypeVar("GenericType")
 
@@ -62,29 +74,6 @@
         return iter([self.left, self.right])
 
 
-<<<<<<< HEAD
-@dataclass
-class SingleErosion:
-    """Class to hold erosion data for a single bank.
-
-    args:
-        bank_line_coords (np.ndarray):
-            Coordinates of the bank line.
-        bank_face_indices (np.ndarray):
-            Indices of the faces associated with the bank.
-        fairway_face_indices (np.ndarray):
-            Indices of the faces associated with the fairway.
-        bank_chainage_midpoints (np.ndarray):
-            River chainage for the midpoints of each segment of the bank line.
-    """
-    wave_fairway_distance_0: np.ndarray
-    wave_fairway_distance_1: np.ndarray
-    bank_protection_level: np.ndarray
-    tauc: np.ndarray
-
-
-@dataclass
-=======
 @dataclass
 class SingleErosion:
     wave_fairway_distance_0: np.ndarray
@@ -94,7 +83,6 @@
 
 
 @dataclass
->>>>>>> 767b066c
 class ErosionInputs(BaseBank[SingleErosion]):
     """Class to hold erosion inputs.
 
@@ -313,7 +301,6 @@
         base = BaseBank.from_column_arrays(
             {"id": data.get("id"), **base_fields}, bank_cls, bank_order=bank_order
         )
-<<<<<<< HEAD
 
         return cls(
             id=base.id,
@@ -328,22 +315,6 @@
         """Get the coordinates of the bank lines."""
         return [self.left.bank_line_coords, self.right.bank_line_coords]
 
-=======
-
-        return cls(
-            id=base.id,
-            left=base.left,
-            right=base.right,
-            bank_lines=bank_lines,
-            n_bank_lines=n_bank_lines,
-        )
-
-    @property
-    def bank_line_coords(self) -> List[np.ndarray]:
-        """Get the coordinates of the bank lines."""
-        return [self.left.bank_line_coords, self.right.bank_line_coords]
-
->>>>>>> 767b066c
     @property
     def is_right_bank(self) -> List[bool]:
         """Get the bank direction."""
@@ -623,20 +594,6 @@
         return vel_bank
 
     def calculate_bank_height(self, single_bank: SingleBank, zb_dx):
-<<<<<<< HEAD
-        """
-
-        Args:
-            single_bank:
-            bank_i:
-            zb_dx:
-
-        Returns:
-            zb_bank:
-
-        """
-=======
->>>>>>> 767b066c
         from dfastbe.kernel import moving_avg
         bank_index = single_bank.bank_face_indices
         if self.bed_elevation_location == "node":
