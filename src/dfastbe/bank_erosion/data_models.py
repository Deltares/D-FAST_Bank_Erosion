"""Erosion-related data structures."""
import os
from dataclasses import dataclass, field
<<<<<<< HEAD
from pathlib import Path
from typing import (
    Any,
    ClassVar,
    Dict,
    Generic,
    Iterator,
    List,
    Optional,
    Tuple,
    Type,
    TypeVar,
)

=======
from typing import Iterator, List, Dict, Tuple, ClassVar, TypeVar, Generic, Any, Type, Optional, Union
>>>>>>> f8273ce6
import numpy as np
from dfastio.xyc.models import XYCModel
from geopandas import GeoDataFrame
from geopandas.geoseries import GeoSeries
from shapely.geometry import LineString, Point

from dfastbe.io import BaseRiverData, BaseSimulationData, ConfigFile, log_text

GenericType = TypeVar("GenericType")

@dataclass
class BaseBank(Generic[GenericType]):
    left: GenericType
    right: GenericType
    id: Optional[int] = field(default=None)

    def get_bank(self, bank_index: int) -> GenericType:
        if bank_index == 0:
            return self.left
        elif bank_index == 1:
            return self.right
        else:
            raise ValueError("bank_index must be 0 (left) or 1 (right)")

    @classmethod
    def from_column_arrays(
        cls: Type["BaseBank[GenericType]"],
        data: Dict[str, Any],
        bank_cls: Type[GenericType],
        bank_order: Tuple[str, str] = ("left", "right")
    ) -> "BaseBank[GenericType]":
        if set(bank_order) != {"left", "right"}:
            raise ValueError("bank_order must be a permutation of ('left', 'right')")

        id_val = data.get("id")

        # Extract the first and second array for each parameter (excluding id)
        first_args = {}
        second_args = {}
        for key, value in data.items():
            if key == "id":
                continue
            if not isinstance(value, list) or len(value) != 2:
                raise ValueError(f"Expected 2-column array for key '{key}', got shape {value.shape}")

            split = dict(zip(bank_order, value))
            first_args[key] = split["left"]
            second_args[key] = split["right"]

        left = bank_cls(**first_args)
        right = bank_cls(**second_args)

        return cls(id=id_val, left=left, right=right)

    def __iter__(self) -> Iterator[GenericType]:
        """Iterate over the banks."""
        return iter([self.left, self.right])


@dataclass
class SingleErosion:
    wave_fairway_distance_0: np.ndarray
    wave_fairway_distance_1: np.ndarray
    bank_protection_level: np.ndarray
    tauc: np.ndarray


@dataclass
class ErosionInputs(BaseBank[SingleErosion]):
    """Class to hold erosion inputs.

    args:
        shipping_data (Dict[str, np.ndarray]):
            Data on all the vessels that travel through the river.
        wave_fairway_distance_0 (List[np.ndarray]):
            Threshold fairway distance 0 for wave attenuation.
        wave_fairway_distance_1 (List[np.ndarray]):
            Threshold fairway distance 1 for wave attenuation.
        bank_protection_level (List[np.ndarray]):
            Bank protection level.
        tauc (List[np.ndarray]):
            Critical bank shear stress values.
        bank_type (List[np.ndarray]):
            Integer representation of the bank type. Represents an index into the taucls_str array.
        taucls (np.ndarray):
            Critical bank shear stress values for different bank types.
        taucls_str (Tuple[str]):
            String representation for different bank types.
    """
    shipping_data: Dict[str, List[np.ndarray]] = field(default_factory=dict)
    bank_type: np.ndarray = field(default_factory=lambda: np.array([]))
    taucls: ClassVar[np.ndarray] = np.array([1e20, 95, 3.0, 0.95, 0.15])
    taucls_str: ClassVar[Tuple[str]] = (
        "protected",
        "vegetation",
        "good clay",
        "moderate/bad clay",
        "sand",
    )

    @classmethod
    def from_column_arrays(
        cls, data: dict, bank_cls: Type["SingleErosion"], shipping_data: Dict[str, List[np.ndarray]],
        bank_type: np.ndarray, bank_order: Tuple[str, str] = ("left", "right")
    ) -> "ErosionInputs":
        # Only include fields that belong to the bank-specific data
        base_fields = {k: v for k, v in data.items() if k != "id"}
        base = BaseBank.from_column_arrays(
            {"id": data.get("id"), **base_fields}, bank_cls, bank_order=bank_order
        )

        return cls(
            id=base.id,
            left=base.left,
            right=base.right,
            shipping_data=shipping_data,
            bank_type=bank_type,
        )

    @property
    def bank_protection_level(self) -> List[np.ndarray]:
        """Get the bank protection level."""
        return [self.left.bank_protection_level, self.right.bank_protection_level]

    @property
    def tauc(self) -> List[np.ndarray]:
        """Get the critical bank shear stress values."""
        return [self.left.tauc, self.right.tauc]

@dataclass
class WaterLevelData:
    """Class to hold water level data.

    args:
        hfw_max (float): Maximum water depth along the fairway.
        water_level (List[List[np.ndarray]]): Water level data.
        ship_wave_max (List[List[np.ndarray]]): Maximum bank height subject to ship waves [m]
        ship_wave_min (List[List[np.ndarray]]): Minimum bank height subject to ship waves [m]
        velocity (List[List[np.ndarray]]): Flow velocity magnitude along the bank [m/s]
        bank_height (List[np.ndarray]): Bank height data.
        chezy (List[List[np.ndarray]]): Chezy coefficient data.
        vol_per_discharge (List[List[np.ndarray]]):
            Eroded volume per discharge level for each bank line.
    """

    hfw_max: float
    water_level: List[List[np.ndarray]]
    ship_wave_max: List[List[np.ndarray]]
    ship_wave_min: List[List[np.ndarray]]
    velocity: List[List[np.ndarray]]
    bank_height: List[np.ndarray]
    chezy: List[List[np.ndarray]]
    vol_per_discharge: List[List[np.ndarray]]


@dataclass
class MeshData:
    """Class to hold mesh-related data.

    args:
        x_face_coords (np.ndarray):
            X-coordinates of the mesh faces.
        y_face_coords (np.ndarray):
            Y-coordinates of the mesh faces.
        x_edge_coords (np.ndarray):
            X-coordinates of the mesh edges.
        y_edge_coords (np.ndarray):
            Y-coordinates of the mesh edges.
        face_node (np.ndarray):
            Node connectivity for each face.
        n_nodes (np.ndarray):
            Number of nodes in the mesh.
        edge_node (np.ndarray):
            Node connectivity for each edge.
        edge_face_connectivity (np.ndarray):
            Per edge a list of the indices of the faces on the left and right side of that edge.
        face_edge_connectivity (np.ndarray):
            Per face a list of indices of the edges that together form the boundary of that face.
        boundary_edge_nrs (np.ndarray):
            List of edge indices that together form the boundary of the whole mesh.
    """

    x_face_coords: np.ndarray
    y_face_coords: np.ndarray
    x_edge_coords: np.ndarray
    y_edge_coords: np.ndarray
    face_node: np.ndarray
    n_nodes: np.ndarray
    edge_node: np.ndarray
    edge_face_connectivity: np.ndarray
    face_edge_connectivity: np.ndarray
    boundary_edge_nrs: np.ndarray


@dataclass
class SingleBank:
    is_right_bank: bool
    bank_line_coords: np.ndarray
    bank_face_indices: np.ndarray
    bank_line_size: np.ndarray = field(default_factory=lambda: np.array([]))
    fairway_distances: np.ndarray = field(default_factory=lambda: np.array([]))
    fairway_face_indices: np.ndarray = field(default_factory=lambda: np.array([]))
    bank_chainage_midpoints: np.ndarray = field(default_factory=lambda: np.array([]))

    segment_length: np.ndarray = field(init=False)
    dx: np.ndarray = field(init=False)
    dy: np.ndarray = field(init=False)
    length: int = field(init=False)

    def __post_init__(self):
        """Post-initialization to ensure bank_line_coords is a list of numpy arrays."""
        self.segment_length = self._segment_length()
        self.dx = self._dx()
        self.dy = self._dy()
        self.length = len(self.bank_chainage_midpoints)

    def _segment_length(self) -> np.ndarray:
        """Calculate the length of each segment in the bank line.

        Returns:
            List[np.ndarray]: Length of each segment in the bank line.
        """
        return np.linalg.norm(np.diff(self.bank_line_coords, axis=0), axis=1)

    def _dx(self) -> np.ndarray:
        """Calculate the distance between each bank line point.

        Returns:
            List[np.ndarray]: Distance to the closest fairway point for each bank line point.
        """
        return np.diff(self.bank_line_coords[:, 0])

    def _dy(self) -> np.ndarray:
        """Calculate the distance between each bank line point.

        Returns:
            List[np.ndarray]: Distance to the closest fairway point for each bank line point.
        """
        return np.diff(self.bank_line_coords[:, 1])

    def get_mid_points(self, as_geo_series: bool = False, crs: str = None) -> Union[GeoSeries, np.ndarray]:
        """Band line midpoints.

        Args:
            as_geo_series (bool):
                bool indicating if the output should be a GeoSeries or not.
            crs (str):
                coordinate reference system.
        Returns:
            the midpoints of the bank line coordinates as a GeoSeries or numpy array.
        """
        bank_coords = self.bank_line_coords
        bank_coords_mind = (bank_coords[:-1] + bank_coords[1:]) / 2

        if as_geo_series:
            bank_coords_mind = [Point(xy) for xy in bank_coords_mind]
            bank_coords_mind = GeoSeries(bank_coords_mind, crs=crs)
        return bank_coords_mind

@dataclass
class BankData(BaseBank[SingleBank]):
    """Class to hold bank-related data.

    args:
        is_right_bank (List[bool]):
            List indicating if the bank is right or not.
        bank_chainage_midpoints (List[np.ndarray]):
            River chainage for the midpoints of each segment of the bank line
        bank_line_coords (List[np.ndarray]):
            Coordinates of the bank lines.
        bank_face_indices (List[np.ndarray]):
            Indices of the faces associated with the banks.
        bank_lines (GeoDataFrame):
            GeoDataFrame containing the bank lines.
        n_bank_lines (int):
            Number of bank lines.
        bank_line_size (List[np.ndarray]):
            Size of each individual bank line.
        fairway_distances (List[np.ndarray]):
            The distance of each bank line point to the closest fairway point.
        fairway_face_indices (List[np.ndarray]):
            The face index of the closest fairway point for each bank line point.
    """
    bank_lines: GeoDataFrame = field(default_factory=GeoDataFrame)
    n_bank_lines: int = 0

    @classmethod
    def from_column_arrays(
        cls,
        data: dict,
        bank_cls: Type["SingleBank"],
        bank_lines: GeoDataFrame,
        n_bank_lines: int,
        bank_order: Tuple[str, str] = ("left", "right")
    ) -> "BankData":
        # Only include fields that belong to the bank-specific data
        base_fields = {k: v for k, v in data.items() if k != "id"}
        base = BaseBank.from_column_arrays(
            {"id": data.get("id"), **base_fields}, bank_cls, bank_order=bank_order
        )

        return cls(
            id=base.id,
            left=base.left,
            right=base.right,
            bank_lines=bank_lines,
            n_bank_lines=n_bank_lines,
        )

    @property
    def bank_line_coords(self) -> List[np.ndarray]:
        """Get the coordinates of the bank lines."""
        return [self.left.bank_line_coords, self.right.bank_line_coords]

    @property
    def is_right_bank(self) -> List[bool]:
        """Get the bank direction."""
        return [self.left.is_right_bank, self.right.is_right_bank]

    @property
    def bank_chainage_midpoints(self) -> List[np.ndarray]:
        """Get the chainage midpoints of the bank lines."""
        return [self.left.bank_chainage_midpoints, self.right.bank_chainage_midpoints]

    @property
    def num_stations_per_bank(self) -> List[int]:
        """Get the number of stations per bank."""
        return [self.left.length, self.right.length]


@dataclass
class FairwayData:
    """Class to hold fairway-related data.

    args:
        fairway_face_indices (np.ndarray):
            Mesh face indices matching to the fairway points.
        intersection_coords (np.ndarray):
            The x, y coordinates of the intersection points of the fairway with the simulation mesh.
        fairway_initial_water_levels (List[np.ndarray]):
            Reference water level at the fairway
    """

    fairway_face_indices: np.ndarray
    intersection_coords: np.ndarray
    fairway_initial_water_levels: List[np.ndarray] = field(default_factory=list)


@dataclass
class ErosionResults:
    """Class to hold erosion results.

    args:
        eq_erosion_dist (List[np.ndarray]):
            Erosion distance at equilibrium for each bank line.
        total_erosion_dist (List[np.ndarray]):
            Total erosion distance for each bank line.
        flow_erosion_dist (List[np.ndarray]):
            Total erosion distance caused by flow for each bank line.
        ship_erosion_dist (List[np.ndarray]):
            Total erosion distance caused by ship waves for each bank line.
        eq_eroded_vol (List[np.ndarray]):
            Eroded volume at equilibrium for each bank line.
        total_eroded_vol (List[np.ndarray]):
            Total eroded volume for each bank line.
        erosion_time (int):
            Time over which erosion is calculated.
        avg_erosion_rate (np.ndarray):
            Average erosion rate data.
        eq_eroded_vol_per_km (np.ndarray):
            Equilibrium eroded volume calculated per kilometer bin.
        total_eroded_vol_per_km (np.ndarray):
            Total eroded volume calculated per kilometer bin.

    Examples:
        - You can create an instance of the ErosionResults class as follows:
        ```python
        >>> from dfastbe.bank_erosion.data_models import ErosionResults
        >>> import numpy as np
        >>> erosion_results = ErosionResults(
        ...     eq_erosion_dist=[np.array([0.1, 0.2])],
        ...     total_erosion_dist=[np.array([0.3, 0.4])],
        ...     flow_erosion_dist=[np.array([0.5, 0.6])],
        ...     ship_erosion_dist=[np.array([0.7, 0.8])],
        ...     eq_eroded_vol=[np.array([1.1, 1.2])],
        ...     total_eroded_vol=[np.array([1.3, 1.4])],
        ...     erosion_time=10,
        ...     avg_erosion_rate=np.array([0.1, 0.2]),
        ...     eq_eroded_vol_per_km=np.array([0.3, 0.4]),
        ...     total_eroded_vol_per_km=np.array([0.5, 0.6]),
        ... )
        >>> print(erosion_results)
        ErosionResults(eq_erosion_dist=[array([0.1, 0.2])], total_erosion_dist=[array([0.3, 0.4])], flow_erosion_dist=[array([0.5, 0.6])], ship_erosion_dist=[array([0.7, 0.8])], eq_eroded_vol=[array([1.1, 1.2])], total_eroded_vol=[array([1.3, 1.4])], erosion_time=10, avg_erosion_rate=array([0.1, 0.2]), eq_eroded_vol_per_km=array([0.3, 0.4]), total_eroded_vol_per_km=array([0.5, 0.6]))

        ```

        - The `avg_erosion_rate`, `eq_eroded_vol_per_km`, and `total_eroded_vol_per_km` attributes are optional and
        can be set to empty arrays if not needed.

        ```python
        >>> from dfastbe.bank_erosion.data_models import ErosionResults
        >>> import numpy as np
        >>> erosion_results = ErosionResults(
        ...     eq_erosion_dist=[np.array([0.1, 0.2])],
        ...     total_erosion_dist=[np.array([0.3, 0.4])],
        ...     flow_erosion_dist=[np.array([0.5, 0.6])],
        ...     ship_erosion_dist=[np.array([0.7, 0.8])],
        ...     eq_eroded_vol=[np.array([1.1, 1.2])],
        ...     total_eroded_vol=[np.array([1.3, 1.4])],
        ...     erosion_time=10,
        ... )
        >>> print(erosion_results)
        ErosionResults(eq_erosion_dist=[array([0.1, 0.2])], total_erosion_dist=[array([0.3, 0.4])], flow_erosion_dist=[array([0.5, 0.6])], ship_erosion_dist=[array([0.7, 0.8])], eq_eroded_vol=[array([1.1, 1.2])], total_eroded_vol=[array([1.3, 1.4])], erosion_time=10, avg_erosion_rate=array([], dtype=float64), eq_eroded_vol_per_km=array([], dtype=float64), total_eroded_vol_per_km=array([], dtype=float64))

        ```
    """

    eq_erosion_dist: List[np.ndarray]
    total_erosion_dist: List[np.ndarray]
    flow_erosion_dist: List[np.ndarray]
    ship_erosion_dist: List[np.ndarray]
    eq_eroded_vol: List[np.ndarray]
    total_eroded_vol: List[np.ndarray]
    erosion_time: int
    avg_erosion_rate: np.ndarray = field(default_factory=lambda : np.empty(0))
    eq_eroded_vol_per_km: np.ndarray = field(default_factory=lambda : np.empty(0))
    total_eroded_vol_per_km: np.ndarray = field(default_factory=lambda : np.empty(0))


class ErosionSimulationData(BaseSimulationData):

    def compute_mesh_topology(self) -> MeshData:
        """Derive secondary topology arrays from the face-node connectivity of the mesh.

        This function computes the edge-node, edge-face, and face-edge connectivity arrays,
        as well as the boundary edges of the mesh, based on the face-node connectivity provided
        in the simulation data.

        Returns:
            MeshData: a dataclass containing the following attributes:
                - `x_face_coords`: x-coordinates of face nodes
                - `y_face_coords`: y-coordinates of face nodes
                - `x_edge_coords`: x-coordinates of edge nodes
                - `y_edge_coords`: y-coordinates of edge nodes
                - `face_node`: the node indices for each of the mesh faces.
                - `n_nodes`: number of nodes per face
                - `edge_node`: the node indices for each of the mesh edges.
                - `edge_face_connectivity`: the face indices for each of the mesh edge
                - `face_edge_connectivity`: the edge indices for each of the mesh face
                - `boundary_edge_nrs`: indices of boundary edges

        Raises:
            KeyError:
                If required keys (e.g., `face_node`, `nnodes`, `x_node`, `y_node`) are missing from the `sim` object.

        Notes:
            - The function identifies unique edges by sorting and comparing node indices.
            - Boundary edges are identified as edges that belong to only one face.
            - The function assumes that the mesh is well-formed, with consistent face-node connectivity.
        """

        # get a sorted list of edge node connections (shared edges occur twice)
        # face_nr contains the face index to which the edge belongs
        n_faces = self.face_node.shape[0]
        n_edges = sum(self.n_nodes)
        edge_node = np.zeros((n_edges, 2), dtype=int)
        face_nr = np.zeros((n_edges,), dtype=int)
        i = 0
        for face_i in range(n_faces):
            num_edges = self.n_nodes[face_i]  # note: nEdges = nNodes
            for edge_i in range(num_edges):
                if edge_i == 0:
                    edge_node[i, 1] = self.face_node[face_i, num_edges - 1]
                else:
                    edge_node[i, 1] = self.face_node[face_i, edge_i - 1]
                edge_node[i, 0] = self.face_node[face_i, edge_i]
                face_nr[i] = face_i
                i = i + 1
        edge_node.sort(axis=1)
        i2 = np.argsort(edge_node[:, 1], kind="stable")
        i1 = np.argsort(edge_node[i2, 0], kind="stable")
        i12 = i2[i1]
        edge_node = edge_node[i12, :]
        face_nr = face_nr[i12]

        # detect which edges are equal to the previous edge, and get a list of all unique edges
        numpy_true = np.array([True])
        equal_to_previous = np.concatenate(
            (~numpy_true, (np.diff(edge_node, axis=0) == 0).all(axis=1))
        )
        unique_edge = ~equal_to_previous
        n_unique_edges = np.sum(unique_edge)
        # reduce the edge node connections to only the unique edges
        edge_node = edge_node[unique_edge, :]

        # number the edges
        edge_nr = np.zeros(n_edges, dtype=int)
        edge_nr[unique_edge] = np.arange(n_unique_edges, dtype=int)
        edge_nr[equal_to_previous] = edge_nr[
            np.concatenate((equal_to_previous[1:], equal_to_previous[:1]))
        ]

        # if two consecutive edges are unique, the first one occurs only once and represents a boundary edge
        is_boundary_edge = unique_edge & np.concatenate((unique_edge[1:], numpy_true))
        boundary_edge_nrs = edge_nr[is_boundary_edge]

        # go back to the original face order
        edge_nr_in_face_order = np.zeros(n_edges, dtype=int)
        edge_nr_in_face_order[i12] = edge_nr
        # create the face edge connectivity array
        face_edge_connectivity = np.zeros(self.face_node.shape, dtype=int)

        i = 0
        for face_i in range(n_faces):
            num_edges = self.n_nodes[face_i]  # note: num_edges = n_nodes
            for edge_i in range(num_edges):
                face_edge_connectivity[face_i, edge_i] = edge_nr_in_face_order[i]
                i = i + 1

        # determine the edge face connectivity
        edge_face = -np.ones((n_unique_edges, 2), dtype=int)
        edge_face[edge_nr[unique_edge], 0] = face_nr[unique_edge]
        edge_face[edge_nr[equal_to_previous], 1] = face_nr[equal_to_previous]

        x_face_coords = self.apply_masked_indexing(
            self.x_node, self.face_node
        )
        y_face_coords = self.apply_masked_indexing(
            self.y_node, self.face_node
        )
        x_edge_coords = self.x_node[edge_node]
        y_edge_coords = self.y_node[edge_node]

        return MeshData(
            x_face_coords=x_face_coords,
            y_face_coords=y_face_coords,
            x_edge_coords=x_edge_coords,
            y_edge_coords=y_edge_coords,
            face_node=self.face_node,
            n_nodes=self.n_nodes,
            edge_node=edge_node,
            edge_face_connectivity=edge_face,
            face_edge_connectivity=face_edge_connectivity,
            boundary_edge_nrs=boundary_edge_nrs,
        )

    @staticmethod
    def apply_masked_indexing(
        x0: np.array, idx: np.ma.masked_array
    ) -> np.ma.masked_array:
        """
        Index one array by another transferring the mask.

        Args:
            x0 : np.ndarray
                A linear array.
            idx : np.ma.masked_array
                An index array with possibly masked indices.

        returns:
            x1: np.ma.masked_array
                An array with same shape as idx, with mask.
        """
        idx_safe = idx.copy()
        idx_safe.data[np.ma.getmask(idx)] = 0
        x1 = np.ma.masked_where(np.ma.getmask(idx), x0[idx_safe])
        return x1

    def calculate_bank_velocity(self, single_bank: SingleBank, vel_dx) -> np.ndarray:
        from dfastbe.bank_erosion.utils import moving_avg
        bank_face_indices = single_bank.bank_face_indices
        vel_bank = (
                np.abs(
                    self.velocity_x_face[bank_face_indices] * single_bank.dx
                    + self.velocity_y_face[bank_face_indices] * single_bank.dy
                )
                / single_bank.segment_length
        )

        if vel_dx > 0.0:
            vel_bank = moving_avg(
                single_bank.bank_chainage_midpoints, vel_bank, vel_dx
            )

        return vel_bank

    def calculate_bank_height(self, single_bank: SingleBank, zb_dx):
        from dfastbe.bank_erosion.utils import moving_avg
        bank_index = single_bank.bank_face_indices
        if self.bed_elevation_location == "node":
            zb_nodes = self.bed_elevation_values
            zb_all = self.apply_masked_indexing(
                zb_nodes, self.face_node[bank_index, :]
            )
            zb_bank = zb_all.max(axis=1)
            if zb_dx > 0.0:
                zb_bank = moving_avg(
                    single_bank.bank_chainage_midpoints, zb_bank, zb_dx,
                )
        else:
            # don't know ... need to check neighbouring cells ...
            zb_bank = None

        return zb_bank

class ErosionRiverData(BaseRiverData):

    def __init__(self, config_file: ConfigFile):
        super().__init__(config_file)
        self.bank_dir = self._get_bank_line_dir()
        self.output_dir = config_file.get_output_dir("erosion")
        self.debug = config_file.debug
        # set plotting flags
        self.plot_flags = config_file.get_plotting_flags(config_file.root_dir)
        # get filter settings for bank levels and flow velocities along banks
        self.zb_dx = config_file.get_float("Erosion", "BedFilterDist", 0.0, positive=True)
        self.vel_dx = config_file.get_float("Erosion", "VelFilterDist", 0.0, positive=True)
        log_text("get_levels")
        self.num_discharge_levels = config_file.get_int("Erosion", "NLevel")
        self.output_intervals = config_file.get_float("Erosion", "OutputInterval", 1.0)
        self.bank_lines = config_file.read_bank_lines(str(self.bank_dir))
        self.river_axis = self._read_river_axis()
        self.erosion_time = self.config_file.get_int("Erosion", "TErosion", positive=True)

    def simulation_data(self) -> ErosionSimulationData:

        ref_level = self.config_file.get_int("Erosion", "RefLevel") - 1
        # read simulation data (get_sim_data)
        sim_file = self.config_file.get_sim_file("Erosion", str(ref_level + 1))
        log_text("-")
        log_text("read_simdata", data={"file": sim_file})
        log_text("-")
        simulation_data = ErosionSimulationData.read(sim_file)

        return simulation_data

    def _get_bank_output_dir(self) -> Path:
        bank_output_dir = self.config_file.get_str("General", "BankDir")
        log_text("bank_dir_out", data={"dir": bank_output_dir})
        if os.path.exists(bank_output_dir):
            log_text("overwrite_dir", data={"dir": bank_output_dir})
        else:
            os.makedirs(bank_output_dir)

        return Path(bank_output_dir)

    def _get_bank_line_dir(self) -> Path:
        bank_dir = self.config_file.get_str("General", "BankDir")
        log_text("bank_dir_in", data={"dir": bank_dir})
        bank_dir = Path(bank_dir)
        if not bank_dir.exists():
            log_text("missing_dir", data={"dir": bank_dir})
            raise BankLinesResultsError(
                f"Required bank line directory:{bank_dir} does not exist. please use the banklines command to run the "
                "bankline detection tool first it."
            )
        else:
            return bank_dir

    def _read_river_axis(self) -> LineString:
        """Get the river axis from the analysis settings."""
        river_axis_file = self.config_file.get_str("Erosion", "RiverAxis")
        log_text("read_river_axis", data={"file": river_axis_file})
        river_axis = XYCModel.read(river_axis_file)
        return river_axis


@dataclass
class ParametersPerBank:
    ship_velocity: float
    num_ship: float
    num_waves_per_ship: float
    ship_draught: float
    ship_type: float
    par_slope: float
    par_reed: float
    mu_slope: float
    mu_reed: float


@dataclass
class DischargeLevelParameters(BaseBank[ParametersPerBank]):
    pass


@dataclass
class DischargeCalculationParameters:
    bank_velocity: np.ndarray = field(default=lambda : np.array([]))
    water_level: np.ndarray = field(default=lambda : np.array([]))
    chezy: np.ndarray = field(default=lambda : np.array([]))
    ship_wave_max: np.ndarray = field(default=lambda : np.array([]))
    ship_wave_min: np.ndarray = field(default=lambda : np.array([]))
    volume_per_discharge: np.ndarray = field(default=lambda : np.array([]))
    erosion_distance_flow: np.ndarray = field(default=lambda : np.array([]))
    erosion_distance_shipping: np.ndarray = field(default=lambda : np.array([]))
    erosion_distance_tot: np.ndarray = field(default=lambda : np.array([]))
    erosion_volume_tot: np.ndarray = field(default=lambda : np.array([]))
    erosion_distance_eq: Optional[np.ndarray] = field(default=lambda : np.array([]))
    erosion_volume_eq: Optional[np.ndarray] = field(default=lambda : np.array([]))


@dataclass
class CalculationLevel(BaseBank[DischargeCalculationParameters]):
    hfw_max: float = field(default=0.0)

    @classmethod
    def from_column_arrays(
        cls, data: dict, bank_cls: Type["DischargeCalculationParameters"], hfw_max: float,
        bank_order: Tuple[str, str] = ("left", "right")
    ) -> "CalculationLevel":
        # Only include fields that belong to the bank-specific data
        # base_fields = {k: v for k, v in data.items() if k != "id"}
        base = BaseBank.from_column_arrays(data, bank_cls, bank_order=bank_order)

        return cls(
            id=base.id,
            left=base.left,
            right=base.right,
            hfw_max=hfw_max,
        )

class DischargeLevels:

    def __init__(self, levels: List[CalculationLevel]):
        self.levels = levels

    def __getitem__(self, index: int) -> CalculationLevel:
        return self.levels[index]

    def __len__(self) -> int:
        return len(self.levels)

    def append(self, level_calc: CalculationLevel):
        self.levels.append(level_calc)

    def get_max_hfw_level(self) -> float:
        return max(level.hfw_max for level in self.levels)

    def total_erosion_volume(self) -> float:
        return sum(
            np.sum(level.left.erosion_volume_tot) + np.sum(level.right.erosion_volume_tot)
            for level in self.levels
        )

    def __iter__(self):
        return iter(self.levels)

    def accumulate(self, attribute_name: str, bank_side: Union[str, List[str]] = None) -> List[np.ndarray]:
        if bank_side is None:
            bank_side = ["left", "right"]
        elif isinstance(bank_side, str):
            bank_side = [bank_side]

        if not all(side in ["left", "right"] for side in bank_side):
            raise ValueError("bank_side must be 'left', 'right', or a list of these.")

        total = [
            self._accumulate_attribute_side(attribute_name, side) for side in bank_side
        ]
        return total

    def _accumulate_attribute_side(self, attribute_name: str, bank_side: str) -> np.ndarray:
        for i, level in enumerate(self.levels):
            bank = getattr(level, bank_side)
            attr = getattr(bank, attribute_name, None)
            if attr is None:
                raise AttributeError(f"{attribute_name} not found in {bank_side} bank of level with id={level.id}")
            if i == 0:
                total = attr
            else:
                total += attr
        return total

    def _get_attr_both_sides_level(self, attribute_name: str, level) -> List[np.ndarray]:
        """Get the attributes of the levels for both left and right bank."""
        sides = [getattr(self.levels[level], side) for side in ["left", "right"]]
        attr = [getattr(side, attribute_name, None) for side in sides]
        return attr

    def get_attr_level(self, attribute_name: str) -> List[List[np.ndarray]]:
        """Get the attributes of the levels for both left and right bank."""
        return [self._get_attr_both_sides_level(attribute_name, level) for level in range(len(self.levels))]

    def get_water_level_data(self, bank_height) -> WaterLevelData:
        return WaterLevelData(
            hfw_max=self.levels[-1].hfw_max,
            bank_height=bank_height,
            water_level=self.get_attr_level("water_level"),
            ship_wave_max=self.get_attr_level("ship_wave_max"),
            ship_wave_min=self.get_attr_level("ship_wave_min"),
            velocity=self.get_attr_level("bank_velocity"),
            chezy=self.get_attr_level("chezy"),
            vol_per_discharge=self.get_attr_level("volume_per_discharge"),
        )

class BankLinesResultsError(Exception):
    """Custom exception for BankLine results errors."""

    pass<|MERGE_RESOLUTION|>--- conflicted
+++ resolved
@@ -1,25 +1,9 @@
 """Erosion-related data structures."""
 import os
 from dataclasses import dataclass, field
-<<<<<<< HEAD
+from typing import Iterator, List, Dict, Tuple, ClassVar, TypeVar, Generic, Any, Type, Optional, Union
+import numpy as np
 from pathlib import Path
-from typing import (
-    Any,
-    ClassVar,
-    Dict,
-    Generic,
-    Iterator,
-    List,
-    Optional,
-    Tuple,
-    Type,
-    TypeVar,
-)
-
-=======
-from typing import Iterator, List, Dict, Tuple, ClassVar, TypeVar, Generic, Any, Type, Optional, Union
->>>>>>> f8273ce6
-import numpy as np
 from dfastio.xyc.models import XYCModel
 from geopandas import GeoDataFrame
 from geopandas.geoseries import GeoSeries
