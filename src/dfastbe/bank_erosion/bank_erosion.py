"""
Copyright (C) 2020 Stichting Deltares.

This library is free software; you can redistribute it and/or
modify it under the terms of the GNU Lesser General Public
License as published by the Free Software Foundation version 2.1.

This library is distributed in the hope that it will be useful,
but WITHOUT ANY WARRANTY; without even the implied warranty of
MERCHANTABILITY or FITNESS FOR A PARTICULAR PURPOSE.  See the GNU
Lesser General Public License for more details.

You should have received a copy of the GNU Lesser General Public
License along with this library; if not, see <http://www.gnu.org/licenses/>.

contact: delft3d.support@deltares.nl
Stichting Deltares
P.O. Box 177
2600 MH Delft, The Netherlands

All indications and logos of, and references to, "Delft3D" and "Deltares"
are registered trademarks of Stichting Deltares, and remain the property of
Stichting Deltares. All rights reserved.

INFORMATION
This file is part of D-FAST Bank Erosion: https://github.com/Deltares/D-FAST_Bank_Erosion
"""

import os
<<<<<<< HEAD
from typing import Dict, List, Tuple

=======
from typing import Dict, List, Tuple, Any

import matplotlib.pyplot as plt
>>>>>>> 767b066c
import numpy as np
from geopandas.geodataframe import GeoDataFrame
from geopandas.geoseries import GeoSeries
from shapely.geometry import LineString

from dfastbe import __version__
<<<<<<< HEAD
=======
from dfastbe import plotting as df_plt
>>>>>>> 767b066c
from dfastbe.bank_erosion.data_models import (
    BankData,
    DischargeLevelParameters,
    ErosionInputs,
<<<<<<< HEAD
=======
    SingleErosion,
>>>>>>> 767b066c
    ErosionResults,
    ErosionRiverData,
    ErosionSimulationData,
    FairwayData,
    MeshData,
    ParametersPerBank,
<<<<<<< HEAD
    SingleErosion,
    WaterLevelData,
)
from dfastbe.bank_erosion.debugger import Debugger
from dfastbe.bank_erosion.plotter import ErosionPlotter
from dfastbe.bank_erosion.utils import BankLinesProcessor, intersect_line_mesh
from dfastbe.io import ConfigFile, LineGeometry, log_text, write_km_eroded_volumes
=======
    WaterLevelData,
)
from dfastbe.bank_erosion.debugger import Debugger
from dfastbe.bank_erosion.utils import BankLinesProcessor, intersect_line_mesh
from dfastbe.io import (
    ConfigFile,
    LineGeometry,
    log_text,
    write_km_eroded_volumes,
)
>>>>>>> 767b066c
from dfastbe.kernel import (
    comp_erosion_eq,
    compute_bank_erosion_dynamics,
    get_km_bins,
    get_km_eroded_volume,
<<<<<<< HEAD
=======
    get_zoom_extends,
>>>>>>> 767b066c
)
from dfastbe.support import move_line
from dfastbe.utils import timed_logger

<<<<<<< HEAD
=======
X_AXIS_TITLE = "x-coordinate [km]"
Y_AXIS_TITLE = "y-coordinate [km]"

>>>>>>> 767b066c

class Erosion:
    """Class to handle the bank erosion calculations."""

    def __init__(self, config_file: ConfigFile, gui: bool = False):
        """Initialize the Erosion class."""
        self.root_dir = config_file.root_dir
        self._config_file = config_file
        self.gui = gui

        self.river_data = ErosionRiverData(config_file)
        self.river_center_line_arr = self.river_data.river_center_line.as_array()
        self.simulation_data = self.river_data.simulation_data()
        self.sim_files, self.p_discharge = self.river_data.get_erosion_sim_data(
            self.river_data.num_discharge_levels
        )
        self.bl_processor = BankLinesProcessor(self.river_data)
        self.debugger = Debugger(config_file, self.river_data)

    @property
    def config_file(self) -> ConfigFile:
        """Configuration file object."""
        return self._config_file

    def get_ship_parameters(self, num_stations_per_bank: List[int]) -> Dict[str, List[np.ndarray]]:
        """Get ship parameters from the configuration file."""
        ship_relative_velocity = self.config_file.get_parameter(
            "Erosion", "VShip", num_stations_per_bank, positive=True, onefile=True
        )
        num_ships_year = self.config_file.get_parameter(
            "Erosion", "NShip", num_stations_per_bank, positive=True, onefile=True
        )
        num_waves_p_ship = self.config_file.get_parameter(
            "Erosion",
            "NWave",
            num_stations_per_bank,
            default=5,
            positive=True,
            onefile=True,
        )
        ship_draught = self.config_file.get_parameter(
            "Erosion", "Draught", num_stations_per_bank, positive=True, onefile=True
        )
        ship_type = self.config_file.get_parameter(
            "Erosion", "ShipType", num_stations_per_bank, valid=[1, 2, 3], onefile=True
        )
        parslope0 = self.config_file.get_parameter(
            "Erosion",
            "Slope",
            num_stations_per_bank,
            default=20,
            positive=True,
            ext="slp",
        )
        reed_wave_damping_coeff = self.config_file.get_parameter(
            "Erosion",
            "Reed",
            num_stations_per_bank,
            default=0,
            positive=True,
            ext="rdd",
        )

        ship_data = {
            "vship0": ship_relative_velocity,
            "Nship0": num_ships_year,
            "nwave0": num_waves_p_ship,
            "Tship0": ship_draught,
            "ship0": ship_type,
            "parslope0": parslope0,
            "parreed0": reed_wave_damping_coeff,
        }
        return ship_data

    def _process_river_axis_by_center_line(self) -> LineGeometry:
        """Process the river axis by the center line.

        Intersect the river center line with the river axis to map the stations from the first to the latter
        then clip the river axis by the first and last station of the centerline.
        """
        river_axis = LineGeometry(self.river_data.river_axis, crs=self.config_file.crs)
        river_axis_numpy = river_axis.as_array()
        # optional sorting --> see 04_Waal_D3D example
        # check: sum all distances and determine maximum distance ...
        # if maximum > alpha * sum then perform sort
        # Waal OK: 0.0082 ratio max/sum, Waal NotOK: 0.13 - Waal: 2500 points,
        # so even when OK still some 21 times more than 1/2500 = 0.0004
        dist2 = (np.diff(river_axis_numpy, axis=0) ** 2).sum(axis=1)
        alpha = dist2.max() / dist2.sum()
        if alpha > 0.03:
            print("The river axis needs sorting!!")

        # map km to axis points, further using axis
        log_text("chainage_to_axis")
        river_axis_km = river_axis.intersect_with_line(self.river_center_line_arr)

        # clip river axis to reach of interest (get the closest point to the first and last station)
        i1 = np.argmin(
            ((self.river_center_line_arr[0, :2] - river_axis_numpy) ** 2).sum(axis=1)
        )
        i2 = np.argmin(
            ((self.river_center_line_arr[-1, :2] - river_axis_numpy) ** 2).sum(axis=1)
        )
        if i1 < i2:
            river_axis_km = river_axis_km[i1 : i2 + 1]
            river_axis_numpy = river_axis_numpy[i1 : i2 + 1]
        else:
            # reverse river axis
            river_axis_km = river_axis_km[i2 : i1 + 1][::-1]
            river_axis_numpy = river_axis_numpy[i2 : i1 + 1][::-1]

        # river_axis = LineString(river_axis_numpy)
        river_axis = LineGeometry(river_axis_numpy, crs=self.config_file.crs)
        river_axis.add_data(data={"stations": river_axis_km})
        return river_axis

    def _get_fairway_data(
        self,
        river_axis: LineGeometry,
        mesh_data: MeshData,
    ):
        # map km to fairway points, further using axis
        log_text("chainage_to_fairway")
        # intersect fairway and mesh
        # log_text("intersect_fairway_mesh", data={"n": len(fairway_numpy)})
        fairway_intersection_coords, fairway_face_indices = intersect_line_mesh(
            river_axis.as_array(), mesh_data
        )
        if self.river_data.debug:
            arr = (
                fairway_intersection_coords[:-1] + fairway_intersection_coords[1:]
            ) / 2
            line_geom = LineGeometry(arr, crs=self.config_file.crs)
            line_geom.to_file(
                file_name=f"{str(self.river_data.output_dir)}{os.sep}fairway_face_indices.shp",
                data={"iface": fairway_face_indices},
            )

        return FairwayData(fairway_face_indices, fairway_intersection_coords)

    def calculate_fairway_bank_line_distance(
        self,
        bank_data: BankData,
        fairway_data: FairwayData,
        simulation_data: ErosionSimulationData,
    ):
        """Map bank data to fairway data.

        Args:
            bank_data (BankData):
            fairway_data (FairwayData):
            simulation_data (ErosionSimulationData):

        Returns:
            The method updates the following attributes in the `bank_data` instance
                - fairway_face_indices
                - fairway_distances
            and the following attributes in the `fairway_data` instance
                - fairway_initial_water_levels
        """
        # distance fairway-bankline (bank-fairway)
        log_text("bank_distance_fairway")

        num_fairway_face_ind = len(fairway_data.fairway_face_indices)

        for bank_i, single_bank in enumerate(bank_data):
            bank_coords = single_bank.bank_line_coords
            coords_mid = (bank_coords[:-1] + bank_coords[1:]) / 2
            bank_fairway_dist = np.zeros(len(coords_mid))
            bp_fw_face_idx = np.zeros(len(coords_mid), dtype=int)

            for ind, coord_i in enumerate(coords_mid):
                # find closest fairway support node
                closest_ind = np.argmin(
                    ((coord_i - fairway_data.intersection_coords) ** 2).sum(axis=1)
                )
                fairway_coord = fairway_data.intersection_coords[closest_ind]
                fairway_bank_distance = ((coord_i - fairway_coord) ** 2).sum() ** 0.5
                # If fairway support node is also the closest projected fairway point, then it likely
                # that that point is one of the original support points (a corner) of the fairway path
                # and located inside a grid cell. The segments before and after that point will then
                # both be located inside that same grid cell, so let's pick the segment before the point.
                # If the point happens to coincide with a grid edge and the two segments are located
                # in different grid cells, then we could either simply choose one or add complexity to
                # average the values of the two grid cells. Let's go for the simplest approach ...
                iseg = max(closest_ind - 1, 0)
                if closest_ind > 0:
                    alpha = calculate_alpha(
                        fairway_data.intersection_coords,
                        closest_ind,
                        closest_ind - 1,
                        coord_i,
                    )
                    if 0 < alpha < 1:
                        fwp1 = fairway_data.intersection_coords[
                            closest_ind - 1
                        ] + alpha * (
                            fairway_data.intersection_coords[closest_ind]
                            - fairway_data.intersection_coords[closest_ind - 1]
                        )
                        d1 = ((coord_i - fwp1) ** 2).sum() ** 0.5
                        if d1 < fairway_bank_distance:
                            fairway_bank_distance = d1
                            # projected point located on segment before, which corresponds to initial choice: iseg = ifw - 1
                if closest_ind < num_fairway_face_ind:
                    alpha = calculate_alpha(
                        fairway_data.intersection_coords,
                        closest_ind + 1,
                        closest_ind,
                        coord_i,
                    )
                    if 0 < alpha < 1:
                        fwp1 = fairway_data.intersection_coords[closest_ind] + alpha * (
                            fairway_data.intersection_coords[closest_ind + 1]
                            - fairway_data.intersection_coords[closest_ind]
                        )
                        d1 = ((coord_i - fwp1) ** 2).sum() ** 0.5
                        if d1 < fairway_bank_distance:
                            fairway_bank_distance = d1
                            iseg = closest_ind

                bp_fw_face_idx[ind] = fairway_data.fairway_face_indices[iseg]
                bank_fairway_dist[ind] = fairway_bank_distance

            if self.river_data.debug:
                line_geom = LineGeometry(coords_mid, crs=self.config_file.crs)
                line_geom.to_file(
                    file_name=f"{self.river_data.output_dir}/bank_{bank_i + 1}_chainage_and_fairway_face_idx.shp",
                    data={
                        "chainage": single_bank.bank_chainage_midpoints,
                        "iface_fw": bp_fw_face_idx[bank_i],
                    },
                )

            single_bank.fairway_face_indices = bp_fw_face_idx
            single_bank.fairway_distances = bank_fairway_dist

        # water level at fairway
        water_level_fairway_ref = []
        for single_bank in bank_data:
            ii = single_bank.fairway_face_indices
            water_level_fairway_ref.append(simulation_data.water_level_face[ii])
        fairway_data.fairway_initial_water_levels = water_level_fairway_ref

    def _prepare_initial_conditions(
        self,
        config_file: ConfigFile,
        num_stations_per_bank: List[int],
        fairway_data: FairwayData,
    ) -> ErosionInputs:
        # wave reduction s0, s1
        wave_fairway_distance_0 = config_file.get_parameter(
            "Erosion",
            "Wave0",
            num_stations_per_bank,
            default=200,
            positive=True,
            onefile=True,
        )
        wave_fairway_distance_1 = config_file.get_parameter(
            "Erosion",
            "Wave1",
            num_stations_per_bank,
            default=150,
            positive=True,
            onefile=True,
        )

        # save 1_banklines
        # read vship, nship, nwave, draught (tship), shiptype ... independent of level number
        shipping_data = self.get_ship_parameters(num_stations_per_bank)

        # read classes flag (yes: banktype = taucp, no: banktype = tauc) and banktype (taucp: 0-4 ... or ... tauc = critical shear value)
        classes = config_file.get_bool("Erosion", "Classes")
        if classes:
            bank_type = config_file.get_parameter(
                "Erosion",
                "BankType",
                num_stations_per_bank,
                default=0,
                ext=".btp",
            )
            tauc = []
            for bank in bank_type:
                tauc.append(ErosionInputs.taucls[bank])
        else:
            tauc = config_file.get_parameter(
                "Erosion",
                "BankType",
                num_stations_per_bank,
                default=0,
                ext=".btp",
            )
            thr = (ErosionInputs.taucls[:-1] + ErosionInputs.taucls[1:]) / 2
            bank_type = [None] * len(thr)
            for ib, shear_stress in enumerate(tauc):
                bt = np.zeros(shear_stress.size)
                for thr_i in thr:
                    bt[shear_stress < thr_i] += 1
                bank_type[ib] = bt

        # read bank protection level dike_height
        zss_miss = -1000
        dike_height = config_file.get_parameter(
            "Erosion",
            "ProtectionLevel",
            num_stations_per_bank,
            default=zss_miss,
            ext=".bpl",
        )
        # if dike_height undefined, set dike_height equal to water_level_fairway_ref - 1
        for ib, one_zss in enumerate(dike_height):
            mask = one_zss == zss_miss
            one_zss[mask] = fairway_data.fairway_initial_water_levels[ib][mask] - 1

        data = dict(
            wave_fairway_distance_0=wave_fairway_distance_0,
            wave_fairway_distance_1=wave_fairway_distance_1,
            bank_protection_level=dike_height,
            tauc=tauc,
        )
        return ErosionInputs.from_column_arrays(data, SingleErosion, shipping_data=shipping_data, bank_type=bank_type)

    def _process_discharge_levels(
        self,
        km_mid,
        km_bin,
        config_file: ConfigFile,
        erosion_inputs: ErosionInputs,
        bank_data: BankData,
        fairway_data: FairwayData,
    ) -> Tuple[WaterLevelData, ErosionResults]:

        num_levels = self.river_data.num_discharge_levels
        num_km = len(km_mid)
        num_bank = bank_data.n_bank_lines
        # initialize arrays for erosion loop over all discharges
        # shape is (num_levels, 2, (num_stations_per_bank))
        # if num_levels = 13 and the num_stations_per_bank = [10, 15]
        # then shape = (13, 2, (10, 15)) list of 13 elements, each element is a list of 2 elements
        # first an array of 10 elements, and the second is array of 15 elements
        velocity_all: List[List[np.ndarray]] = []
        water_level_all: List[List[np.ndarray]] = []
        chezy_all: List[List[np.ndarray]] = []
        vol_per_discharge_all: List[List[np.ndarray]] = []
        ship_wave_max_all: List[List[np.ndarray]] = []
        ship_wave_min_all: List[List[np.ndarray]] = []

        num_stations = bank_data.num_stations_per_bank
        bank_height = []
        flow_erosion_dist = [np.zeros(num_stations[0]), np.zeros(num_stations[1])]
        ship_erosion_dist = [np.zeros(num_stations[0]), np.zeros(num_stations[1])]
        total_erosion_dist = [np.zeros(num_stations[0]), np.zeros(num_stations[1])]
        total_eroded_vol = [np.zeros(num_stations[0]), np.zeros(num_stations[1])]

        eq_erosion_dist = []
        eq_eroded_vol = []

        log_text("total_time", data={"t": self.river_data.erosion_time})

        for level_i in range(num_levels):
            log_text(
                "discharge_header",
                data={
                    "i": level_i + 1,
                    "p": self.p_discharge[level_i],
                    "t": self.p_discharge[level_i] * self.river_data.erosion_time,
                },
            )

            log_text("read_q_params", indent="  ")
            # 1) read level-specific parameters
            # read ship_velocity, num_ship, nwave, draught, ship_type, slope, reed, fairway_depth, ... (level specific values)
            discharge_level_pars = self._read_discharge_parameters(
                level_i, erosion_inputs.shipping_data, bank_data.num_stations_per_bank
            )

            # 2) load FM result
            log_text("-", indent="  ")
            log_text(
                "read_simdata", data={"file": self.sim_files[level_i]}, indent="  "
            )
            log_text("-", indent="  ")
            simulation_data = ErosionSimulationData.read(
                self.sim_files[level_i], indent="  "
            )
            log_text("-", indent="  ")

            log_text("bank_erosion", indent="  ")
<<<<<<< HEAD

            velocity_all.append([])
            water_level_all.append([])
            chezy_all.append([])

            ship_wave_max_all.append([])
            ship_wave_min_all.append([])
            vol_per_discharge_all.append([])

            vel_bank_level_i, water_level_level_i, chezy_level_i, ship_wave_max_level_i, ship_wave_min_level_i, \
            vol_per_discharge_level_i, erosion_distance_flow_level_i, erosion_distance_shipping_level_i, \
            erosion_distance_tot_level_i, erosion_volume_tot_level_i, hfw_max_level, dvol_bank, eq_erosion_dist, eq_eroded_vol \
                = self.compute_erosion_per_level(
                level_i, bank_data, simulation_data, fairway_data, discharge_level_pars, erosion_inputs,
                num_levels, km_bin, num_km, num_bank, bank_height
            )
=======

            velocity_all.append([])
            water_level_all.append([])
            chezy_all.append([])

            ship_wave_max_all.append([])
            ship_wave_min_all.append([])
            vol_per_discharge_all.append([])

            dvol_bank = np.zeros((num_km, num_bank))

            hfw_max_level = 0
            vel_bank_level_i = []
            water_level_level_i = []
            chezy_level_i = []
            ship_wave_max_level_i = []
            ship_wave_min_level_i = []
            vol_per_discharge_level_i = []

            erosion_distance_flow_level_i = []
            erosion_distance_shipping_level_i = []
            erosion_distance_tot_level_i = []
            erosion_volume_tot_level_i = []

            for ind, bank_i in enumerate(bank_data):
                # bank_i = 0: left bank, bank_i = 1: right bank
                # calculate velocity along banks ...
                vel_bank = simulation_data.calculate_bank_velocity(
                    bank_i, self.river_data.vel_dx
                )
                vel_bank_level_i.append(vel_bank)

                if level_i == 0:
                    # determine velocity and bank height along banks ...
                    # bank height = maximum bed elevation per cell
                    zb_bank = simulation_data.calculate_bank_height(
                        bank_i, self.river_data.zb_dx
                    )
                    bank_height.append(zb_bank)

                # get water depth along the fair-way
                ii_face = bank_i.fairway_face_indices
                water_depth_fairway = simulation_data.water_depth_face[ii_face]
                hfw_max_level = max(hfw_max_level, water_depth_fairway.max())

                water_level_level_i.append(
                    simulation_data.water_level_face[ii_face]
                )
                chez_face = simulation_data.chezy_face[ii_face]
                chezy_level_i.append(0 * chez_face + chez_face.mean())

                # last discharge level
                if level_i == num_levels - 1:
                    erosion_distance, erosion_volume = comp_erosion_eq(
                        bank_height[ind],
                        bank_i.segment_length,
                        fairway_data.fairway_initial_water_levels[ind],
                        discharge_level_pars.get_bank(ind),
                        bank_i.fairway_distances,
                        water_depth_fairway,
                        erosion_inputs.get_bank(ind),
                    )
                    eq_erosion_dist.append(erosion_distance)
                    eq_eroded_vol.append(erosion_volume)

                (
                    erosion_distance_tot,
                    erosion_volume_tot,
                    erosion_distance_shipping,
                    erosion_distance_flow,
                    ship_w_max,
                    ship_w_min,
                ) = compute_bank_erosion_dynamics(
                    vel_bank_level_i[ind],
                    bank_height[ind],
                    bank_i.segment_length,
                    water_level_level_i[ind],
                    fairway_data.fairway_initial_water_levels[ind],
                    discharge_level_pars.get_bank(ind),
                    self.river_data.erosion_time * self.p_discharge[level_i],
                    bank_i.fairway_distances,
                    water_depth_fairway,
                    chezy_level_i[ind],
                    erosion_inputs.get_bank(ind),
                )
                ship_wave_max_level_i.append(ship_w_max)
                ship_wave_min_level_i.append(ship_w_min)
                erosion_distance_flow_level_i.append(erosion_distance_flow)
                erosion_distance_shipping_level_i.append(erosion_distance_shipping)
                erosion_distance_tot_level_i.append(erosion_distance_tot)
                erosion_volume_tot_level_i.append(erosion_volume_tot)

                if self.river_data.debug:
                    if level_i == num_levels - 1:
                        # EQ debug
                        self.debugger.debug_process_discharge_levels_1(
                            ind,
                            bank_data.get_bank(ind),
                            fairway_data,
                            erosion_inputs.get_bank(ind),
                            discharge_level_pars.get_bank(ind),
                            water_depth_fairway,
                            erosion_distance,
                            erosion_volume,
                            bank_height,
                        )
                    # Q-specific debug
                    self.debugger.debug_process_discharge_levels_2(
                        ind,
                        level_i,
                        bank_data.get_bank(ind),
                        fairway_data,
                        erosion_inputs.get_bank(ind),
                        discharge_level_pars.get_bank(ind),
                        water_depth_fairway,
                        vel_bank_level_i,
                        bank_height,
                        water_level_level_i,
                        chezy_level_i,
                        erosion_distance_tot,
                        erosion_volume_tot,
                        erosion_distance_shipping,
                        erosion_distance_flow,
                    )

                # accumulate eroded volumes per km
                dvol = get_km_eroded_volume(
                    bank_i.bank_chainage_midpoints, erosion_volume_tot, km_bin
                )
                vol_per_discharge_level_i.append(dvol)
                dvol_bank[:, ind] += dvol

>>>>>>> 767b066c
            flow_erosion_dist = [old + new for old, new in zip(erosion_distance_flow_level_i, flow_erosion_dist)]
            ship_erosion_dist = [old + new for old, new in zip(erosion_distance_shipping_level_i,ship_erosion_dist)]
            total_erosion_dist = [old + new for old, new in zip(erosion_distance_tot_level_i,total_erosion_dist)]
            total_eroded_vol = [old + new for old, new in zip(erosion_volume_tot_level_i,total_eroded_vol)]

            velocity_all[level_i] = vel_bank_level_i
            water_level_all[level_i] = water_level_level_i
            chezy_all[level_i] = chezy_level_i
            ship_wave_max_all[level_i] = ship_wave_max_level_i
            ship_wave_min_all[level_i] = ship_wave_min_level_i
            vol_per_discharge_all[level_i] = vol_per_discharge_level_i

            error_vol_file = config_file.get_str(
                "Erosion", f"EroVol{level_i + 1}", default=f"erovolQ{level_i + 1}.evo"
            )
            log_text("save_error_vol", data={"file": error_vol_file}, indent="  ")
            write_km_eroded_volumes(
                km_mid, dvol_bank, f"{self.river_data.output_dir}/{error_vol_file}"
            )

        erosion_results = ErosionResults(
            eq_erosion_dist=eq_erosion_dist,
            total_erosion_dist=total_erosion_dist,
            flow_erosion_dist=flow_erosion_dist,
            ship_erosion_dist=ship_erosion_dist,
            vol_per_discharge=vol_per_discharge_all,
            eq_eroded_vol=eq_eroded_vol,
            total_eroded_vol=total_eroded_vol,
            erosion_time=self.river_data.erosion_time,
        )

        water_level_data = WaterLevelData(
            hfw_max=hfw_max_level,
            water_level=water_level_all,
            ship_wave_max=ship_wave_max_all,
            ship_wave_min=ship_wave_min_all,
            velocity=velocity_all,
            bank_height=bank_height,
            chezy=chezy_all,
        )
        bank_data.left.bank_line_size, bank_data.right.bank_line_size = (
            bank_data.left.segment_length,
            bank_data.right.segment_length,
        )

        return water_level_data, erosion_results

    def _postprocess_erosion_results(
        self,
        km_bin: Tuple[float, float, float],
        km_mid,
        bank_data: BankData,
        erosion_results: ErosionResults,
    ) -> Tuple[List[LineString], List[LineString], List[LineString]]:
        """Postprocess the erosion results to get the new bank lines and volumes."""
        log_text("=")
        avg_erosion_rate = np.zeros(bank_data.n_bank_lines)
        dn_max = np.zeros(bank_data.n_bank_lines)
        d_nav_flow = np.zeros(bank_data.n_bank_lines)
        d_nav_ship = np.zeros(bank_data.n_bank_lines)
        d_nav_eq = np.zeros(bank_data.n_bank_lines)
        dn_max_eq = np.zeros(bank_data.n_bank_lines)
        eq_eroded_vol_per_km = np.zeros((len(km_mid), bank_data.n_bank_lines))
        total_eroded_vol_per_km = np.zeros((len(km_mid), bank_data.n_bank_lines))
        xy_line_new_list = []
        bankline_new_list = []
        xy_line_eq_list = []
        bankline_eq_list = []
        for ib, single_bank in enumerate(bank_data):
            bank_coords = single_bank.bank_line_coords
            avg_erosion_rate[ib] = (
                erosion_results.total_erosion_dist[ib] * single_bank.bank_line_size
            ).sum() / single_bank.bank_line_size.sum()
            dn_max[ib] = erosion_results.total_erosion_dist[ib].max()
            d_nav_flow[ib] = (
                erosion_results.flow_erosion_dist[ib] * single_bank.bank_line_size
            ).sum() / single_bank.bank_line_size.sum()
            d_nav_ship[ib] = (
                erosion_results.ship_erosion_dist[ib] * single_bank.bank_line_size
            ).sum() / single_bank.bank_line_size.sum()
            d_nav_eq[ib] = (
                erosion_results.eq_erosion_dist[ib] * single_bank.bank_line_size
            ).sum() / single_bank.bank_line_size.sum()
            dn_max_eq[ib] = erosion_results.eq_erosion_dist[ib].max()
            log_text("bank_dnav", data={"ib": ib + 1, "v": avg_erosion_rate[ib]})
            log_text("bank_dnavflow", data={"v": d_nav_flow[ib]})
            log_text("bank_dnavship", data={"v": d_nav_ship[ib]})
            log_text("bank_dnmax", data={"v": dn_max[ib]})
            log_text("bank_dnaveq", data={"v": d_nav_eq[ib]})
            log_text("bank_dnmaxeq", data={"v": dn_max_eq[ib]})

            xy_line_new = move_line(
                bank_coords,
                erosion_results.total_erosion_dist[ib],
                single_bank.is_right_bank,
            )
            xy_line_new_list.append(xy_line_new)
            bankline_new_list.append(LineString(xy_line_new))

            xy_line_eq = move_line(
                bank_coords,
                erosion_results.eq_erosion_dist[ib],
                single_bank.is_right_bank,
            )
            xy_line_eq_list.append(xy_line_eq)
            bankline_eq_list.append(LineString(xy_line_eq))

            dvol_eq = get_km_eroded_volume(
                single_bank.bank_chainage_midpoints,
                erosion_results.eq_eroded_vol[ib],
                km_bin,
            )
            eq_eroded_vol_per_km[:, ib] = dvol_eq
            dvol_tot = get_km_eroded_volume(
                single_bank.bank_chainage_midpoints,
                erosion_results.total_eroded_vol[ib],
                km_bin,
            )
            total_eroded_vol_per_km[:, ib] = dvol_tot
            if ib < bank_data.n_bank_lines - 1:
                log_text("-")

        erosion_results.avg_erosion_rate = avg_erosion_rate
        erosion_results.eq_eroded_vol_per_km = eq_eroded_vol_per_km
        erosion_results.total_eroded_vol_per_km = total_eroded_vol_per_km

        return bankline_new_list, bankline_eq_list, xy_line_eq_list

    def _get_param(
        self, name: str, default_val, iq_str, num_stations_per_bank, **kwargs
    ):
        return self.config_file.get_parameter(
            "Erosion",
            f"{name}{iq_str}",
            num_stations_per_bank,
            default=default_val,
            **kwargs,
        )

    def _read_discharge_parameters(
        self,
        level_i: int,
        shipping_data: Dict[str, List[np.ndarray]],
        num_stations_per_bank: List[int],
    ) -> DischargeLevelParameters:
        """Read Discharge level parameters.

        Read all discharge-specific input arrays for level *iq*.
        Returns a dict with keys: vship, num_ship, n_wave, t_ship, ship_type,
        mu_slope, mu_reed, par_slope, par_reed.
        """
        iq_str = f"{level_i + 1}"

        ship_velocity = self._get_param(
            "VShip",
            shipping_data["vship0"],
            iq_str,
            num_stations_per_bank,
        )
        num_ship = self._get_param(
            "NShip",
            shipping_data["Nship0"],
            iq_str,
            num_stations_per_bank,
        )
        num_waves_per_ship = self._get_param(
            "NWave",
            shipping_data["nwave0"],
            iq_str,
            num_stations_per_bank,
        )
        ship_draught = self._get_param(
            "Draught",
            shipping_data["Tship0"],
            iq_str,
            num_stations_per_bank,
        )
        ship_type = self._get_param(
            "ShipType",
            shipping_data["ship0"],
            iq_str,
            num_stations_per_bank,
            valid=[1, 2, 3],
            onefile=True,
        )
        par_slope = self._get_param(
            "Slope",
            shipping_data["parslope0"],
            iq_str,
            num_stations_per_bank,
            positive=True,
            ext="slp",
        )
        par_reed = self._get_param(
            "Reed",
            shipping_data["parreed0"],
            iq_str,
            num_stations_per_bank,
            positive=True,
            ext="rdd",
        )

        mu_slope, mu_reed = [], []
        for ps, pr in zip(par_slope, par_reed):
            mus = ps.copy()
            mus[mus > 0] = 1.0 / mus[mus > 0]  # 1/slope for non-zero values
            mu_slope.append(mus)
            mu_reed.append(8.5e-4 * pr**0.8)  # empirical damping coefficient

        return DischargeLevelParameters.from_column_arrays(
            {
                "id": level_i,
                "ship_velocity": ship_velocity,
                "num_ship": num_ship,
                "num_waves_per_ship": num_waves_per_ship,
                "ship_draught": ship_draught,
                "ship_type": ship_type,
                "par_slope": par_slope,
                "par_reed": par_reed,
                "mu_slope": mu_slope,
                "mu_reed": mu_reed,
            },
            ParametersPerBank,
        )

<<<<<<< HEAD
    def compute_erosion_per_level(
        self, level_i, bank_data, simulation_data, fairway_data, discharge_level_pars, erosion_inputs,
        num_levels, km_bin, num_km, num_bank, bank_height
    ):
        dvol_bank = np.zeros((num_km, num_bank))
        hfw_max_level = 0
        vel_bank_level_i = []
        water_level_level_i = []
        chezy_level_i = []
        ship_wave_max_level_i = []
        ship_wave_min_level_i = []
        vol_per_discharge_level_i = []

        # bank_height = []
        eq_erosion_dist = []
        eq_eroded_vol = []

        erosion_distance_flow_level_i = []
        erosion_distance_shipping_level_i = []
        erosion_distance_tot_level_i = []
        erosion_volume_tot_level_i = []

        for ind, bank_i in enumerate(bank_data):
            # bank_i = 0: left bank, bank_i = 1: right bank
            # calculate velocity along banks ...
            vel_bank = simulation_data.calculate_bank_velocity(
                bank_i, self.river_data.vel_dx
            )
            vel_bank_level_i.append(vel_bank)

            if level_i == 0:
                # determine velocity and bank height along banks ...
                # bank height = maximum bed elevation per cell
                zb_bank = simulation_data.calculate_bank_height(
                    bank_i, self.river_data.zb_dx
                )
                bank_height.append(zb_bank)

            # get water depth along the fair-way
            ii_face = bank_i.fairway_face_indices
            water_depth_fairway = simulation_data.water_depth_face[ii_face]
            hfw_max_level = max(hfw_max_level, water_depth_fairway.max())

            water_level_level_i.append(
                simulation_data.water_level_face[ii_face]
            )
            chez_face = simulation_data.chezy_face[ii_face]
            chezy_level_i.append(0 * chez_face + chez_face.mean())

            # last discharge level
            if level_i == num_levels - 1:
                erosion_distance, erosion_volume = comp_erosion_eq(
                    bank_height[ind],
                    bank_i.segment_length,
                    fairway_data.fairway_initial_water_levels[ind],
                    discharge_level_pars.get_bank(ind),
                    bank_i.fairway_distances,
                    water_depth_fairway,
                    erosion_inputs.get_bank(ind),
                )
                eq_erosion_dist.append(erosion_distance)
                eq_eroded_vol.append(erosion_volume)

            (
                erosion_distance_tot,
                erosion_volume_tot,
                erosion_distance_shipping,
                erosion_distance_flow,
                ship_w_max,
                ship_w_min,
            ) = compute_bank_erosion_dynamics(
                vel_bank_level_i[ind],
                bank_height[ind],
                bank_i.segment_length,
                water_level_level_i[ind],
                fairway_data.fairway_initial_water_levels[ind],
                discharge_level_pars.get_bank(ind),
                self.river_data.erosion_time * self.p_discharge[level_i],
                bank_i.fairway_distances,
                water_depth_fairway,
                chezy_level_i[ind],
                erosion_inputs.get_bank(ind),
                )
            ship_wave_max_level_i.append(ship_w_max)
            ship_wave_min_level_i.append(ship_w_min)

            erosion_distance_flow_level_i.append(erosion_distance_flow)
            erosion_distance_shipping_level_i.append(erosion_distance_shipping)
            erosion_distance_tot_level_i.append(erosion_distance_tot)
            erosion_volume_tot_level_i.append(erosion_volume_tot)

            if self.river_data.debug:
                if level_i == num_levels - 1:
                    # EQ debug
                    self.debugger.debug_process_discharge_levels_1(
                        ind,
                        bank_data.get_bank(ind),
                        fairway_data,
                        erosion_inputs.get_bank(ind),
                        discharge_level_pars.get_bank(ind),
                        water_depth_fairway,
                        erosion_distance,
                        erosion_volume,
                        bank_height,
                    )
                # Q-specific debug
                self.debugger.debug_process_discharge_levels_2(
                    ind,
                    level_i,
                    bank_data.get_bank(ind),
                    fairway_data,
                    erosion_inputs.get_bank(ind),
                    discharge_level_pars.get_bank(ind),
                    water_depth_fairway,
                    vel_bank_level_i,
                    bank_height,
                    water_level_level_i,
                    chezy_level_i,
                    erosion_distance_tot,
                    erosion_volume_tot,
                    erosion_distance_shipping,
                    erosion_distance_flow,
                )

                # accumulate eroded volumes per km
                dvol = get_km_eroded_volume(
                    bank_i.bank_chainage_midpoints, erosion_volume_tot, km_bin
                )
                vol_per_discharge_level_i.append(dvol)
                dvol_bank[:, ind] += dvol

        return vel_bank_level_i, water_level_level_i, chezy_level_i, ship_wave_max_level_i, ship_wave_min_level_i, \
                vol_per_discharge_level_i, erosion_distance_flow_level_i, erosion_distance_shipping_level_i, \
                erosion_distance_tot_level_i, erosion_volume_tot_level_i, hfw_max_level, dvol_bank, eq_erosion_dist, eq_eroded_vol

=======
>>>>>>> 767b066c
    def run(self) -> None:
        """Run the bank erosion analysis for a specified configuration."""
        timed_logger("-- start analysis --")
        log_text(
            "header_bankerosion",
            data={
                "version": __version__,
                "location": "https://github.com/Deltares/D-FAST_Bank_Erosion",
            },
        )
        log_text("-")
        config_file = self.config_file

        log_text("derive_topology")

        mesh_data = self.simulation_data.compute_mesh_topology()
        river_axis = self._process_river_axis_by_center_line()

        # map to the output interval
        km_bin = (
            river_axis.data["stations"].min(),
            river_axis.data["stations"].max(),
            self.river_data.output_intervals,
        )
        km_mid = get_km_bins(km_bin, type=3)  # get mid-points

        fairway_data = self._get_fairway_data(river_axis, mesh_data)

        # map bank lines to mesh cells
        log_text("intersect_bank_mesh")
        bank_data = self.bl_processor.intersect_with_mesh(mesh_data)
        # map the bank data to the fairway data (the bank_data and fairway_data will be updated inside the `_map_bank_to_fairway` function)
        self.calculate_fairway_bank_line_distance(
            bank_data, fairway_data, self.simulation_data
        )

        num_stations_per_bank = [bank_data.left.length, bank_data.right.length]
        erosion_inputs = self._prepare_initial_conditions(
            config_file, num_stations_per_bank, fairway_data
        )

        # initialize arrays for erosion loop over all discharges
        water_level_data, erosion_results = self._process_discharge_levels(
            km_mid,
            km_bin,
            config_file,
            erosion_inputs,
            bank_data,
            fairway_data,
        )

        bankline_new_list, bankline_eq_list, xy_line_eq_list = (
            self._postprocess_erosion_results(
                km_bin,
                km_mid,
                bank_data,
                erosion_results,
            )
        )

        self._write_bankline_shapefiles(
            bankline_new_list, bankline_eq_list, config_file
        )
        self._write_volume_outputs(erosion_results, km_mid)

        # create various plots
        erosion_plotter = ErosionPlotter(
            self.gui,
            self.river_data.plot_flags,
            erosion_results,
            bank_data,
            water_level_data,
            erosion_inputs,
        )
        erosion_plotter.plot_all(
            river_axis.data["stations"],
            xy_line_eq_list,
            km_mid,
            self.river_data.output_intervals,
            self.river_center_line_arr,
            mesh_data,
            self.simulation_data,
        )
        log_text("end_bankerosion")
        timed_logger("-- end analysis --")

    def _write_bankline_shapefiles(
        self, bankline_new_list, bankline_eq_list, config_file: ConfigFile
    ):
        bankline_new_series = GeoSeries(bankline_new_list, crs=config_file.crs)
        bank_lines_new = GeoDataFrame(geometry=bankline_new_series)
        bank_name = self.config_file.get_str("General", "BankFile", "bankfile")

        bank_file = self.river_data.output_dir / f"{bank_name}_new.shp"
        log_text("save_banklines", data={"file": str(bank_file)})
        bank_lines_new.to_file(bank_file)

        bankline_eq_series = GeoSeries(bankline_eq_list, crs=config_file.crs)
        banklines_eq = GeoDataFrame(geometry=bankline_eq_series)

        bank_file = self.river_data.output_dir / f"{bank_name}_eq.shp"
        log_text("save_banklines", data={"file": str(bank_file)})
        banklines_eq.to_file(bank_file)

    def _write_volume_outputs(self, erosion_results: ErosionResults, km_mid):
        erosion_vol_file = self.config_file.get_str(
            "Erosion", "EroVol", default="erovol.evo"
        )
        log_text("save_tot_erovol", data={"file": erosion_vol_file})
        write_km_eroded_volumes(
            km_mid,
            erosion_results.total_eroded_vol_per_km,
            str(self.river_data.output_dir / erosion_vol_file),
        )

        # write eroded volumes per km (equilibrium)
        erosion_vol_file = self.config_file.get_str(
            "Erosion", "EroVolEqui", default="erovol_eq.evo"
        )
        log_text("save_eq_erovol", data={"file": erosion_vol_file})
        write_km_eroded_volumes(
            km_mid,
            erosion_results.eq_eroded_vol_per_km,
            str(self.river_data.output_dir / erosion_vol_file),
        )

<<<<<<< HEAD

def calculate_alpha(coords, ind_1, ind_2, bp):
    """Calculate the alpha value for the bank erosion model."""
    alpha = (
        (coords[ind_1, 0] - coords[ind_2, 0]) * (bp[0] - coords[ind_2, 0])
        + (coords[ind_1, 1] - coords[ind_2, 1]) * (bp[1] - coords[ind_2, 1])
    ) / (
        (coords[ind_1, 0] - coords[ind_2, 0]) ** 2
        + (coords[ind_1, 1] - coords[ind_2, 1]) ** 2
    )

=======
    def _generate_plots(
        self,
        river_axis_km,
        simulation_data: ErosionSimulationData,
        xy_line_eq_list,
        km_mid,
        km_step,
        erosion_inputs: ErosionInputs,
        water_level_data: WaterLevelData,
        mesh_data: MeshData,
        bank_data: BankData,
        erosion_results: ErosionResults,
    ):
        # create various plots
        if self.river_data.plot_flags["plot_data"]:
            log_text("=")
            log_text("create_figures")
            fig_i = 0
            bbox = self.river_data.get_bbox(self.river_center_line_arr)

            if self.river_data.plot_flags["save_plot_zoomed"]:
                bank_coords_mid = []
                for ib in range(bank_data.n_bank_lines):
                    bank_coords_mid.append(
                        (
                            bank_data.bank_line_coords[ib][:-1, :]
                            + bank_data.bank_line_coords[ib][1:, :]
                        )
                        / 2
                    )
                km_zoom, xy_zoom = get_zoom_extends(
                    river_axis_km.min(),
                    river_axis_km.max(),
                    self.river_data.plot_flags["zoom_km_step"],
                    bank_coords_mid,
                    bank_data.bank_chainage_midpoints,
                )

            fig, ax = df_plt.plot1_waterdepth_and_banklines(
                bbox,
                self.river_center_line_arr,
                bank_data.bank_lines,
                simulation_data.face_node,
                simulation_data.n_nodes,
                simulation_data.x_node,
                simulation_data.y_node,
                simulation_data.water_depth_face,
                1.1 * water_level_data.hfw_max,
                X_AXIS_TITLE,
                Y_AXIS_TITLE,
                "water depth and initial bank lines",
                "water depth [m]",
            )
            if self.river_data.plot_flags["save_plot"]:
                fig_i = fig_i + 1
                fig_base = (
                    f"{self.river_data.plot_flags['fig_dir']}{os.sep}{fig_i}_banklines"
                )

                if self.river_data.plot_flags["save_plot_zoomed"]:
                    df_plt.zoom_xy_and_save(
                        fig,
                        ax,
                        fig_base,
                        self.river_data.plot_flags["plot_ext"],
                        xy_zoom,
                    )

                fig_path = fig_base + self.river_data.plot_flags["plot_ext"]
                df_plt.savefig(fig, fig_path)

            fig, ax = df_plt.plot2_eroded_distance_and_equilibrium(
                bbox,
                self.river_center_line_arr,
                bank_data.bank_line_coords,
                erosion_results.total_erosion_dist,
                bank_data.is_right_bank,
                erosion_results.avg_erosion_rate,
                xy_line_eq_list,
                mesh_data.x_edge_coords,
                mesh_data.y_edge_coords,
                X_AXIS_TITLE,
                Y_AXIS_TITLE,
                "eroded distance and equilibrium bank location",
                f"eroded during {erosion_results.erosion_time} year",
                "eroded distance [m]",
                "equilibrium location",
            )
            if self.river_data.plot_flags["save_plot"]:
                fig_i = fig_i + 1
                fig_base = f"{self.river_data.plot_flags['fig_dir']}{os.sep}{fig_i}_erosion_sensitivity"

                if self.river_data.plot_flags["save_plot_zoomed"]:
                    df_plt.zoom_xy_and_save(
                        fig,
                        ax,
                        fig_base,
                        self.river_data.plot_flags["plot_ext"],
                        xy_zoom,
                    )

                fig_path = fig_base + self.river_data.plot_flags["plot_ext"]
                df_plt.savefig(fig, fig_path)

            fig, ax = df_plt.plot3_eroded_volume(
                km_mid,
                km_step,
                "river chainage [km]",
                erosion_results.vol_per_discharge,
                "eroded volume [m^3]",
                f"eroded volume per {km_step} chainage km ({erosion_results.erosion_time} years)",
                "Q{iq}",
                "Bank {ib}",
            )
            if self.river_data.plot_flags["save_plot"]:
                fig_i = fig_i + 1
                fig_base = f"{self.river_data.plot_flags['fig_dir']}{os.sep}{fig_i}_eroded_volume"

                if self.river_data.plot_flags["save_plot_zoomed"]:
                    df_plt.zoom_x_and_save(
                        fig,
                        ax,
                        fig_base,
                        self.river_data.plot_flags["plot_ext"],
                        km_zoom,
                    )

                fig_path = fig_base + self.river_data.plot_flags["plot_ext"]
                df_plt.savefig(fig, fig_path)

            fig, ax = df_plt.plot3_eroded_volume_subdivided_1(
                km_mid,
                km_step,
                "river chainage [km]",
                erosion_results.vol_per_discharge,
                "eroded volume [m^3]",
                f"eroded volume per {km_step} chainage km ({erosion_results.erosion_time} years)",
                "Q{iq}",
            )
            if self.river_data.plot_flags["save_plot"]:
                fig_i = fig_i + 1
                fig_base = (
                    self.river_data.plot_flags["fig_dir"]
                    + os.sep
                    + str(fig_i)
                    + "_eroded_volume_per_discharge"
                )
                if self.river_data.plot_flags["save_plot_zoomed"]:
                    df_plt.zoom_x_and_save(
                        fig,
                        ax,
                        fig_base,
                        self.river_data.plot_flags["plot_ext"],
                        km_zoom,
                    )
                fig_path = fig_base + self.river_data.plot_flags["plot_ext"]
                df_plt.savefig(fig, fig_path)

            fig, ax = df_plt.plot3_eroded_volume_subdivided_2(
                km_mid,
                km_step,
                "river chainage [km]",
                erosion_results.vol_per_discharge,
                "eroded volume [m^3]",
                f"eroded volume per {km_step} chainage km ({erosion_results.erosion_time} years)",
                "Bank {ib}",
            )
            if self.river_data.plot_flags["save_plot"]:
                fig_i = fig_i + 1
                fig_base = (
                    self.river_data.plot_flags["fig_dir"]
                    + os.sep
                    + str(fig_i)
                    + "_eroded_volume_per_bank"
                )
                if self.river_data.plot_flags["save_plot_zoomed"]:
                    df_plt.zoom_x_and_save(
                        fig,
                        ax,
                        fig_base,
                        self.river_data.plot_flags["plot_ext"],
                        km_zoom,
                    )
                fig_path = fig_base + self.river_data.plot_flags["plot_ext"]
                df_plt.savefig(fig, fig_path)

            fig, ax = df_plt.plot4_eroded_volume_eq(
                km_mid,
                km_step,
                "river chainage [km]",
                erosion_results.eq_eroded_vol_per_km,
                "eroded volume [m^3]",
                f"eroded volume per {km_step} chainage km (equilibrium)",
            )
            if self.river_data.plot_flags["save_plot"]:
                fig_i = fig_i + 1
                fig_base = (
                    self.river_data.plot_flags["fig_dir"]
                    + os.sep
                    + str(fig_i)
                    + "_eroded_volume_eq"
                )
                if self.river_data.plot_flags["save_plot_zoomed"]:
                    df_plt.zoom_x_and_save(
                        fig,
                        ax,
                        fig_base,
                        self.river_data.plot_flags["plot_ext"],
                        km_zoom,
                    )
                fig_path = fig_base + self.river_data.plot_flags["plot_ext"]
                df_plt.savefig(fig, fig_path)

            figlist, axlist = df_plt.plot5series_waterlevels_per_bank(
                bank_data.bank_chainage_midpoints,
                "river chainage [km]",
                water_level_data.water_level,
                water_level_data.ship_wave_max,
                water_level_data.ship_wave_min,
                "water level at Q{iq}",
                "average water level",
                "wave influenced range",
                water_level_data.bank_height,
                "level of bank",
                erosion_inputs.bank_protection_level,
                "bank protection level",
                "elevation",
                "(water)levels along bank line {ib}",
                "[m NAP]",
            )
            if self.river_data.plot_flags["save_plot"]:
                for ib, fig in enumerate(figlist):
                    fig_i = fig_i + 1
                    fig_base = f"{self.river_data.plot_flags['fig_dir']}/{fig_i}_levels_bank_{ib + 1}"

                    if self.river_data.plot_flags["save_plot_zoomed"]:
                        df_plt.zoom_x_and_save(
                            fig,
                            axlist[ib],
                            fig_base,
                            self.river_data.plot_flags["plot_ext"],
                            km_zoom,
                        )
                    fig_file = f"{fig_base}{self.river_data.plot_flags['plot_ext']}"
                    df_plt.savefig(fig, fig_file)

            figlist, axlist = df_plt.plot6series_velocity_per_bank(
                bank_data.bank_chainage_midpoints,
                "river chainage [km]",
                water_level_data.velocity,
                "velocity at Q{iq}",
                erosion_inputs.tauc,
                water_level_data.chezy[0],
                "critical velocity",
                "velocity",
                "velocity along bank line {ib}",
                "[m/s]",
            )
            if self.river_data.plot_flags["save_plot"]:
                for ib, fig in enumerate(figlist):
                    fig_i = fig_i + 1
                    fig_base = f"{self.river_data.plot_flags['fig_dir']}{os.sep}{fig_i}_velocity_bank_{ib + 1}"

                    if self.river_data.plot_flags["save_plot_zoomed"]:
                        df_plt.zoom_x_and_save(
                            fig,
                            axlist[ib],
                            fig_base,
                            self.river_data.plot_flags["plot_ext"],
                            km_zoom,
                        )

                    fig_file = fig_base + self.river_data.plot_flags["plot_ext"]
                    df_plt.savefig(fig, fig_file)

            fig, ax = df_plt.plot7_banktype(
                bbox,
                self.river_center_line_arr,
                bank_data.bank_line_coords,
                erosion_inputs.bank_type,
                erosion_inputs.taucls_str,
                X_AXIS_TITLE,
                Y_AXIS_TITLE,
                "bank type",
            )
            if self.river_data.plot_flags["save_plot"]:
                fig_i = fig_i + 1
                fig_base = (
                    self.river_data.plot_flags["fig_dir"]
                    + os.sep
                    + str(fig_i)
                    + "_banktype"
                )
                if self.river_data.plot_flags["save_plot_zoomed"]:
                    df_plt.zoom_xy_and_save(
                        fig,
                        ax,
                        fig_base,
                        self.river_data.plot_flags["plot_ext"],
                        xy_zoom,
                    )
                fig_file = fig_base + self.river_data.plot_flags["plot_ext"]
                df_plt.savefig(fig, fig_file)

            fig, ax = df_plt.plot8_eroded_distance(
                bank_data.bank_chainage_midpoints,
                "river chainage [km]",
                erosion_results.total_erosion_dist,
                "Bank {ib}",
                erosion_results.eq_erosion_dist,
                "Bank {ib} (eq)",
                "eroded distance",
                "[m]",
            )
            if self.river_data.plot_flags["save_plot"]:
                fig_i = fig_i + 1
                fig_base = (
                    self.river_data.plot_flags["fig_dir"]
                    + os.sep
                    + str(fig_i)
                    + "_erodis"
                )
                if self.river_data.plot_flags["save_plot_zoomed"]:
                    df_plt.zoom_x_and_save(
                        fig,
                        ax,
                        fig_base,
                        self.river_data.plot_flags["plot_ext"],
                        km_zoom,
                    )
                fig_file = fig_base + self.river_data.plot_flags["plot_ext"]
                df_plt.savefig(fig, fig_file)

            if self.river_data.plot_flags["close_plot"]:
                plt.close("all")
            else:
                plt.show(block=not self.gui)


def calculate_alpha(coords: np.ndarray, ind_1: int, ind_2: int, bp: Tuple[int, Any]):
    """Calculate the alpha value for the bank erosion model."""
    alpha = (
        (coords[ind_1, 0] - coords[ind_2, 0]) * (bp[0] - coords[ind_2, 0])
        + (coords[ind_1, 1] - coords[ind_2, 1]) * (bp[1] - coords[ind_2, 1])
    ) / (
        (coords[ind_1, 0] - coords[ind_2, 0]) ** 2
        + (coords[ind_1, 1] - coords[ind_2, 1]) ** 2
    )

>>>>>>> 767b066c
    return alpha<|MERGE_RESOLUTION|>--- conflicted
+++ resolved
@@ -27,77 +27,44 @@
 """
 
 import os
-<<<<<<< HEAD
-from typing import Dict, List, Tuple
-
-=======
-from typing import Dict, List, Tuple, Any
+from typing import Any, Dict, List, Tuple
 
 import matplotlib.pyplot as plt
->>>>>>> 767b066c
 import numpy as np
 from geopandas.geodataframe import GeoDataFrame
 from geopandas.geoseries import GeoSeries
 from shapely.geometry import LineString
 
 from dfastbe import __version__
-<<<<<<< HEAD
-=======
-from dfastbe import plotting as df_plt
->>>>>>> 767b066c
 from dfastbe.bank_erosion.data_models import (
     BankData,
     DischargeLevelParameters,
     ErosionInputs,
-<<<<<<< HEAD
-=======
-    SingleErosion,
->>>>>>> 767b066c
     ErosionResults,
     ErosionRiverData,
     ErosionSimulationData,
     FairwayData,
     MeshData,
     ParametersPerBank,
-<<<<<<< HEAD
     SingleErosion,
     WaterLevelData,
 )
 from dfastbe.bank_erosion.debugger import Debugger
-from dfastbe.bank_erosion.plotter import ErosionPlotter
 from dfastbe.bank_erosion.utils import BankLinesProcessor, intersect_line_mesh
 from dfastbe.io import ConfigFile, LineGeometry, log_text, write_km_eroded_volumes
-=======
-    WaterLevelData,
-)
-from dfastbe.bank_erosion.debugger import Debugger
-from dfastbe.bank_erosion.utils import BankLinesProcessor, intersect_line_mesh
-from dfastbe.io import (
-    ConfigFile,
-    LineGeometry,
-    log_text,
-    write_km_eroded_volumes,
-)
->>>>>>> 767b066c
 from dfastbe.kernel import (
     comp_erosion_eq,
     compute_bank_erosion_dynamics,
     get_km_bins,
     get_km_eroded_volume,
-<<<<<<< HEAD
-=======
     get_zoom_extends,
->>>>>>> 767b066c
 )
 from dfastbe.support import move_line
 from dfastbe.utils import timed_logger
 
-<<<<<<< HEAD
-=======
 X_AXIS_TITLE = "x-coordinate [km]"
 Y_AXIS_TITLE = "y-coordinate [km]"
 
->>>>>>> 767b066c
 
 class Erosion:
     """Class to handle the bank erosion calculations."""
@@ -487,24 +454,6 @@
             log_text("-", indent="  ")
 
             log_text("bank_erosion", indent="  ")
-<<<<<<< HEAD
-
-            velocity_all.append([])
-            water_level_all.append([])
-            chezy_all.append([])
-
-            ship_wave_max_all.append([])
-            ship_wave_min_all.append([])
-            vol_per_discharge_all.append([])
-
-            vel_bank_level_i, water_level_level_i, chezy_level_i, ship_wave_max_level_i, ship_wave_min_level_i, \
-            vol_per_discharge_level_i, erosion_distance_flow_level_i, erosion_distance_shipping_level_i, \
-            erosion_distance_tot_level_i, erosion_volume_tot_level_i, hfw_max_level, dvol_bank, eq_erosion_dist, eq_eroded_vol \
-                = self.compute_erosion_per_level(
-                level_i, bank_data, simulation_data, fairway_data, discharge_level_pars, erosion_inputs,
-                num_levels, km_bin, num_km, num_bank, bank_height
-            )
-=======
 
             velocity_all.append([])
             water_level_all.append([])
@@ -637,7 +586,6 @@
                 vol_per_discharge_level_i.append(dvol)
                 dvol_bank[:, ind] += dvol
 
->>>>>>> 767b066c
             flow_erosion_dist = [old + new for old, new in zip(erosion_distance_flow_level_i, flow_erosion_dist)]
             ship_erosion_dist = [old + new for old, new in zip(erosion_distance_shipping_level_i,ship_erosion_dist)]
             total_erosion_dist = [old + new for old, new in zip(erosion_distance_tot_level_i,total_erosion_dist)]
@@ -863,144 +811,6 @@
             ParametersPerBank,
         )
 
-<<<<<<< HEAD
-    def compute_erosion_per_level(
-        self, level_i, bank_data, simulation_data, fairway_data, discharge_level_pars, erosion_inputs,
-        num_levels, km_bin, num_km, num_bank, bank_height
-    ):
-        dvol_bank = np.zeros((num_km, num_bank))
-        hfw_max_level = 0
-        vel_bank_level_i = []
-        water_level_level_i = []
-        chezy_level_i = []
-        ship_wave_max_level_i = []
-        ship_wave_min_level_i = []
-        vol_per_discharge_level_i = []
-
-        # bank_height = []
-        eq_erosion_dist = []
-        eq_eroded_vol = []
-
-        erosion_distance_flow_level_i = []
-        erosion_distance_shipping_level_i = []
-        erosion_distance_tot_level_i = []
-        erosion_volume_tot_level_i = []
-
-        for ind, bank_i in enumerate(bank_data):
-            # bank_i = 0: left bank, bank_i = 1: right bank
-            # calculate velocity along banks ...
-            vel_bank = simulation_data.calculate_bank_velocity(
-                bank_i, self.river_data.vel_dx
-            )
-            vel_bank_level_i.append(vel_bank)
-
-            if level_i == 0:
-                # determine velocity and bank height along banks ...
-                # bank height = maximum bed elevation per cell
-                zb_bank = simulation_data.calculate_bank_height(
-                    bank_i, self.river_data.zb_dx
-                )
-                bank_height.append(zb_bank)
-
-            # get water depth along the fair-way
-            ii_face = bank_i.fairway_face_indices
-            water_depth_fairway = simulation_data.water_depth_face[ii_face]
-            hfw_max_level = max(hfw_max_level, water_depth_fairway.max())
-
-            water_level_level_i.append(
-                simulation_data.water_level_face[ii_face]
-            )
-            chez_face = simulation_data.chezy_face[ii_face]
-            chezy_level_i.append(0 * chez_face + chez_face.mean())
-
-            # last discharge level
-            if level_i == num_levels - 1:
-                erosion_distance, erosion_volume = comp_erosion_eq(
-                    bank_height[ind],
-                    bank_i.segment_length,
-                    fairway_data.fairway_initial_water_levels[ind],
-                    discharge_level_pars.get_bank(ind),
-                    bank_i.fairway_distances,
-                    water_depth_fairway,
-                    erosion_inputs.get_bank(ind),
-                )
-                eq_erosion_dist.append(erosion_distance)
-                eq_eroded_vol.append(erosion_volume)
-
-            (
-                erosion_distance_tot,
-                erosion_volume_tot,
-                erosion_distance_shipping,
-                erosion_distance_flow,
-                ship_w_max,
-                ship_w_min,
-            ) = compute_bank_erosion_dynamics(
-                vel_bank_level_i[ind],
-                bank_height[ind],
-                bank_i.segment_length,
-                water_level_level_i[ind],
-                fairway_data.fairway_initial_water_levels[ind],
-                discharge_level_pars.get_bank(ind),
-                self.river_data.erosion_time * self.p_discharge[level_i],
-                bank_i.fairway_distances,
-                water_depth_fairway,
-                chezy_level_i[ind],
-                erosion_inputs.get_bank(ind),
-                )
-            ship_wave_max_level_i.append(ship_w_max)
-            ship_wave_min_level_i.append(ship_w_min)
-
-            erosion_distance_flow_level_i.append(erosion_distance_flow)
-            erosion_distance_shipping_level_i.append(erosion_distance_shipping)
-            erosion_distance_tot_level_i.append(erosion_distance_tot)
-            erosion_volume_tot_level_i.append(erosion_volume_tot)
-
-            if self.river_data.debug:
-                if level_i == num_levels - 1:
-                    # EQ debug
-                    self.debugger.debug_process_discharge_levels_1(
-                        ind,
-                        bank_data.get_bank(ind),
-                        fairway_data,
-                        erosion_inputs.get_bank(ind),
-                        discharge_level_pars.get_bank(ind),
-                        water_depth_fairway,
-                        erosion_distance,
-                        erosion_volume,
-                        bank_height,
-                    )
-                # Q-specific debug
-                self.debugger.debug_process_discharge_levels_2(
-                    ind,
-                    level_i,
-                    bank_data.get_bank(ind),
-                    fairway_data,
-                    erosion_inputs.get_bank(ind),
-                    discharge_level_pars.get_bank(ind),
-                    water_depth_fairway,
-                    vel_bank_level_i,
-                    bank_height,
-                    water_level_level_i,
-                    chezy_level_i,
-                    erosion_distance_tot,
-                    erosion_volume_tot,
-                    erosion_distance_shipping,
-                    erosion_distance_flow,
-                )
-
-                # accumulate eroded volumes per km
-                dvol = get_km_eroded_volume(
-                    bank_i.bank_chainage_midpoints, erosion_volume_tot, km_bin
-                )
-                vol_per_discharge_level_i.append(dvol)
-                dvol_bank[:, ind] += dvol
-
-        return vel_bank_level_i, water_level_level_i, chezy_level_i, ship_wave_max_level_i, ship_wave_min_level_i, \
-                vol_per_discharge_level_i, erosion_distance_flow_level_i, erosion_distance_shipping_level_i, \
-                erosion_distance_tot_level_i, erosion_volume_tot_level_i, hfw_max_level, dvol_bank, eq_erosion_dist, eq_eroded_vol
-
-=======
->>>>>>> 767b066c
     def run(self) -> None:
         """Run the bank erosion analysis for a specified configuration."""
         timed_logger("-- start analysis --")
@@ -1127,7 +937,6 @@
             str(self.river_data.output_dir / erosion_vol_file),
         )
 
-<<<<<<< HEAD
 
 def calculate_alpha(coords, ind_1, ind_2, bp):
     """Calculate the alpha value for the bank erosion model."""
@@ -1139,355 +948,4 @@
         + (coords[ind_1, 1] - coords[ind_2, 1]) ** 2
     )
 
-=======
-    def _generate_plots(
-        self,
-        river_axis_km,
-        simulation_data: ErosionSimulationData,
-        xy_line_eq_list,
-        km_mid,
-        km_step,
-        erosion_inputs: ErosionInputs,
-        water_level_data: WaterLevelData,
-        mesh_data: MeshData,
-        bank_data: BankData,
-        erosion_results: ErosionResults,
-    ):
-        # create various plots
-        if self.river_data.plot_flags["plot_data"]:
-            log_text("=")
-            log_text("create_figures")
-            fig_i = 0
-            bbox = self.river_data.get_bbox(self.river_center_line_arr)
-
-            if self.river_data.plot_flags["save_plot_zoomed"]:
-                bank_coords_mid = []
-                for ib in range(bank_data.n_bank_lines):
-                    bank_coords_mid.append(
-                        (
-                            bank_data.bank_line_coords[ib][:-1, :]
-                            + bank_data.bank_line_coords[ib][1:, :]
-                        )
-                        / 2
-                    )
-                km_zoom, xy_zoom = get_zoom_extends(
-                    river_axis_km.min(),
-                    river_axis_km.max(),
-                    self.river_data.plot_flags["zoom_km_step"],
-                    bank_coords_mid,
-                    bank_data.bank_chainage_midpoints,
-                )
-
-            fig, ax = df_plt.plot1_waterdepth_and_banklines(
-                bbox,
-                self.river_center_line_arr,
-                bank_data.bank_lines,
-                simulation_data.face_node,
-                simulation_data.n_nodes,
-                simulation_data.x_node,
-                simulation_data.y_node,
-                simulation_data.water_depth_face,
-                1.1 * water_level_data.hfw_max,
-                X_AXIS_TITLE,
-                Y_AXIS_TITLE,
-                "water depth and initial bank lines",
-                "water depth [m]",
-            )
-            if self.river_data.plot_flags["save_plot"]:
-                fig_i = fig_i + 1
-                fig_base = (
-                    f"{self.river_data.plot_flags['fig_dir']}{os.sep}{fig_i}_banklines"
-                )
-
-                if self.river_data.plot_flags["save_plot_zoomed"]:
-                    df_plt.zoom_xy_and_save(
-                        fig,
-                        ax,
-                        fig_base,
-                        self.river_data.plot_flags["plot_ext"],
-                        xy_zoom,
-                    )
-
-                fig_path = fig_base + self.river_data.plot_flags["plot_ext"]
-                df_plt.savefig(fig, fig_path)
-
-            fig, ax = df_plt.plot2_eroded_distance_and_equilibrium(
-                bbox,
-                self.river_center_line_arr,
-                bank_data.bank_line_coords,
-                erosion_results.total_erosion_dist,
-                bank_data.is_right_bank,
-                erosion_results.avg_erosion_rate,
-                xy_line_eq_list,
-                mesh_data.x_edge_coords,
-                mesh_data.y_edge_coords,
-                X_AXIS_TITLE,
-                Y_AXIS_TITLE,
-                "eroded distance and equilibrium bank location",
-                f"eroded during {erosion_results.erosion_time} year",
-                "eroded distance [m]",
-                "equilibrium location",
-            )
-            if self.river_data.plot_flags["save_plot"]:
-                fig_i = fig_i + 1
-                fig_base = f"{self.river_data.plot_flags['fig_dir']}{os.sep}{fig_i}_erosion_sensitivity"
-
-                if self.river_data.plot_flags["save_plot_zoomed"]:
-                    df_plt.zoom_xy_and_save(
-                        fig,
-                        ax,
-                        fig_base,
-                        self.river_data.plot_flags["plot_ext"],
-                        xy_zoom,
-                    )
-
-                fig_path = fig_base + self.river_data.plot_flags["plot_ext"]
-                df_plt.savefig(fig, fig_path)
-
-            fig, ax = df_plt.plot3_eroded_volume(
-                km_mid,
-                km_step,
-                "river chainage [km]",
-                erosion_results.vol_per_discharge,
-                "eroded volume [m^3]",
-                f"eroded volume per {km_step} chainage km ({erosion_results.erosion_time} years)",
-                "Q{iq}",
-                "Bank {ib}",
-            )
-            if self.river_data.plot_flags["save_plot"]:
-                fig_i = fig_i + 1
-                fig_base = f"{self.river_data.plot_flags['fig_dir']}{os.sep}{fig_i}_eroded_volume"
-
-                if self.river_data.plot_flags["save_plot_zoomed"]:
-                    df_plt.zoom_x_and_save(
-                        fig,
-                        ax,
-                        fig_base,
-                        self.river_data.plot_flags["plot_ext"],
-                        km_zoom,
-                    )
-
-                fig_path = fig_base + self.river_data.plot_flags["plot_ext"]
-                df_plt.savefig(fig, fig_path)
-
-            fig, ax = df_plt.plot3_eroded_volume_subdivided_1(
-                km_mid,
-                km_step,
-                "river chainage [km]",
-                erosion_results.vol_per_discharge,
-                "eroded volume [m^3]",
-                f"eroded volume per {km_step} chainage km ({erosion_results.erosion_time} years)",
-                "Q{iq}",
-            )
-            if self.river_data.plot_flags["save_plot"]:
-                fig_i = fig_i + 1
-                fig_base = (
-                    self.river_data.plot_flags["fig_dir"]
-                    + os.sep
-                    + str(fig_i)
-                    + "_eroded_volume_per_discharge"
-                )
-                if self.river_data.plot_flags["save_plot_zoomed"]:
-                    df_plt.zoom_x_and_save(
-                        fig,
-                        ax,
-                        fig_base,
-                        self.river_data.plot_flags["plot_ext"],
-                        km_zoom,
-                    )
-                fig_path = fig_base + self.river_data.plot_flags["plot_ext"]
-                df_plt.savefig(fig, fig_path)
-
-            fig, ax = df_plt.plot3_eroded_volume_subdivided_2(
-                km_mid,
-                km_step,
-                "river chainage [km]",
-                erosion_results.vol_per_discharge,
-                "eroded volume [m^3]",
-                f"eroded volume per {km_step} chainage km ({erosion_results.erosion_time} years)",
-                "Bank {ib}",
-            )
-            if self.river_data.plot_flags["save_plot"]:
-                fig_i = fig_i + 1
-                fig_base = (
-                    self.river_data.plot_flags["fig_dir"]
-                    + os.sep
-                    + str(fig_i)
-                    + "_eroded_volume_per_bank"
-                )
-                if self.river_data.plot_flags["save_plot_zoomed"]:
-                    df_plt.zoom_x_and_save(
-                        fig,
-                        ax,
-                        fig_base,
-                        self.river_data.plot_flags["plot_ext"],
-                        km_zoom,
-                    )
-                fig_path = fig_base + self.river_data.plot_flags["plot_ext"]
-                df_plt.savefig(fig, fig_path)
-
-            fig, ax = df_plt.plot4_eroded_volume_eq(
-                km_mid,
-                km_step,
-                "river chainage [km]",
-                erosion_results.eq_eroded_vol_per_km,
-                "eroded volume [m^3]",
-                f"eroded volume per {km_step} chainage km (equilibrium)",
-            )
-            if self.river_data.plot_flags["save_plot"]:
-                fig_i = fig_i + 1
-                fig_base = (
-                    self.river_data.plot_flags["fig_dir"]
-                    + os.sep
-                    + str(fig_i)
-                    + "_eroded_volume_eq"
-                )
-                if self.river_data.plot_flags["save_plot_zoomed"]:
-                    df_plt.zoom_x_and_save(
-                        fig,
-                        ax,
-                        fig_base,
-                        self.river_data.plot_flags["plot_ext"],
-                        km_zoom,
-                    )
-                fig_path = fig_base + self.river_data.plot_flags["plot_ext"]
-                df_plt.savefig(fig, fig_path)
-
-            figlist, axlist = df_plt.plot5series_waterlevels_per_bank(
-                bank_data.bank_chainage_midpoints,
-                "river chainage [km]",
-                water_level_data.water_level,
-                water_level_data.ship_wave_max,
-                water_level_data.ship_wave_min,
-                "water level at Q{iq}",
-                "average water level",
-                "wave influenced range",
-                water_level_data.bank_height,
-                "level of bank",
-                erosion_inputs.bank_protection_level,
-                "bank protection level",
-                "elevation",
-                "(water)levels along bank line {ib}",
-                "[m NAP]",
-            )
-            if self.river_data.plot_flags["save_plot"]:
-                for ib, fig in enumerate(figlist):
-                    fig_i = fig_i + 1
-                    fig_base = f"{self.river_data.plot_flags['fig_dir']}/{fig_i}_levels_bank_{ib + 1}"
-
-                    if self.river_data.plot_flags["save_plot_zoomed"]:
-                        df_plt.zoom_x_and_save(
-                            fig,
-                            axlist[ib],
-                            fig_base,
-                            self.river_data.plot_flags["plot_ext"],
-                            km_zoom,
-                        )
-                    fig_file = f"{fig_base}{self.river_data.plot_flags['plot_ext']}"
-                    df_plt.savefig(fig, fig_file)
-
-            figlist, axlist = df_plt.plot6series_velocity_per_bank(
-                bank_data.bank_chainage_midpoints,
-                "river chainage [km]",
-                water_level_data.velocity,
-                "velocity at Q{iq}",
-                erosion_inputs.tauc,
-                water_level_data.chezy[0],
-                "critical velocity",
-                "velocity",
-                "velocity along bank line {ib}",
-                "[m/s]",
-            )
-            if self.river_data.plot_flags["save_plot"]:
-                for ib, fig in enumerate(figlist):
-                    fig_i = fig_i + 1
-                    fig_base = f"{self.river_data.plot_flags['fig_dir']}{os.sep}{fig_i}_velocity_bank_{ib + 1}"
-
-                    if self.river_data.plot_flags["save_plot_zoomed"]:
-                        df_plt.zoom_x_and_save(
-                            fig,
-                            axlist[ib],
-                            fig_base,
-                            self.river_data.plot_flags["plot_ext"],
-                            km_zoom,
-                        )
-
-                    fig_file = fig_base + self.river_data.plot_flags["plot_ext"]
-                    df_plt.savefig(fig, fig_file)
-
-            fig, ax = df_plt.plot7_banktype(
-                bbox,
-                self.river_center_line_arr,
-                bank_data.bank_line_coords,
-                erosion_inputs.bank_type,
-                erosion_inputs.taucls_str,
-                X_AXIS_TITLE,
-                Y_AXIS_TITLE,
-                "bank type",
-            )
-            if self.river_data.plot_flags["save_plot"]:
-                fig_i = fig_i + 1
-                fig_base = (
-                    self.river_data.plot_flags["fig_dir"]
-                    + os.sep
-                    + str(fig_i)
-                    + "_banktype"
-                )
-                if self.river_data.plot_flags["save_plot_zoomed"]:
-                    df_plt.zoom_xy_and_save(
-                        fig,
-                        ax,
-                        fig_base,
-                        self.river_data.plot_flags["plot_ext"],
-                        xy_zoom,
-                    )
-                fig_file = fig_base + self.river_data.plot_flags["plot_ext"]
-                df_plt.savefig(fig, fig_file)
-
-            fig, ax = df_plt.plot8_eroded_distance(
-                bank_data.bank_chainage_midpoints,
-                "river chainage [km]",
-                erosion_results.total_erosion_dist,
-                "Bank {ib}",
-                erosion_results.eq_erosion_dist,
-                "Bank {ib} (eq)",
-                "eroded distance",
-                "[m]",
-            )
-            if self.river_data.plot_flags["save_plot"]:
-                fig_i = fig_i + 1
-                fig_base = (
-                    self.river_data.plot_flags["fig_dir"]
-                    + os.sep
-                    + str(fig_i)
-                    + "_erodis"
-                )
-                if self.river_data.plot_flags["save_plot_zoomed"]:
-                    df_plt.zoom_x_and_save(
-                        fig,
-                        ax,
-                        fig_base,
-                        self.river_data.plot_flags["plot_ext"],
-                        km_zoom,
-                    )
-                fig_file = fig_base + self.river_data.plot_flags["plot_ext"]
-                df_plt.savefig(fig, fig_file)
-
-            if self.river_data.plot_flags["close_plot"]:
-                plt.close("all")
-            else:
-                plt.show(block=not self.gui)
-
-
-def calculate_alpha(coords: np.ndarray, ind_1: int, ind_2: int, bp: Tuple[int, Any]):
-    """Calculate the alpha value for the bank erosion model."""
-    alpha = (
-        (coords[ind_1, 0] - coords[ind_2, 0]) * (bp[0] - coords[ind_2, 0])
-        + (coords[ind_1, 1] - coords[ind_2, 1]) * (bp[1] - coords[ind_2, 1])
-    ) / (
-        (coords[ind_1, 0] - coords[ind_2, 0]) ** 2
-        + (coords[ind_1, 1] - coords[ind_2, 1]) ** 2
-    )
-
->>>>>>> 767b066c
     return alpha