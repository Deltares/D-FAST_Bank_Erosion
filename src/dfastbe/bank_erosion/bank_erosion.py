--- conflicted
+++ resolved
@@ -27,11 +27,7 @@
 """
 
 import os
-<<<<<<< HEAD
-from typing import Dict, List, Tuple
-=======
-from typing import Any, Dict, List, Tuple
->>>>>>> f8273ce6
+from typing import Dict, List, Tuple, Any
 
 import numpy as np
 from geopandas.geodataframe import GeoDataFrame
@@ -58,10 +54,6 @@
 from dfastbe.bank_erosion.debugger import Debugger
 from dfastbe.bank_erosion.plotter import ErosionPlotter
 from dfastbe.bank_erosion.utils import BankLinesProcessor, intersect_line_mesh
-<<<<<<< HEAD
-from dfastbe.io import ConfigFile, LineGeometry, log_text, write_km_eroded_volumes
-from dfastbe.kernel import (
-=======
 from dfastbe.io import (
     ConfigFile,
     LineGeometry,
@@ -70,7 +62,6 @@
 )
 from dfastbe.kernel import get_zoom_extends
 from dfastbe.bank_erosion.utils import (
->>>>>>> f8273ce6
     comp_erosion_eq,
     compute_bank_erosion_dynamics,
     get_km_bins,
@@ -944,349 +935,8 @@
             str(self.river_data.output_dir / erosion_vol_file),
         )
 
-<<<<<<< HEAD
-=======
-    def _generate_plots(
-        self,
-        river_axis_km,
-        simulation_data: ErosionSimulationData,
-        xy_line_eq_list,
-        km_mid,
-        km_step,
-        erosion_inputs: ErosionInputs,
-        water_level_data: WaterLevelData,
-        mesh_data: MeshData,
-        bank_data: BankData,
-        erosion_results: ErosionResults,
-    ):
-        # create various plots
-        if self.river_data.plot_flags["plot_data"]:
-            log_text("=")
-            log_text("create_figures")
-            fig_i = 0
-            bbox = self.river_data.get_bbox(self.river_center_line_arr)
-
-            if self.river_data.plot_flags["save_plot_zoomed"]:
-                bank_coords_mid = []
-                for ib in range(bank_data.n_bank_lines):
-                    bank_coords_mid.append(
-                        (
-                            bank_data.bank_line_coords[ib][:-1, :]
-                            + bank_data.bank_line_coords[ib][1:, :]
-                        )
-                        / 2
-                    )
-                km_zoom, xy_zoom = get_zoom_extends(
-                    river_axis_km.min(),
-                    river_axis_km.max(),
-                    self.river_data.plot_flags["zoom_km_step"],
-                    bank_coords_mid,
-                    bank_data.bank_chainage_midpoints,
-                )
-
-            fig, ax = df_plt.plot1_waterdepth_and_banklines(
-                bbox,
-                self.river_center_line_arr,
-                bank_data.bank_lines,
-                simulation_data.face_node,
-                simulation_data.n_nodes,
-                simulation_data.x_node,
-                simulation_data.y_node,
-                simulation_data.water_depth_face,
-                1.1 * water_level_data.hfw_max,
-                X_AXIS_TITLE,
-                Y_AXIS_TITLE,
-                "water depth and initial bank lines",
-                "water depth [m]",
-            )
-            if self.river_data.plot_flags["save_plot"]:
-                fig_i = fig_i + 1
-                fig_base = (
-                    f"{self.river_data.plot_flags['fig_dir']}{os.sep}{fig_i}_banklines"
-                )
-
-                if self.river_data.plot_flags["save_plot_zoomed"]:
-                    df_plt.zoom_xy_and_save(
-                        fig,
-                        ax,
-                        fig_base,
-                        self.river_data.plot_flags["plot_ext"],
-                        xy_zoom,
-                    )
-
-                fig_path = fig_base + self.river_data.plot_flags["plot_ext"]
-                df_plt.savefig(fig, fig_path)
-
-            fig, ax = df_plt.plot2_eroded_distance_and_equilibrium(
-                bbox,
-                self.river_center_line_arr,
-                bank_data.bank_line_coords,
-                erosion_results.total_erosion_dist,
-                bank_data.is_right_bank,
-                erosion_results.avg_erosion_rate,
-                xy_line_eq_list,
-                mesh_data.x_edge_coords,
-                mesh_data.y_edge_coords,
-                X_AXIS_TITLE,
-                Y_AXIS_TITLE,
-                "eroded distance and equilibrium bank location",
-                f"eroded during {erosion_results.erosion_time} year",
-                "eroded distance [m]",
-                "equilibrium location",
-            )
-            if self.river_data.plot_flags["save_plot"]:
-                fig_i = fig_i + 1
-                fig_base = f"{self.river_data.plot_flags['fig_dir']}{os.sep}{fig_i}_erosion_sensitivity"
-
-                if self.river_data.plot_flags["save_plot_zoomed"]:
-                    df_plt.zoom_xy_and_save(
-                        fig,
-                        ax,
-                        fig_base,
-                        self.river_data.plot_flags["plot_ext"],
-                        xy_zoom,
-                    )
-
-                fig_path = fig_base + self.river_data.plot_flags["plot_ext"]
-                df_plt.savefig(fig, fig_path)
-
-            fig, ax = df_plt.plot3_eroded_volume(
-                km_mid,
-                km_step,
-                "river chainage [km]",
-                water_level_data.vol_per_discharge,
-                "eroded volume [m^3]",
-                f"eroded volume per {km_step} chainage km ({erosion_results.erosion_time} years)",
-                "Q{iq}",
-                "Bank {ib}",
-            )
-            if self.river_data.plot_flags["save_plot"]:
-                fig_i = fig_i + 1
-                fig_base = f"{self.river_data.plot_flags['fig_dir']}{os.sep}{fig_i}_eroded_volume"
-
-                if self.river_data.plot_flags["save_plot_zoomed"]:
-                    df_plt.zoom_x_and_save(
-                        fig,
-                        ax,
-                        fig_base,
-                        self.river_data.plot_flags["plot_ext"],
-                        km_zoom,
-                    )
-
-                fig_path = fig_base + self.river_data.plot_flags["plot_ext"]
-                df_plt.savefig(fig, fig_path)
-
-            fig, ax = df_plt.plot3_eroded_volume_subdivided_1(
-                km_mid,
-                km_step,
-                "river chainage [km]",
-                water_level_data.vol_per_discharge,
-                "eroded volume [m^3]",
-                f"eroded volume per {km_step} chainage km ({erosion_results.erosion_time} years)",
-                "Q{iq}",
-            )
-            if self.river_data.plot_flags["save_plot"]:
-                fig_i = fig_i + 1
-                fig_base = (
-                    self.river_data.plot_flags["fig_dir"]
-                    + os.sep
-                    + str(fig_i)
-                    + "_eroded_volume_per_discharge"
-                )
-                if self.river_data.plot_flags["save_plot_zoomed"]:
-                    df_plt.zoom_x_and_save(
-                        fig,
-                        ax,
-                        fig_base,
-                        self.river_data.plot_flags["plot_ext"],
-                        km_zoom,
-                    )
-                fig_path = fig_base + self.river_data.plot_flags["plot_ext"]
-                df_plt.savefig(fig, fig_path)
-
-            fig, ax = df_plt.plot3_eroded_volume_subdivided_2(
-                km_mid,
-                km_step,
-                "river chainage [km]",
-                water_level_data.vol_per_discharge,
-                "eroded volume [m^3]",
-                f"eroded volume per {km_step} chainage km ({erosion_results.erosion_time} years)",
-                "Bank {ib}",
-            )
-            if self.river_data.plot_flags["save_plot"]:
-                fig_i = fig_i + 1
-                fig_base = (
-                    self.river_data.plot_flags["fig_dir"]
-                    + os.sep
-                    + str(fig_i)
-                    + "_eroded_volume_per_bank"
-                )
-                if self.river_data.plot_flags["save_plot_zoomed"]:
-                    df_plt.zoom_x_and_save(
-                        fig,
-                        ax,
-                        fig_base,
-                        self.river_data.plot_flags["plot_ext"],
-                        km_zoom,
-                    )
-                fig_path = fig_base + self.river_data.plot_flags["plot_ext"]
-                df_plt.savefig(fig, fig_path)
-
-            fig, ax = df_plt.plot4_eroded_volume_eq(
-                km_mid,
-                km_step,
-                "river chainage [km]",
-                erosion_results.eq_eroded_vol_per_km,
-                "eroded volume [m^3]",
-                f"eroded volume per {km_step} chainage km (equilibrium)",
-            )
-            if self.river_data.plot_flags["save_plot"]:
-                fig_i = fig_i + 1
-                fig_base = (
-                    self.river_data.plot_flags["fig_dir"]
-                    + os.sep
-                    + str(fig_i)
-                    + "_eroded_volume_eq"
-                )
-                if self.river_data.plot_flags["save_plot_zoomed"]:
-                    df_plt.zoom_x_and_save(
-                        fig,
-                        ax,
-                        fig_base,
-                        self.river_data.plot_flags["plot_ext"],
-                        km_zoom,
-                    )
-                fig_path = fig_base + self.river_data.plot_flags["plot_ext"]
-                df_plt.savefig(fig, fig_path)
-
-            figlist, axlist = df_plt.plot5series_waterlevels_per_bank(
-                bank_data.bank_chainage_midpoints,
-                "river chainage [km]",
-                water_level_data.water_level,
-                water_level_data.ship_wave_max,
-                water_level_data.ship_wave_min,
-                "water level at Q{iq}",
-                "average water level",
-                "wave influenced range",
-                water_level_data.bank_height,
-                "level of bank",
-                erosion_inputs.bank_protection_level,
-                "bank protection level",
-                "elevation",
-                "(water)levels along bank line {ib}",
-                "[m NAP]",
-            )
-            if self.river_data.plot_flags["save_plot"]:
-                for ib, fig in enumerate(figlist):
-                    fig_i = fig_i + 1
-                    fig_base = f"{self.river_data.plot_flags['fig_dir']}/{fig_i}_levels_bank_{ib + 1}"
-
-                    if self.river_data.plot_flags["save_plot_zoomed"]:
-                        df_plt.zoom_x_and_save(
-                            fig,
-                            axlist[ib],
-                            fig_base,
-                            self.river_data.plot_flags["plot_ext"],
-                            km_zoom,
-                        )
-                    fig_file = f"{fig_base}{self.river_data.plot_flags['plot_ext']}"
-                    df_plt.savefig(fig, fig_file)
-
-            figlist, axlist = df_plt.plot6series_velocity_per_bank(
-                bank_data.bank_chainage_midpoints,
-                "river chainage [km]",
-                water_level_data.velocity,
-                "velocity at Q{iq}",
-                erosion_inputs.tauc,
-                water_level_data.chezy[0],
-                "critical velocity",
-                "velocity",
-                "velocity along bank line {ib}",
-                "[m/s]",
-            )
-            if self.river_data.plot_flags["save_plot"]:
-                for ib, fig in enumerate(figlist):
-                    fig_i = fig_i + 1
-                    fig_base = f"{self.river_data.plot_flags['fig_dir']}{os.sep}{fig_i}_velocity_bank_{ib + 1}"
-
-                    if self.river_data.plot_flags["save_plot_zoomed"]:
-                        df_plt.zoom_x_and_save(
-                            fig,
-                            axlist[ib],
-                            fig_base,
-                            self.river_data.plot_flags["plot_ext"],
-                            km_zoom,
-                        )
-
-                    fig_file = fig_base + self.river_data.plot_flags["plot_ext"]
-                    df_plt.savefig(fig, fig_file)
-
-            fig, ax = df_plt.plot7_banktype(
-                bbox,
-                self.river_center_line_arr,
-                bank_data.bank_line_coords,
-                erosion_inputs.bank_type,
-                erosion_inputs.taucls_str,
-                X_AXIS_TITLE,
-                Y_AXIS_TITLE,
-                "bank type",
-            )
-            if self.river_data.plot_flags["save_plot"]:
-                fig_i = fig_i + 1
-                fig_base = (
-                    self.river_data.plot_flags["fig_dir"]
-                    + os.sep
-                    + str(fig_i)
-                    + "_banktype"
-                )
-                if self.river_data.plot_flags["save_plot_zoomed"]:
-                    df_plt.zoom_xy_and_save(
-                        fig,
-                        ax,
-                        fig_base,
-                        self.river_data.plot_flags["plot_ext"],
-                        xy_zoom,
-                    )
-                fig_file = fig_base + self.river_data.plot_flags["plot_ext"]
-                df_plt.savefig(fig, fig_file)
-
-            fig, ax = df_plt.plot8_eroded_distance(
-                bank_data.bank_chainage_midpoints,
-                "river chainage [km]",
-                erosion_results.total_erosion_dist,
-                "Bank {ib}",
-                erosion_results.eq_erosion_dist,
-                "Bank {ib} (eq)",
-                "eroded distance",
-                "[m]",
-            )
-            if self.river_data.plot_flags["save_plot"]:
-                fig_i = fig_i + 1
-                fig_base = (
-                    self.river_data.plot_flags["fig_dir"]
-                    + os.sep
-                    + str(fig_i)
-                    + "_erodis"
-                )
-                if self.river_data.plot_flags["save_plot_zoomed"]:
-                    df_plt.zoom_x_and_save(
-                        fig,
-                        ax,
-                        fig_base,
-                        self.river_data.plot_flags["plot_ext"],
-                        km_zoom,
-                    )
-                fig_file = fig_base + self.river_data.plot_flags["plot_ext"]
-                df_plt.savefig(fig, fig_file)
-
-            if self.river_data.plot_flags["close_plot"]:
-                plt.close("all")
-            else:
-                plt.show(block=not self.gui)
-
->>>>>>> f8273ce6
-
-def calculate_alpha(coords, ind_1, ind_2, bp):
+
+def calculate_alpha(coords: np.ndarray, ind_1: int, ind_2: int, bp: Tuple[int, Any]):
     """Calculate the alpha value for the bank erosion model."""
     alpha = (
         (coords[ind_1, 0] - coords[ind_2, 0]) * (bp[0] - coords[ind_2, 0])
