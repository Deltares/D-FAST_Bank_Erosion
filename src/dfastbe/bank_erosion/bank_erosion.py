--- conflicted
+++ resolved
@@ -27,12 +27,8 @@
 """
 
 import os
-<<<<<<< HEAD
 from logging import Logger
-from typing import Dict, List, Tuple
-=======
 from typing import Any, Dict, List, Tuple
->>>>>>> a116d51d
 
 import numpy as np
 from geopandas.geodataframe import GeoDataFrame
@@ -59,7 +55,6 @@
     ErosionSimulationData,
 )
 from dfastbe.bank_erosion.debugger import Debugger
-from dfastbe.bank_erosion.plotter import ErosionPlotter
 from dfastbe.bank_erosion.erosion_calculator import ErosionCalculator
 from dfastbe.bank_erosion.plotter import ErosionPlotter
 from dfastbe.bank_erosion.utils import (
