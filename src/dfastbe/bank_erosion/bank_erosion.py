"""
Copyright (C) 2020 Stichting Deltares.

This library is free software; you can redistribute it and/or
modify it under the terms of the GNU Lesser General Public
License as published by the Free Software Foundation version 2.1.

This library is distributed in the hope that it will be useful,
but WITHOUT ANY WARRANTY; without even the implied warranty of
MERCHANTABILITY or FITNESS FOR A PARTICULAR PURPOSE.  See the GNU
Lesser General Public License for more details.

You should have received a copy of the GNU Lesser General Public
License along with this library; if not, see <http://www.gnu.org/licenses/>.

contact: delft3d.support@deltares.nl
Stichting Deltares
P.O. Box 177
2600 MH Delft, The Netherlands

All indications and logos of, and references to, "Delft3D" and "Deltares"
are registered trademarks of Stichting Deltares, and remain the property of
Stichting Deltares. All rights reserved.

INFORMATION
This file is part of D-FAST Bank Erosion: https://github.com/Deltares/D-FAST_Bank_Erosion
"""

import os
from typing import Any, Dict, List, Tuple

import numpy as np
from geopandas.geodataframe import GeoDataFrame
from geopandas.geoseries import GeoSeries
from shapely.geometry import LineString

from dfastbe import __version__
<<<<<<< HEAD
from dfastbe.bank_erosion.data_models.inputs import ErosionRiverData, ErosionSimulationData
=======
from dfastbe import plotting as df_plt
>>>>>>> 3c18fc7d
from dfastbe.bank_erosion.data_models.calculation import (
    BankData,
    DischargeLevels,
    ErosionInputs,
    ErosionResults,
    FairwayData,
    MeshData,
    SingleCalculation,
    SingleDischargeLevel,
    SingleErosion,
    SingleLevelParameters,
    SingleParameters,
    WaterLevelData,
)
from dfastbe.bank_erosion.data_models.inputs import (
    ErosionRiverData,
    ErosionSimulationData,
)
from dfastbe.bank_erosion.debugger import Debugger
<<<<<<< HEAD
from dfastbe.bank_erosion.plotter import ErosionPlotter
from dfastbe.bank_erosion.utils import BankLinesProcessor, intersect_line_mesh
from dfastbe.io.config import ConfigFile
from dfastbe.io.logger import log_text
from dfastbe.io.data_models import LineGeometry
=======
>>>>>>> 3c18fc7d
from dfastbe.bank_erosion.erosion_calculator import ErosionCalculator
from dfastbe.bank_erosion.utils import (
    BankLinesProcessor,
    calculate_alpha,
    get_km_bins,
    get_km_eroded_volume,
<<<<<<< HEAD
    write_km_eroded_volumes,
=======
    intersect_line_mesh,
>>>>>>> 3c18fc7d
    move_line,
    write_km_eroded_volumes,
)
from dfastbe.io.config import ConfigFile
from dfastbe.io.data_models import LineGeometry
from dfastbe.io.logger import log_text, timed_logger
from dfastbe.utils import get_zoom_extends

X_AXIS_TITLE = "x-coordinate [km]"
Y_AXIS_TITLE = "y-coordinate [km]"


class Erosion:
    """Class to handle the bank erosion calculations."""

    def __init__(self, config_file: ConfigFile, gui: bool = False):
        """Initialize the Erosion class."""
        self.root_dir = config_file.root_dir
        self._config_file = config_file
        self.gui = gui

        self.river_data = ErosionRiverData(config_file)
        self.river_center_line_arr = self.river_data.river_center_line.as_array()
        self.simulation_data = self.river_data.simulation_data()
        self.sim_files, self.p_discharge = self.river_data.get_erosion_sim_data(
            self.river_data.num_discharge_levels
        )
        self.bl_processor = BankLinesProcessor(self.river_data)
        self.debugger = Debugger(config_file.crs, self.river_data.output_dir)
        self.erosion_calculator = ErosionCalculator()
        self._results = None

    @property
    def config_file(self) -> ConfigFile:
        """Configuration file object."""
        return self._config_file

    @property
    def results(self) -> Dict[str, Any]:
        """dict: Results of the bank line detection analysis.

        Returns:
        """
        return self._results

    @results.setter
    def results(self, value: Dict[str, Any]):
        """Set the results of the bank erosion analysis."""
        self._results = value

    def get_ship_parameters(
        self, num_stations_per_bank: List[int]
    ) -> Dict[str, List[np.ndarray]]:
        """Get ship parameters from the configuration file."""
        ship_relative_velocity = self.config_file.get_parameter(
            "Erosion", "VShip", num_stations_per_bank, positive=True, onefile=True
        )
        num_ships_year = self.config_file.get_parameter(
            "Erosion", "NShip", num_stations_per_bank, positive=True, onefile=True
        )
        num_waves_p_ship = self.config_file.get_parameter(
            "Erosion",
            "NWave",
            num_stations_per_bank,
            default=5,
            positive=True,
            onefile=True,
        )
        ship_draught = self.config_file.get_parameter(
            "Erosion", "Draught", num_stations_per_bank, positive=True, onefile=True
        )
        ship_type = self.config_file.get_parameter(
            "Erosion", "ShipType", num_stations_per_bank, valid=[1, 2, 3], onefile=True
        )
        parslope0 = self.config_file.get_parameter(
            "Erosion",
            "Slope",
            num_stations_per_bank,
            default=20,
            positive=True,
            ext="slp",
        )
        reed_wave_damping_coeff = self.config_file.get_parameter(
            "Erosion",
            "Reed",
            num_stations_per_bank,
            default=0,
            positive=True,
            ext="rdd",
        )

        ship_data = {
            "vship0": ship_relative_velocity,
            "Nship0": num_ships_year,
            "nwave0": num_waves_p_ship,
            "Tship0": ship_draught,
            "ship0": ship_type,
            "parslope0": parslope0,
            "parreed0": reed_wave_damping_coeff,
        }
        return ship_data

    def _process_river_axis_by_center_line(self) -> LineGeometry:
        """Process the river axis by the center line.

        Intersect the river center line with the river axis to map the stations from the first to the latter
        then clip the river axis by the first and last station of the centerline.
        """
        river_axis = LineGeometry(self.river_data.river_axis, crs=self.config_file.crs)
        river_axis_numpy = river_axis.as_array()
        # optional sorting --> see 04_Waal_D3D example
        # check: sum all distances and determine maximum distance ...
        # if maximum > alpha * sum then perform sort
        # Waal OK: 0.0082 ratio max/sum, Waal NotOK: 0.13 - Waal: 2500 points,
        # so even when OK still some 21 times more than 1/2500 = 0.0004
        dist2 = (np.diff(river_axis_numpy, axis=0) ** 2).sum(axis=1)
        alpha = dist2.max() / dist2.sum()
        if alpha > 0.03:
            print("The river axis needs sorting!!")

        # map km to axis points, further using axis
        log_text("chainage_to_axis")
        river_axis_km = river_axis.intersect_with_line(self.river_center_line_arr)

        # clip river axis to reach of interest (get the closest point to the first and last station)
        i1 = np.argmin(
            ((self.river_center_line_arr[0, :2] - river_axis_numpy) ** 2).sum(axis=1)
        )
        i2 = np.argmin(
            ((self.river_center_line_arr[-1, :2] - river_axis_numpy) ** 2).sum(axis=1)
        )
        if i1 < i2:
            river_axis_km = river_axis_km[i1 : i2 + 1]
            river_axis_numpy = river_axis_numpy[i1 : i2 + 1]
        else:
            # reverse river axis
            river_axis_km = river_axis_km[i2 : i1 + 1][::-1]
            river_axis_numpy = river_axis_numpy[i2 : i1 + 1][::-1]

        river_axis = LineGeometry(river_axis_numpy, crs=self.config_file.crs)
        river_axis.add_data(data={"stations": river_axis_km})
        return river_axis

    def _get_fairway_data(
        self,
        river_axis: LineGeometry,
        mesh_data: MeshData,
    ):
        # map km to fairway points, further using axis
        log_text("chainage_to_fairway")
        # intersect fairway and mesh
        fairway_intersection_coords, fairway_face_indices = intersect_line_mesh(
            river_axis.as_array(), mesh_data
        )
        if self.river_data.debug:
            arr = (
                fairway_intersection_coords[:-1] + fairway_intersection_coords[1:]
            ) / 2
            line_geom = LineGeometry(arr, crs=self.config_file.crs)
            line_geom.to_file(
                file_name=f"{str(self.river_data.output_dir)}{os.sep}fairway_face_indices.shp",
                data={"iface": fairway_face_indices},
            )

        return FairwayData(fairway_face_indices, fairway_intersection_coords)

    def calculate_fairway_bank_line_distance(
        self,
        bank_data: BankData,
        fairway_data: FairwayData,
        simulation_data: ErosionSimulationData,
    ):
        """Map bank data to fairway data.

        Args:
            bank_data (BankData):
            fairway_data (FairwayData):
            simulation_data (ErosionSimulationData):

        Returns:
            FairwayData:
                The method updates the following attributes in the `bank_data` instance
                    - fairway_face_indices
                    - fairway_distances
            BankData:
                the following attributes in the `fairway_data` instance
                    - fairway_initial_water_levels
        """
        # distance fairway-bankline (bank-fairway)
        log_text("bank_distance_fairway")

        num_fairway_face_ind = len(fairway_data.fairway_face_indices)

        for bank_i, single_bank in enumerate(bank_data):
            bank_coords = single_bank.bank_line_coords
            coords_mid = (bank_coords[:-1] + bank_coords[1:]) / 2
            bank_fairway_dist = np.zeros(len(coords_mid))
            bp_fw_face_idx = np.zeros(len(coords_mid), dtype=int)

            for ind, coord_i in enumerate(coords_mid):
                # find closest fairway support node
                closest_ind = np.argmin(
                    ((coord_i - fairway_data.intersection_coords) ** 2).sum(axis=1)
                )
                fairway_coord = fairway_data.intersection_coords[closest_ind]
                fairway_bank_distance = ((coord_i - fairway_coord) ** 2).sum() ** 0.5
                # If fairway support node is also the closest projected fairway point, then it likely
                # that that point is one of the original support points (a corner) of the fairway path
                # and located inside a grid cell. The segments before and after that point will then
                # both be located inside that same grid cell, so let's pick the segment before the point.
                # If the point happens to coincide with a grid edge and the two segments are located
                # in different grid cells, then we could either simply choose one or add complexity to
                # average the values of the two grid cells. Let's go for the simplest approach ...
                iseg = max(closest_ind - 1, 0)
                if closest_ind > 0:
                    alpha = calculate_alpha(
                        fairway_data.intersection_coords,
                        closest_ind,
                        closest_ind - 1,
                        coord_i,
                    )
                    if 0 < alpha < 1:
                        fwp1 = fairway_data.intersection_coords[
                            closest_ind - 1
                        ] + alpha * (
                            fairway_data.intersection_coords[closest_ind]
                            - fairway_data.intersection_coords[closest_ind - 1]
                        )
                        d1 = ((coord_i - fwp1) ** 2).sum() ** 0.5
                        if d1 < fairway_bank_distance:
                            fairway_bank_distance = d1
                            # projected point located on segment before, which corresponds to initial choice: iseg = ifw - 1
                if closest_ind < num_fairway_face_ind:
                    alpha = calculate_alpha(
                        fairway_data.intersection_coords,
                        closest_ind + 1,
                        closest_ind,
                        coord_i,
                    )
                    if 0 < alpha < 1:
                        fwp1 = fairway_data.intersection_coords[closest_ind] + alpha * (
                            fairway_data.intersection_coords[closest_ind + 1]
                            - fairway_data.intersection_coords[closest_ind]
                        )
                        d1 = ((coord_i - fwp1) ** 2).sum() ** 0.5
                        if d1 < fairway_bank_distance:
                            fairway_bank_distance = d1
                            iseg = closest_ind

                bp_fw_face_idx[ind] = fairway_data.fairway_face_indices[iseg]
                bank_fairway_dist[ind] = fairway_bank_distance

            if self.river_data.debug:
                line_geom = LineGeometry(coords_mid, crs=self.config_file.crs)
                line_geom.to_file(
                    file_name=f"{self.river_data.output_dir}/bank_{bank_i + 1}_chainage_and_fairway_face_idx.shp",
                    data={
                        "chainage": single_bank.bank_chainage_midpoints,
                        "iface_fw": bp_fw_face_idx[bank_i],
                    },
                )

            single_bank.fairway_face_indices = bp_fw_face_idx
            single_bank.fairway_distances = bank_fairway_dist

        # water level at fairway
        water_level_fairway_ref = []
        for single_bank in bank_data:
            ii = single_bank.fairway_face_indices
            water_level_fairway_ref.append(simulation_data.water_level_face[ii])
        fairway_data.fairway_initial_water_levels = water_level_fairway_ref

    def _prepare_initial_conditions(
        self,
        num_stations_per_bank: List[int],
        fairway_data: FairwayData,
    ) -> ErosionInputs:
        # wave reduction s0, s1
        wave_fairway_distance_0 = self.config_file.get_parameter(
            "Erosion",
            "Wave0",
            num_stations_per_bank,
            default=200,
            positive=True,
            onefile=True,
        )
        wave_fairway_distance_1 = self.config_file.get_parameter(
            "Erosion",
            "Wave1",
            num_stations_per_bank,
            default=150,
            positive=True,
            onefile=True,
        )

        # save 1_banklines
        # read vship, nship, nwave, draught (tship), shiptype ... independent of level number
        shipping_data = self.get_ship_parameters(num_stations_per_bank)

        # read classes flag (yes: banktype = taucp, no: banktype = tauc) and banktype (taucp: 0-4 ... or ... tauc = critical shear value)
        classes = self.config_file.get_bool("Erosion", "Classes")
        if classes:
            bank_type = self.config_file.get_parameter(
                "Erosion",
                "BankType",
                num_stations_per_bank,
                default=0,
                ext=".btp",
            )
            tauc = []
            for bank in bank_type:
                tauc.append(ErosionInputs.taucls[bank])
        else:
            tauc = self.config_file.get_parameter(
                "Erosion",
                "BankType",
                num_stations_per_bank,
                default=0,
                ext=".btp",
            )
            thr = (ErosionInputs.taucls[:-1] + ErosionInputs.taucls[1:]) / 2
            bank_type = [None] * len(thr)
            for ib, shear_stress in enumerate(tauc):
                bt = np.zeros(shear_stress.size)
                for thr_i in thr:
                    bt[shear_stress < thr_i] += 1
                bank_type[ib] = bt

        # read bank protection level dike_height
        dike_height_default = -1000
        dike_height = self.config_file.get_parameter(
            "Erosion",
            "ProtectionLevel",
            num_stations_per_bank,
            default=dike_height_default,
            ext=".bpl",
        )
        # if dike_height undefined, set dike_height equal to water_level_fairway_ref - 1
        for ib, one_zss in enumerate(dike_height):
            mask = one_zss == dike_height_default
            one_zss[mask] = fairway_data.fairway_initial_water_levels[ib][mask] - 1

        data = {
            'wave_fairway_distance_0': wave_fairway_distance_0,
            'wave_fairway_distance_1': wave_fairway_distance_1,
            'bank_protection_level': dike_height,
            'tauc': tauc
        }
        return ErosionInputs.from_column_arrays(
            data, SingleErosion, shipping_data=shipping_data, bank_type=bank_type
        )

    def _calculate_bank_height(self, bank_data: BankData, simulation_data: ErosionSimulationData) -> BankData:
        # bank height = maximum bed elevation per cell
        for bank_i in bank_data:
            bank_i.height = simulation_data.calculate_bank_height(bank_i, self.river_data.zb_dx)

        return bank_data

    def _process_discharge_levels(
        self,
        km_mid,
        km_bin,
        erosion_inputs: ErosionInputs,
        bank_data: BankData,
        fairway_data: FairwayData,
    ) -> Tuple[WaterLevelData, ErosionResults]:

        num_levels = self.river_data.num_discharge_levels
        num_km = len(km_mid)

        # initialize arrays for erosion loop over all discharges
        discharge_levels = []

        log_text("total_time", data={"t": self.river_data.erosion_time})

        for level_i in range(num_levels):
            log_text(
                "discharge_header",
                data={
                    "i": level_i + 1,
                    "p": self.p_discharge[level_i],
                    "t": self.p_discharge[level_i] * self.river_data.erosion_time,
                },
            )

            log_text("read_q_params", indent="  ")
            # 1) read level-specific parameters
            # read ship_velocity, num_ship, nwave, draught, ship_type, slope, reed, fairway_depth, ... (level specific values)
            level_parameters = self._read_discharge_parameters(
                level_i, erosion_inputs.shipping_data, bank_data.num_stations_per_bank
            )

            # 2) load FM result
            log_text("-", indent="  ")
            log_text(
                "read_simdata", data={"file": self.sim_files[level_i]}, indent="  "
            )
            simulation_data = ErosionSimulationData.read(
                self.sim_files[level_i], indent="  "
            )
            log_text("bank_erosion", indent="  ")

            if level_i == 0:
                bank_data = self._calculate_bank_height(bank_data, simulation_data)

            single_level, dvol_bank = self.compute_erosion_per_level(
                level_i,
                bank_data,
                simulation_data,
                fairway_data,
                level_parameters,
                erosion_inputs,
                km_bin,
                num_km,
            )

            discharge_levels.append(single_level)

            error_vol_file = self.config_file.get_str(
                "Erosion", f"EroVol{level_i + 1}", default=f"erovolQ{level_i + 1}.evo"
            )
            log_text("save_error_vol", data={"file": error_vol_file}, indent="  ")
            write_km_eroded_volumes(
                km_mid, dvol_bank, f"{self.river_data.output_dir}/{error_vol_file}"
            )

        # shape is (num_levels, 2, (num_stations_per_bank))
        # if num_levels = 13 and the num_stations_per_bank = [10, 15]
        # then shape = (13, 2, (10, 15)) list of 13 elements, each element is a list of 2 elements
        # first an array of 10 elements, and the second is array of 15 elements
        discharge_levels = DischargeLevels(discharge_levels)
        flow_erosion_dist = discharge_levels.accumulate("erosion_distance_flow")
        ship_erosion_dist = discharge_levels.accumulate("erosion_distance_shipping")
        total_erosion_dist = discharge_levels.accumulate("erosion_distance_tot")
        total_eroded_vol = discharge_levels.accumulate("erosion_volume_tot")

        erosion_results = ErosionResults(
            erosion_time=self.river_data.erosion_time,
            flow_erosion_dist=flow_erosion_dist,
            ship_erosion_dist=ship_erosion_dist,
            total_erosion_dist=total_erosion_dist,
            total_eroded_vol=total_eroded_vol,
            eq_erosion_dist=discharge_levels._get_attr_both_sides_level(
                "erosion_distance_eq", num_levels - 1
            ),
            eq_eroded_vol=discharge_levels._get_attr_both_sides_level(
                "erosion_volume_eq", num_levels - 1
            ),
        )
        water_level_data = discharge_levels.get_water_level_data()

        bank_data.left.bank_line_size, bank_data.right.bank_line_size = (
            bank_data.left.segment_length,
            bank_data.right.segment_length,
        )

        return water_level_data, erosion_results

    def _postprocess_erosion_results(
        self,
        km_bin: Tuple[float, float, float],
        km_mid,
        bank_data: BankData,
        erosion_results: ErosionResults,
    ) -> Tuple[List[LineString], List[LineString], List[LineString]]:
        """Postprocess the erosion results to get the new bank lines and volumes."""
        log_text("=")
        avg_erosion_rate = np.zeros(bank_data.n_bank_lines)
        dn_max = np.zeros(bank_data.n_bank_lines)
        d_nav_flow = np.zeros(bank_data.n_bank_lines)
        d_nav_ship = np.zeros(bank_data.n_bank_lines)
        d_nav_eq = np.zeros(bank_data.n_bank_lines)
        dn_max_eq = np.zeros(bank_data.n_bank_lines)
        eq_eroded_vol_per_km = np.zeros((len(km_mid), bank_data.n_bank_lines))
        total_eroded_vol_per_km = np.zeros((len(km_mid), bank_data.n_bank_lines))
        xy_line_new_list = []
        bankline_new_list = []
        xy_line_eq_list = []
        bankline_eq_list = []
        for ib, single_bank in enumerate(bank_data):
            bank_coords = single_bank.bank_line_coords
            avg_erosion_rate[ib] = (
                erosion_results.total_erosion_dist[ib] * single_bank.bank_line_size
            ).sum() / single_bank.bank_line_size.sum()
            dn_max[ib] = erosion_results.total_erosion_dist[ib].max()
            d_nav_flow[ib] = (
                erosion_results.flow_erosion_dist[ib] * single_bank.bank_line_size
            ).sum() / single_bank.bank_line_size.sum()
            d_nav_ship[ib] = (
                erosion_results.ship_erosion_dist[ib] * single_bank.bank_line_size
            ).sum() / single_bank.bank_line_size.sum()
            d_nav_eq[ib] = (
                erosion_results.eq_erosion_dist[ib] * single_bank.bank_line_size
            ).sum() / single_bank.bank_line_size.sum()
            dn_max_eq[ib] = erosion_results.eq_erosion_dist[ib].max()
            log_text("bank_dnav", data={"ib": ib + 1, "v": avg_erosion_rate[ib]})
            log_text("bank_dnavflow", data={"v": d_nav_flow[ib]})
            log_text("bank_dnavship", data={"v": d_nav_ship[ib]})
            log_text("bank_dnmax", data={"v": dn_max[ib]})
            log_text("bank_dnaveq", data={"v": d_nav_eq[ib]})
            log_text("bank_dnmaxeq", data={"v": dn_max_eq[ib]})

            xy_line_new = move_line(
                bank_coords,
                erosion_results.total_erosion_dist[ib],
                single_bank.is_right_bank,
            )
            xy_line_new_list.append(xy_line_new)
            bankline_new_list.append(LineString(xy_line_new))

            xy_line_eq = move_line(
                bank_coords,
                erosion_results.eq_erosion_dist[ib],
                single_bank.is_right_bank,
            )
            xy_line_eq_list.append(xy_line_eq)
            bankline_eq_list.append(LineString(xy_line_eq))

            dvol_eq = get_km_eroded_volume(
                single_bank.bank_chainage_midpoints,
                erosion_results.eq_eroded_vol[ib],
                km_bin,
            )
            eq_eroded_vol_per_km[:, ib] = dvol_eq
            dvol_tot = get_km_eroded_volume(
                single_bank.bank_chainage_midpoints,
                erosion_results.total_eroded_vol[ib],
                km_bin,
            )
            total_eroded_vol_per_km[:, ib] = dvol_tot
            if ib < bank_data.n_bank_lines - 1:
                log_text("-")

        erosion_results.avg_erosion_rate = avg_erosion_rate
        erosion_results.eq_eroded_vol_per_km = eq_eroded_vol_per_km
        erosion_results.total_eroded_vol_per_km = total_eroded_vol_per_km

        return bankline_new_list, bankline_eq_list, xy_line_eq_list

    def _get_param(
        self, name: str, default_val, iq_str, num_stations_per_bank, **kwargs
    ):
        return self.config_file.get_parameter(
            "Erosion",
            f"{name}{iq_str}",
            num_stations_per_bank,
            default=default_val,
            **kwargs,
        )

    def _read_discharge_parameters(
        self,
        level_i: int,
        shipping_data: Dict[str, List[np.ndarray]],
        num_stations_per_bank: List[int],
    ) -> SingleLevelParameters:
        """Read Discharge level parameters.

        Read all discharge-specific input arrays for level *iq*.
        Returns a dict with keys: vship, num_ship, n_wave, t_ship, ship_type,
        mu_slope, mu_reed, par_slope, par_reed.
        """
        iq_str = f"{level_i + 1}"

        ship_velocity = self._get_param(
            "VShip",
            shipping_data["vship0"],
            iq_str,
            num_stations_per_bank,
        )
        num_ship = self._get_param(
            "NShip",
            shipping_data["Nship0"],
            iq_str,
            num_stations_per_bank,
        )
        num_waves_per_ship = self._get_param(
            "NWave",
            shipping_data["nwave0"],
            iq_str,
            num_stations_per_bank,
        )
        ship_draught = self._get_param(
            "Draught",
            shipping_data["Tship0"],
            iq_str,
            num_stations_per_bank,
        )
        ship_type = self._get_param(
            "ShipType",
            shipping_data["ship0"],
            iq_str,
            num_stations_per_bank,
            valid=[1, 2, 3],
            onefile=True,
        )
        par_slope = self._get_param(
            "Slope",
            shipping_data["parslope0"],
            iq_str,
            num_stations_per_bank,
            positive=True,
            ext="slp",
        )
        par_reed = self._get_param(
            "Reed",
            shipping_data["parreed0"],
            iq_str,
            num_stations_per_bank,
            positive=True,
            ext="rdd",
        )

        mu_slope, mu_reed = [], []
        for ps, pr in zip(par_slope, par_reed):
            mus = ps.copy()
            mus[mus > 0] = 1.0 / mus[mus > 0]  # 1/slope for non-zero values
            mu_slope.append(mus)
            mu_reed.append(8.5e-4 * pr**0.8)  # empirical damping coefficient

        return SingleLevelParameters.from_column_arrays(
            {
                "id": level_i,
                "ship_velocity": ship_velocity,
                "num_ship": num_ship,
                "num_waves_per_ship": num_waves_per_ship,
                "ship_draught": ship_draught,
                "ship_type": ship_type,
                "par_slope": par_slope,
                "par_reed": par_reed,
                "mu_slope": mu_slope,
                "mu_reed": mu_reed,
            },
            SingleParameters,
        )

    def compute_erosion_per_level(
        self,
        level_i: int,
        bank_data: BankData,
        simulation_data: ErosionSimulationData,
        fairway_data: FairwayData,
        single_parameters: SingleLevelParameters,
        erosion_inputs: ErosionInputs,
        km_bin: Tuple[float, float, float],
        num_km: int,
    ) -> Tuple[SingleDischargeLevel, np.ndarray]:
        """Compute the bank erosion for a given level."""
        num_levels = self.river_data.num_discharge_levels
        dvol_bank = np.zeros((num_km, 2))
        hfw_max_level = 0
        par_list = []
        for ind, bank_i in enumerate(bank_data):

            single_calculation = SingleCalculation()
            # bank_i = 0: left bank, bank_i = 1: right bank
            # calculate velocity along banks ...
            single_calculation.bank_velocity = simulation_data.calculate_bank_velocity(
                bank_i, self.river_data.vel_dx
            )

            # get fairway face indices
            fairway_face_indices = bank_i.fairway_face_indices
            data = simulation_data.get_fairway_data(fairway_face_indices)
            single_calculation.water_level = data["water_level"]
            single_calculation.chezy = data["chezy"]
            single_calculation.water_depth = data["water_depth"]

            # get water depth along the fair-way
            hfw_max_level = max(hfw_max_level, single_calculation.water_depth.max())

            # last discharge level
            if level_i == num_levels - 1:
                erosion_distance_eq, erosion_volume_eq = self.erosion_calculator.comp_erosion_eq(
                    bank_i.height,
                    bank_i.segment_length,
                    fairway_data.fairway_initial_water_levels[ind],
                    single_parameters.get_bank(ind),
                    bank_i.fairway_distances,
                    single_calculation.water_depth,
                    erosion_inputs.get_bank(ind),
                )
                single_calculation.erosion_distance_eq = erosion_distance_eq
                single_calculation.erosion_volume_eq = erosion_volume_eq

            single_calculation = self.erosion_calculator.compute_bank_erosion_dynamics(
                single_calculation,
                bank_i.height,
                bank_i.segment_length,
                bank_i.fairway_distances,
                fairway_data.fairway_initial_water_levels[ind],
                single_parameters.get_bank(ind),
                self.river_data.erosion_time * self.p_discharge[level_i],
                erosion_inputs.get_bank(ind),
            )

            # accumulate eroded volumes per km
            volume_per_discharge = get_km_eroded_volume(
                bank_i.bank_chainage_midpoints, single_calculation.erosion_volume_tot, km_bin
            )
            single_calculation.volume_per_discharge = volume_per_discharge
            par_list.append(single_calculation)

            dvol_bank[:, ind] += volume_per_discharge

            if self.river_data.debug:
                self._debug_output(
                    level_i,
                    ind,
                    bank_data,
                    fairway_data,
                    erosion_inputs,
                    single_parameters,
                    num_levels,
                    single_calculation,
                )

        level_calculation = SingleDischargeLevel(
            left=par_list[0], right=par_list[1], hfw_max=hfw_max_level
        )

        return level_calculation, dvol_bank

    def _debug_output(
        self,
        level_i,
        ind,
        bank_data: BankData,
        fairway_data: FairwayData,
        erosion_inputs: ErosionInputs,
        single_level_parameters: SingleLevelParameters,
        num_levels: int,
        single_calculation: SingleCalculation,
    ):
        if level_i == num_levels - 1:
            # EQ debug
            self.debugger.last_discharge_level(
                ind,
                bank_data.get_bank(ind),
                fairway_data,
                erosion_inputs.get_bank(ind),
                single_level_parameters.get_bank(ind),
                single_calculation,
            )
        # Q-specific debug
        self.debugger.middle_levels(
            ind,
            level_i,
            bank_data.get_bank(ind),
            fairway_data,
            erosion_inputs.get_bank(ind),
            single_level_parameters.get_bank(ind),
            single_calculation,
        )

    def run(self) -> None:
        """Run the bank erosion analysis for a specified configuration."""
        timed_logger("-- start analysis --")
        log_text(
            "header_bankerosion",
            data={
                "version": __version__,
                "location": "https://github.com/Deltares/D-FAST_Bank_Erosion",
            },
        )
        log_text("-")

        log_text("derive_topology")

        mesh_data = self.simulation_data.compute_mesh_topology()
        river_axis = self._process_river_axis_by_center_line()

        # map to the output interval
        km_bin = (
            river_axis.data["stations"].min(),
            river_axis.data["stations"].max(),
            self.river_data.output_intervals,
        )
        km_mid = get_km_bins(km_bin, station_type="mid")  # get mid-points

        fairway_data = self._get_fairway_data(river_axis, mesh_data)

        # map bank lines to mesh cells
        log_text("intersect_bank_mesh")
        bank_data = self.bl_processor.intersect_with_mesh(mesh_data)
        # map the bank data to the fairway data (the bank_data and fairway_data will be updated inside the `_map_bank_to_fairway` function)
        self.calculate_fairway_bank_line_distance(
            bank_data, fairway_data, self.simulation_data
        )

        erosion_inputs = self._prepare_initial_conditions(
            bank_data.num_stations_per_bank, fairway_data
        )

        # initialize arrays for erosion loop over all discharges
        water_level_data, erosion_results = self._process_discharge_levels(
            km_mid,
            km_bin,
            erosion_inputs,
            bank_data,
            fairway_data,
        )

        bankline_new_list, bankline_eq_list, xy_line_eq_list = (
            self._postprocess_erosion_results(
                km_bin,
                km_mid,
                bank_data,
                erosion_results,
            )
        )

<<<<<<< HEAD
        self.results = {
            "river_axis": river_axis,
            "bank_data": bank_data,
            "water_level_data": water_level_data,
            "erosion_results": erosion_results,
            "erosion_inputs": erosion_inputs,
            "bankline_new_list": bankline_new_list,
            "bankline_eq_list": bankline_eq_list,
            "xy_line_eq_list": xy_line_eq_list,
            "km_mid": km_mid,
        }
=======
        self._write_bankline_shapefiles(bankline_new_list, bankline_eq_list)
        self._write_volume_outputs(erosion_results, km_mid)
>>>>>>> 3c18fc7d

        log_text("end_bankerosion")
        timed_logger("-- end analysis --")

<<<<<<< HEAD
    def plot(self):
        # create various plots
        if self.river_data.plot_flags["plot_data"]:
            plotter = ErosionPlotter(
                self.gui,
                self.river_data.plot_flags,
                self.results["erosion_results"],
                self.results["bank_data"],
                self.results["water_level_data"],
                self.results["erosion_inputs"],
            )
            plotter.plot_all(
                self.results["river_axis"].data["stations"],
                self.results["xy_line_eq_list"],
                self.results["km_mid"],
                self.river_data.output_intervals,
                self.river_center_line_arr,
                self.simulation_data,
            )

    def save(self):
        self._write_bankline_shapefiles(
            self.results["bankline_new_list"],
            self.results["bankline_eq_list"],
            self.config_file
        )
        self._write_volume_outputs(
            self.results["erosion_results"],
            self.results["km_mid"]
        )
    def _write_bankline_shapefiles(
        self, bankline_new_list, bankline_eq_list, config_file: ConfigFile
    ):
        bankline_new_series = GeoSeries(bankline_new_list, crs=config_file.crs)
=======
    def _write_bankline_shapefiles(self, bankline_new_list, bankline_eq_list):
        bankline_new_series = GeoSeries(bankline_new_list, crs=self.config_file.crs)
>>>>>>> 3c18fc7d
        bank_lines_new = GeoDataFrame(geometry=bankline_new_series)
        bank_name = self.config_file.get_str("General", "BankFile", "bankfile")

        bank_file = self.river_data.output_dir / f"{bank_name}_new.shp"
        log_text("save_banklines", data={"file": str(bank_file)})
        bank_lines_new.to_file(bank_file)

        bankline_eq_series = GeoSeries(bankline_eq_list, crs=self.config_file.crs)
        banklines_eq = GeoDataFrame(geometry=bankline_eq_series)

        bank_file = self.river_data.output_dir / f"{bank_name}_eq.shp"
        log_text("save_banklines", data={"file": str(bank_file)})
        banklines_eq.to_file(bank_file)

    def _write_volume_outputs(self, erosion_results: ErosionResults, km_mid):
        erosion_vol_file = self.config_file.get_str(
            "Erosion", "EroVol", default="erovol.evo"
        )
        log_text("save_tot_erovol", data={"file": erosion_vol_file})
        write_km_eroded_volumes(
            km_mid,
            erosion_results.total_eroded_vol_per_km,
            str(self.river_data.output_dir / erosion_vol_file),
        )

        # write eroded volumes per km (equilibrium)
        erosion_vol_file = self.config_file.get_str(
            "Erosion", "EroVolEqui", default="erovol_eq.evo"
        )
        log_text("save_eq_erovol", data={"file": erosion_vol_file})
        write_km_eroded_volumes(
            km_mid,
            erosion_results.eq_eroded_vol_per_km,
            str(self.river_data.output_dir / erosion_vol_file),
        )


def calculate_alpha(coords: np.ndarray, ind_1: int, ind_2: int, bp: Tuple[int, Any]):
    """Calculate the alpha value for the bank erosion model."""
    alpha = (
        (coords[ind_1, 0] - coords[ind_2, 0]) * (bp[0] - coords[ind_2, 0])
        + (coords[ind_1, 1] - coords[ind_2, 1]) * (bp[1] - coords[ind_2, 1])
    ) / (
        (coords[ind_1, 0] - coords[ind_2, 0]) ** 2
        + (coords[ind_1, 1] - coords[ind_2, 1]) ** 2
    )

    return alpha<|MERGE_RESOLUTION|>--- conflicted
+++ resolved
@@ -35,11 +35,7 @@
 from shapely.geometry import LineString
 
 from dfastbe import __version__
-<<<<<<< HEAD
 from dfastbe.bank_erosion.data_models.inputs import ErosionRiverData, ErosionSimulationData
-=======
-from dfastbe import plotting as df_plt
->>>>>>> 3c18fc7d
 from dfastbe.bank_erosion.data_models.calculation import (
     BankData,
     DischargeLevels,
@@ -59,32 +55,20 @@
     ErosionSimulationData,
 )
 from dfastbe.bank_erosion.debugger import Debugger
-<<<<<<< HEAD
 from dfastbe.bank_erosion.plotter import ErosionPlotter
-from dfastbe.bank_erosion.utils import BankLinesProcessor, intersect_line_mesh
-from dfastbe.io.config import ConfigFile
-from dfastbe.io.logger import log_text
-from dfastbe.io.data_models import LineGeometry
-=======
->>>>>>> 3c18fc7d
 from dfastbe.bank_erosion.erosion_calculator import ErosionCalculator
 from dfastbe.bank_erosion.utils import (
     BankLinesProcessor,
     calculate_alpha,
     get_km_bins,
     get_km_eroded_volume,
-<<<<<<< HEAD
-    write_km_eroded_volumes,
-=======
     intersect_line_mesh,
->>>>>>> 3c18fc7d
     move_line,
     write_km_eroded_volumes,
 )
 from dfastbe.io.config import ConfigFile
 from dfastbe.io.data_models import LineGeometry
 from dfastbe.io.logger import log_text, timed_logger
-from dfastbe.utils import get_zoom_extends
 
 X_AXIS_TITLE = "x-coordinate [km]"
 Y_AXIS_TITLE = "y-coordinate [km]"
@@ -891,7 +875,6 @@
             )
         )
 
-<<<<<<< HEAD
         self.results = {
             "river_axis": river_axis,
             "bank_data": bank_data,
@@ -903,15 +886,10 @@
             "xy_line_eq_list": xy_line_eq_list,
             "km_mid": km_mid,
         }
-=======
-        self._write_bankline_shapefiles(bankline_new_list, bankline_eq_list)
-        self._write_volume_outputs(erosion_results, km_mid)
->>>>>>> 3c18fc7d
 
         log_text("end_bankerosion")
         timed_logger("-- end analysis --")
 
-<<<<<<< HEAD
     def plot(self):
         # create various plots
         if self.river_data.plot_flags["plot_data"]:
@@ -946,10 +924,6 @@
         self, bankline_new_list, bankline_eq_list, config_file: ConfigFile
     ):
         bankline_new_series = GeoSeries(bankline_new_list, crs=config_file.crs)
-=======
-    def _write_bankline_shapefiles(self, bankline_new_list, bankline_eq_list):
-        bankline_new_series = GeoSeries(bankline_new_list, crs=self.config_file.crs)
->>>>>>> 3c18fc7d
         bank_lines_new = GeoDataFrame(geometry=bankline_new_series)
         bank_name = self.config_file.get_str("General", "BankFile", "bankfile")
 
@@ -957,7 +931,7 @@
         log_text("save_banklines", data={"file": str(bank_file)})
         bank_lines_new.to_file(bank_file)
 
-        bankline_eq_series = GeoSeries(bankline_eq_list, crs=self.config_file.crs)
+        bankline_eq_series = GeoSeries(bankline_eq_list, crs=config_file.crs)
         banklines_eq = GeoDataFrame(geometry=bankline_eq_series)
 
         bank_file = self.river_data.output_dir / f"{bank_name}_eq.shp"
