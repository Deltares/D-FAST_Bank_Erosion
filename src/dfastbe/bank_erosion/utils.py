"""Bank erosion utilities."""

import math
import sys
from typing import Tuple, Any

import numpy as np

from dfastbe.bank_erosion.data_models.inputs import ErosionRiverData
from dfastbe.bank_erosion.data_models.calculation import (
    BankData,
    SingleCalculation,
    MeshData,
    SingleParameters,
    SingleBank,
    SingleErosion,
)
from dfastbe.io.logger import log_text
from dfastbe.io.data_models import LineGeometry
from dfastbe.utils import on_right_side
<<<<<<< HEAD

EPS = sys.float_info.epsilon
water_density = 1000  # density of water [kg/m3]
g = 9.81  # gravitational acceleration [m/s2]
=======
from dfastbe.bank_erosion.mesh_processor import intersect_line_mesh, enlarge, get_slices_ab
>>>>>>> 28142e6a


class BankLinesProcessor:
    """Class to process bank lines and intersect them with a mesh."""

    def __init__(self, river_data: ErosionRiverData):
        """Constructor for BankLinesProcessor."""
        self.bank_lines = river_data.bank_lines
        self.river_center_line = river_data.river_center_line.as_array()
        self.num_bank_lines = len(self.bank_lines)

    def intersect_with_mesh(self, mesh_data: MeshData) -> BankData:
        """Intersect bank lines with a mesh and return bank data.

        Args:
            mesh_data: Mesh data containing face coordinates and connectivity information.

        Returns:
            BankData object containing bank line coordinates, face indices, and other bank-related data.
        """
        n_bank_lines = len(self.bank_lines)

        bank_line_coords = []
        bank_face_indices = []
        for bank_index in range(n_bank_lines):
            line_coords = np.array(self.bank_lines.geometry[bank_index].coords)
            log_text("bank_nodes", data={"ib": bank_index + 1, "n": len(line_coords)})

            coords_along_bank, face_indices = intersect_line_mesh(
                line_coords, mesh_data
            )
            bank_line_coords.append(coords_along_bank)
            bank_face_indices.append(face_indices)

        # linking bank lines to chainage
        log_text("chainage_to_banks")
        bank_chainage_midpoints = [None] * n_bank_lines
        is_right_bank = [True] * n_bank_lines
        for bank_index, coords in enumerate(bank_line_coords):
            segment_mid_points = LineGeometry((coords[:-1, :] + coords[1:, :]) / 2)
            chainage_mid_points = segment_mid_points.intersect_with_line(
                self.river_center_line
            )

            # check if the bank line is defined from low chainage to high chainage
            if chainage_mid_points[0] > chainage_mid_points[-1]:
                # if not, flip the bank line and all associated data
                chainage_mid_points = chainage_mid_points[::-1]
                bank_line_coords[bank_index] = bank_line_coords[bank_index][::-1, :]
                bank_face_indices[bank_index] = bank_face_indices[bank_index][::-1]

            bank_chainage_midpoints[bank_index] = chainage_mid_points

            # check if the bank line is a left or right bank
            # when looking from low-to-high chainage
            is_right_bank[bank_index] = on_right_side(
                coords, self.river_center_line[:, :2]
            )
            if is_right_bank[bank_index]:
                log_text("right_side_bank", data={"ib": bank_index + 1})
            else:
                log_text("left_side_bank", data={"ib": bank_index + 1})

        bank_order = tuple("right" if val else "left" for val in is_right_bank)
        data = dict(
            is_right_bank=is_right_bank,
            bank_line_coords=bank_line_coords,
            bank_face_indices=bank_face_indices,
            bank_chainage_midpoints=bank_chainage_midpoints,
        )
        return BankData.from_column_arrays(
            data,
            SingleBank,
            bank_lines=self.bank_lines,
            n_bank_lines=n_bank_lines,
            bank_order=bank_order,
        )


def get_km_bins(
    km_bin: Tuple[float, float, float], station_type: str = "upper", adjust: bool = False
) -> np.ndarray:
    """
    Get an array of representative chainage values.

    Args:
        km_bin (Tuple[float, float, float]):
            Tuple containing (start, end, step) for the chainage bins
        station_type (str, default="upper"):
            Type of characteristic chainage values returned
                all: all bounds (N+1 values)
                lower: lower bounds (N values)
                upper: upper bounds (N values)
                mid: mid-points (N values)
        adjust (bool):
            Flag indicating whether the step size should be adjusted to include an integer number of steps

    Returns:
        km (np.ndarray):
            Array containing the chainage bin upper bounds
    """
    stations_step = km_bin[2]
    num_bins = int(math.ceil((km_bin[1] - km_bin[0]) / stations_step))

    lb = 0
    ub = num_bins + 1
    dx = 0.0

    if adjust:
        stations_step = (km_bin[1] - km_bin[0]) / num_bins

    if station_type == "all":
        pass
    elif station_type == "lower":
        ub = ub - 1
    elif station_type == "upper":
        lb = lb + 1
    elif station_type == "mid":
        ub = ub - 1
        dx = km_bin[2] / 2

    stations = km_bin[0] + dx + np.arange(lb, ub) * stations_step

    return stations


def get_km_eroded_volume(
    bank_km_mid: np.ndarray,
    erosion_volume: np.ndarray,
    km_bin: Tuple[float, float, float],
) -> np.ndarray:
    """
    Accumulate the erosion volumes per chainage bin.

    Arguments
    ---------
    bank_km_mid : np.ndarray
        Array containing the chainage per bank segment [km]
    erosion_volume : np.ndarray
        Array containing the eroded volume per bank segment [m3]
    km_bin : Tuple[float, float, float]
        Tuple containing (start, end, step) for the chainage bins

    Returns
    -------
    dvol : np.ndarray
        Array containing the accumulated eroded volume per chainage bin.
    """
    km_step = km_bin[2]

    bin_idx = np.rint((bank_km_mid - km_bin[0] - km_step / 2.0) / km_step).astype(
        np.int64
    )
    dvol_temp = np.bincount(bin_idx, weights=erosion_volume)
    length = int((km_bin[1] - km_bin[0]) / km_bin[2])
    if len(dvol_temp) == length:
        dvol = dvol_temp
    else:
        dvol = np.zeros((length,))
        dvol[: len(dvol_temp)] = dvol_temp
    return dvol


def moving_avg(xi: np.ndarray, yi: np.ndarray, dx: float) -> np.ndarray:
    """
    Perform a moving average for given averaging distance.

    Arguments
    ---------
    xi : np.ndarray
        Array containing the distance - should be monotonically increasing or decreasing [m or equivalent]
    yi : np.ndarray
        Array containing the values to be average [arbitrary]
    dx: float
        Averaging distance [same unit as x]

    Returns
    -------
    yo : np.ndarray
        Array containing the averaged values [same unit as y].
    """
    dx2 = dx / 2.0
    nx = len(xi)
    if xi[0] < xi[-1]:
        x = xi
        y = yi
    else:
        x = xi[::-1]
        y = yi[::-1]
    ym = np.zeros(y.shape)
    di = np.zeros(y.shape)
    j0 = 1
    for i in range(nx):
        for j in range(j0, nx):
            dxj = x[j] - x[j - 1]
            if x[i] - x[j] > dx2:
                # point j is too far back for point i and further
                j0 = j + 1
            elif x[j] - x[i] > dx2:
                # point j is too far ahead; wrap up and continue
                d0 = (x[i] + dx2) - x[j - 1]
                ydx2 = y[j - 1] + (y[j] - y[j - 1]) * d0 / dxj
                ym[i] += (y[j - 1] + ydx2) / 2.0 * d0
                di[i] += d0
                break
            elif x[i] - x[j - 1] > dx2:
                # point j is ok, but j-1 is too far back, so let's start
                d0 = x[j] - (x[i] - dx2)
                ydx2 = y[j] + (y[j - 1] - y[j]) * d0 / dxj
                ym[i] += (y[j] + ydx2) / 2.0 * d0
                di[i] += d0
            else:
                # segment right in the middle
                ym[i] += (y[j] + y[j - 1]) / 2.0 * dxj
                di[i] += dxj
    yo = ym / di
    if xi[0] < xi[-1]:
        return yo
    else:
        return yo[::-1]


def write_km_eroded_volumes(stations: np.ndarray, volume: np.ndarray, file_name: str) -> None:
    """
    Write a text file with eroded volume data binned per kilometre.

    Arguments
    ---------
    stations :
        Array containing chainage values.
    volume :
        Array containing erosion volume values.
    file_name : str
        Name of the file to be written.

    Returns
    -------
    None
    """
    with open(file_name, "w") as file:
        for i in range(len(stations)):
            str_value = "\t".join(["{:.2f}".format(x) for x in volume[i, :]])
            file.write("{:.2f}\t".format(stations[i]) + str_value + "\n")


<<<<<<< HEAD
def get_slices(
    index: int,
    prev_b: float,
    bpj: np.ndarray,
    bpj1: np.ndarray,
    mesh_data: MeshData,
) -> Tuple[np.ndarray, np.ndarray, np.ndarray]:
    """Calculate the intersection of a line segment with the edges of a mesh face.

    This function determines where a line segment (defined by two points) intersects the edges of a mesh face.
    It returns the relative distances along the segment and the edges where the intersections occur, as well as
    flags indicating whether the intersections occur at nodes.

    Args:
        index (int):
            Index of the current mesh face. If `index` is negative, the function assumes the segment intersects
            the boundary edges of the mesh.
        prev_b (float):
            The relative distance along the previous segment where the last intersection occurred. Used to filter
            intersections along the current segment.
        bpj (np.ndarray):
            A 1D array of shape (2,) containing the x, y coordinates of the current point of the line segment.
        bpj1 (np.ndarray):
            A 1D array of shape (2,) containing the x, y coordinates of the previous point of the line segment.
        mesh_data (MeshData):
            An instance of the `MeshData` class containing mesh-related data, such as edge coordinates, face-edge
            connectivity, and edge-node connectivity.

    Returns:
        Tuple[np.ndarray, np.ndarray, np.ndarray]:
            A tuple containing:
            - `b` (np.ndarray): Relative distances along the segment `bpj1-bpj` where the intersections occur.
            - `edges` (np.ndarray): Indices of the edges that are intersected by the segment.
            - `nodes` (np.ndarray): Flags indicating whether the intersections occur at nodes. A value of `-1`
              indicates no intersection at a node, while other values correspond to node indices.

    Raises:
        ValueError:
            If the input data is invalid or inconsistent.

    Notes:
        - If `index` is negative, the function assumes the segment intersects the boundary edges of the mesh.
        - The function uses the `get_slices_core` helper function to calculate the intersections.
        - Intersections at nodes are flagged in the `nodes` array, with the corresponding node indices.

    """
    if index < 0:
        edges = mesh_data.boundary_edge_nrs
    else:
        edges = mesh_data.face_edge_connectivity[index, : mesh_data.n_nodes[index]]
    a, b, edges = get_slices_core(edges, mesh_data, bpj1, bpj, prev_b, True)
    nodes = -np.ones(a.shape, dtype=np.int64)
    nodes[a == 0] = mesh_data.edge_node[edges[a == 0], 0]
    nodes[a == 1] = mesh_data.edge_node[edges[a == 1], 1]
    return b, edges, nodes

def get_slices_core(
    edges: np.ndarray,
    mesh_data: MeshData,
    bpj1: np.ndarray,
    bpj: np.ndarray,
    bmin: float,
    bmax1: bool = True,
) -> Tuple[np.ndarray, np.ndarray, np.ndarray]:
    """Calculate the intersection of a line segment with multiple mesh edges.

    This function determines where a line segment intersects a set of mesh edges.
    It calculates the relative distances along the segment and the edges where
    the intersections occur, and returns the indices of the intersected edges.

    Args:
        edges (np.ndarray):
            Array containing the indices of the edges to check for intersections.
        mesh_data (MeshData):
            An instance of the `MeshData` class containing mesh-related data,
            such as edge coordinates and connectivity information.
        bpj1 (np.ndarray):
            A 1D array of shape (2,) containing the x, y coordinates of the
            starting point of the line segment.
        bpj (np.ndarray):
            A 1D array of shape (2,) containing the x, y coordinates of the
            ending point of the line segment.
        bmin (float):
            Minimum relative distance along the segment `bpj1-bpj` at which
            intersections should be considered valid.
        bmax1 (bool, optional):
            If True, limits the relative distance along the segment `bpj1-bpj`
            to a maximum of 1. Defaults to True.

    Returns:
        Tuple[np.ndarray, np.ndarray, np.ndarray]:
            A tuple containing:
            - `a` (np.ndarray): Relative distances along the edges where the
              intersections occur.
            - `b` (np.ndarray): Relative distances along the segment `bpj1-bpj`
              where the intersections occur.
            - `edges` (np.ndarray): Indices of the edges that are intersected
              by the segment.

    Raises:
        ValueError:
            If the input data is invalid or inconsistent.

    Notes:
        - The function uses the `get_slices_ab` helper function to calculate the
          relative distances `a` and `b` for each edge.
        - The `bmin` parameter is used to filter out intersections that occur
          too close to the starting point of the segment.
        - If `bmax1` is True, intersections beyond the endpoint of the segment
          are ignored.
    """
    a, b, slices = _get_slices_ab(
        mesh_data.x_edge_coords[edges, 0],
        mesh_data.y_edge_coords[edges, 0],
        mesh_data.x_edge_coords[edges, 1],
        mesh_data.y_edge_coords[edges, 1],
        bpj1[0],
        bpj1[1],
        bpj[0],
        bpj[1],
        bmin,
        bmax1,
    )
    edges = edges[slices]
    return a, b, edges


def _get_slices_ab(
    X0: np.ndarray,
    Y0: np.ndarray,
    X1: np.ndarray,
    Y1: np.ndarray,
    xi0: float,
    yi0: float,
    xi1: float,
    yi1: float,
    bmin: float,
    bmax1: bool = True,
) -> Tuple[np.ndarray, np.ndarray, np.ndarray]:
    """
    Get the relative locations a and b at which a segment intersects/slices a number of edges.

    Arguments
    ---------
    X0 : np.ndarray
        Array containing the x-coordinates of the start point of each edge.
    X1 : np.ndarray
        Array containing the x-coordinates of the end point of each edge.
    Y0 : np.ndarray
        Array containing the y-coordinates of the start point of each edge.
    Y1 : np.ndarray
        Array containing the y-coordinates of the end point of each edge.
    xi0 : float
        x-coordinate of start point of the segment.
    xi1 : float
        x-coordinate of end point of the segment.
    yi0 : float
        y-coordinate of start point of the segment.
    yi1 : float
        y-coordinate of end point of the segment.
    bmin : float
        Minimum relative distance from bpj1 at which slice should occur.
    bmax1 : bool
        Flag indicating whether the the relative distance along the segment bpj1-bpj should be limited to 1.

    Returns
    -------
    a : np.ndarray
        Array containing relative distance along each edge.
    b : np.ndarray
        Array containing relative distance along the segment for each edge.
    slices : np.ndarray
        Array containing a flag indicating whether the edge is sliced at a valid location.
    """
    dX = X1 - X0
    dY = Y1 - Y0
    dxi = xi1 - xi0
    dyi = yi1 - yi0
    det = dX * dyi - dY * dxi
    det[det == 0] = 1e-10
    a = (dyi * (xi0 - X0) - dxi * (yi0 - Y0)) / det  # along mesh edge
    b = (dY * (xi0 - X0) - dX * (yi0 - Y0)) / det  # along bank line
    if bmax1:
        slices = np.nonzero((b > bmin) & (b <= 1) & (a >= 0) & (a <= 1))[0]
    else:
        slices = np.nonzero((b > bmin) & (a >= 0) & (a <= 1))[0]
    a = a[slices]
    b = b[slices]
    return a, b, slices


def enlarge(
    old_array: np.ndarray,
    new_shape: Tuple
):
    """
    Copy the values of the old array to a new, larger array of specified shape.

    Arguments
    ---------
    old_array : numpy.ndarray
        Array containing the values.
    new_shape : Tuple
        New shape of the array.

    Returns
    -------
    new_array : numpy.ndarray
        Array of shape "new_shape" with the 'first entries filled by the same
        values as contained in "old_array". The data type of the new array is
        equal to that of the old array.
    """
    old_shape = old_array.shape
    print("old: ", old_shape)
    print("new: ", new_shape)
    new_array = np.zeros(new_shape, dtype=old_array.dtype)
    if len(new_shape)==1:
        new_array[:old_shape[0]] = old_array
    elif len(new_shape)==2:
        new_array[:old_shape[0], :old_shape[1]] = old_array
    return new_array


=======
>>>>>>> 28142e6a
def move_line(
    xylines: np.ndarray, erosion_distance: np.ndarray, right_bank: bool
) -> np.ndarray:
    """
    Shift a line of a variable distance sideways (positive shift away from centre line).

    Chainage must be increasing along all lines. For a bank on the right side a
    positive shift will move the line to the right. For a bank on the left side
    a positive shift will move the line to the left.

    Arguments
    ---------
    xylines : np.ndarray
        Nx2 array containing the x- and y-coordinates of the line to be moved.
    erosion_distance : np.ndarray
        Distance over which to move the line sideways. A positive shift is
        defined towards the right for the right bank, and towards the left for
        the left bank.
    right_bank : bool
        Flag indicating whether line is on the right (or not).

    Returns
    -------
    xylines_new : umpy.ndarray
        Nx2 array containing the x- and y-coordinates of the moved line.
    """
    if right_bank:
        xylines_new = _move_line_right(xylines, erosion_distance)
    else:
        xylines_rev = xylines[::-1, :]
        dn_rev = erosion_distance[::-1]
        xylines_new_rev = _move_line_right(xylines_rev, dn_rev)
        xylines_new = xylines_new_rev[::-1, :]
    return xylines_new


def _move_line_right(xylines: np.ndarray, erosion_distance: np.ndarray) -> np.ndarray:
    """
    Shift a line of a variable distance sideways (positive shift to the right).

    Arguments
    ---------
    xylines : np.ndarray
        Nx2 array containing the x- and y-coordinates of the line to be moved.
    dn0 : np.ndarray
        Distance over which to move the line sideways. A positive shift is
        defined towards the right when looking along the line.

    Returns
    -------
    xylines_new : umpy.ndarray
        Nx2 array containing the x- and y-coordinates of the moved line.
    """
    nsegments = len(erosion_distance)
    colvec = (nsegments, 1)

    # determine segment angle
    dxy = xylines[1:, :] - xylines[:-1, :]
    theta = np.arctan2(dxy[:, 1], dxy[:, 0])

    # determine shift vector nxy for each segment
    ds = np.sqrt((dxy ** 2).sum(axis=1))
    nxy = dxy[:, ::-1] * [1, -1] * (erosion_distance / ds).reshape(colvec)

    xylines_new = np.zeros((100, 2))
    xylines_new[0] = xylines[0] + nxy[0]
    ixy, xylines_new = _add_point(0, xylines_new, xylines[1] + nxy[0])
    ixy, xylines_new = _add_point(ixy, xylines_new, xylines[1])

    verbose = False
    prec = 0.000001
    ixy1: int
    for iseg in range(1, nsegments):
        dtheta = theta[iseg] - theta[iseg - 1]
        if dtheta > math.pi:
            dtheta = dtheta - 2 * math.pi
        if verbose:
            print("{}: current length of new bankline is {}".format(iseg, ixy))
            print(
                "{}: segment starting at {} to be shifted by {}".format(
                    iseg, xylines[iseg], erosion_distance[iseg]
                )
            )
            print("{}: change in direction quantified as {}".format(iseg, dtheta))

        # create a polyline for the outline of the new segment
        if erosion_distance[iseg] < prec:
            # no erosion, so just a linear extension
            if verbose:
                print("{}: no shifting, just linear extension".format(iseg))
            poly = np.row_stack([xylines[iseg + 1], xylines[iseg],])
        elif dtheta <= 0:
            # right bend
            if -0.001 * math.pi < dtheta:
                # almost straight
                if verbose:
                    print("{}: slight bend to right".format(iseg))
                if erosion_distance[iseg] > erosion_distance[iseg]:
                    poly = np.row_stack(
                        [
                            xylines[iseg + 1],
                            xylines[iseg + 1] + nxy[iseg],
                            xylines[iseg] + nxy[iseg],
                            xylines[iseg] + nxy[iseg - 1],
                            xylines[iseg - 1],
                            ]
                    )
                else:
                    poly = np.row_stack(
                        [
                            xylines[iseg + 1],
                            xylines[iseg + 1] + nxy[iseg],
                            xylines[iseg] + nxy[iseg],
                            xylines[iseg - 1],
                            ]
                    )
            else:
                # more significant bend
                if verbose:
                    print("{}: bend to right".format(iseg))
                poly = np.row_stack(
                    [
                        xylines[iseg + 1],
                        xylines[iseg + 1] + nxy[iseg],
                        xylines[iseg] + nxy[iseg],
                        xylines[iseg],
                        ]
                )
        elif erosion_distance[iseg - 1] < prec:
            # left bend: previous segment isn't eroded, so nothing to connect to
            if verbose:
                print("{}: bend to left".format(iseg))
            poly = np.row_stack(
                [
                    xylines[iseg + 1],
                    xylines[iseg + 1] + nxy[iseg],
                    xylines[iseg] + nxy[iseg],
                    xylines[iseg],
                    ]
            )
        else:
            # left bend: connect it to the previous segment to avoid non eroded wedges
            if verbose:
                print("{}: bend to left".format(iseg))
            poly = np.row_stack(
                [
                    xylines[iseg + 1],
                    xylines[iseg + 1] + nxy[iseg],
                    xylines[iseg] + nxy[iseg],
                    xylines[iseg] + nxy[iseg - 1],
                    xylines[iseg - 1],
                    ]
            )

        nedges = poly.shape[0] - 1

        # make a temporary copy of the last 20 nodes of the already shifted bankline
        if ixy > 20:
            X0 = xylines_new[(ixy - 20) : ixy, 0].copy()
            Y0 = xylines_new[(ixy - 20) : ixy, 1].copy()
            X1 = xylines_new[(ixy - 19) : (ixy + 1), 0].copy()
            Y1 = xylines_new[(ixy - 19) : (ixy + 1), 1].copy()
            ixy0 = ixy - 20
        else:
            X0 = xylines_new[:ixy, 0].copy()
            Y0 = xylines_new[:ixy, 1].copy()
            X1 = xylines_new[1 : ixy + 1, 0].copy()
            Y1 = xylines_new[1 : ixy + 1, 1].copy()
            ixy0 = 0

        a = []
        b = []
        slices = []
        n = []
        # for each edge of the new polyline collect all intersections with the
        # already shifted bankline ...
        for i in range(nedges):
            if (poly[i + 1] == poly[i]).all():
                # polyline segment has no actual length, so skip it
                pass
            else:
                # check for intersection
<<<<<<< HEAD
                a2, b2, slices2 = _get_slices_ab(
=======
                a2, b2, slices2 = get_slices_ab(
>>>>>>> 28142e6a
                    X0,
                    Y0,
                    X1,
                    Y1,
                    poly[i, 0],
                    poly[i, 1],
                    poly[i + 1, 0],
                    poly[i + 1, 1],
                    0,
                    True,
                )
                # exclude the intersection if it's only at the very last point
                # of the last segment
                if i == nedges - 1:
                    keep_mask = a2 < 1 - prec
                    a2 = a2[keep_mask]
                    b2 = b2[keep_mask]
                    slices2 = slices2[keep_mask]
                a.append(a2)
                b.append(b2)
                slices.append(slices2)
                n.append(slices2 * 0 + i)

        s = np.concatenate(slices)
        if verbose:
            print("{}: {} intersections detected".format(iseg, len(s)))
        if len(s) == 0:
            # no intersections found
            if dtheta < 0:
                # right bend (not straight)
                if erosion_distance[iseg] > 0:
                    cross = (xylines_new[ixy, 0] - xylines_new[ixy - 1, 0]) * nxy[
                        iseg, 1
                    ] - (xylines_new[ixy, 1] - xylines_new[ixy - 1, 1]) * nxy[iseg, 0]
                else:
                    cross = (xylines_new[ixy, 0] - xylines_new[ixy - 1, 0]) * dxy[
                        iseg, 1
                    ] - (xylines_new[ixy, 1] - xylines_new[ixy - 1, 1]) * dxy[iseg, 0]
                if cross <= 0.0:
                    # extended path turns right ... always add
                    pass
                else:
                    # extended path turns left
                    # we can probably ignore it, let's do so...
                    # the only exception would be an eroded patch encompassing
                    # all of the eroded bank line
                    if verbose:
                        print("{}: ignoring segment".format(iseg))
                    continue
            else:
                # left bend or straight: always add ... just the rectangle of eroded material
                pass
            ixy1 = ixy
            for n2 in range(min(nedges, 2), -1, -1):
                if verbose:
                    print("  adding point {}".format(poly[n2]))
                ixy1, xylines_new = _add_point(ixy1, xylines_new, poly[n2])
            ixy = ixy1

        else:
            # one or more intersections found
            a = np.concatenate(a)
            b = np.concatenate(b)
            n = np.concatenate(n)

            # sort the intersections by distance along the already shifted bank line
            d = s + a
            sorted = np.argsort(d)
            s = s[sorted] + ixy0
            a = a[sorted]
            b = b[sorted]
            d = d[sorted]
            n = n[sorted]

            ixy1 = s[0]
            if verbose:
                print("{}: continuing new path at point {}".format(iseg, ixy1))
            xytmp = xylines_new[ixy1 : ixy + 1].copy()
            ixytmp = ixy1

            inside = False
            s_last = s[0]
            n_last = nedges
            for i in range(len(s)):
                if verbose:
                    print(
                        "- intersection {}: new polyline edge {} crosses segment {} at {}".format(
                            i, n[i], s[i], a[i]
                        )
                    )
                if i == 0 or n[i] != nedges - 1:
                    if inside:
                        if verbose:
                            print("  existing line is inside the new polygon")
                        for n2 in range(n_last, n[i], -1):
                            if verbose:
                                print("  adding new point {}".format(poly[n2]))
                            ixy1, xylines_new = _add_point(ixy1, xylines_new, poly[n2])
                    else:
                        if verbose:
                            print("  existing line is outside the new polygon")
                        for s2 in range(s_last, s[i]):
                            if verbose:
                                print(
                                    "  re-adding old point {}".format(
                                        xytmp[s2 - ixytmp + 1]
                                    )
                                )
                            ixy1, xylines_new = _add_point(
                                ixy1, xylines_new, xytmp[s2 - ixytmp + 1]
                            )
                    pnt_intersect = poly[n[i]] + b[i] * (poly[n[i] + 1] - poly[n[i]])
                    if verbose:
                        print("  adding intersection point {}".format(pnt_intersect))
                    ixy1, xylines_new = _add_point(ixy1, xylines_new, pnt_intersect, )
                    n_last = n[i]
                    s_last = s[i]
                    if a[i] < prec:
                        dPy = poly[n[i] + 1, 1] - poly[n[i], 1]
                        dPx = poly[n[i] + 1, 0] - poly[n[i], 0]
                        s2 = s[i] - ixy0
                        dBy = Y1[s2] - Y0[s2]
                        dBx = X1[s2] - X0[s2]
                        inside = dPy * dBx - dPx * dBy > 0
                    elif a[i] > 1 - prec:
                        dPy = poly[n[i] + 1, 1] - poly[n[i], 1]
                        dPx = poly[n[i] + 1, 0] - poly[n[i], 0]
                        s2 = s[i] - ixy0 + 1
                        if s2 > len(X0) - 1:
                            inside = True
                        else:
                            dBy = Y1[s2] - Y0[s2]
                            dBx = X1[s2] - X0[s2]
                            inside = dPy * dBx - dPx * dBy > 0
                    else:
                        # line segment slices the edge somewhere in the middle
                        inside = not inside
                    if verbose:
                        if inside:
                            print("  existing line continues inside")
                        else:
                            print("  existing line continues outside")

            if verbose:
                print("- wrapping up after last intersection")
            if inside:
                if verbose:
                    print("  existing line is inside the new polygon")
                for n2 in range(n_last, -1, -1):
                    if verbose:
                        print("  adding new point {}".format(poly[n2]))
                    ixy1, xylines_new = _add_point(ixy1, xylines_new, poly[n2])
            else:
                if verbose:
                    print("  existing line is inside the new polygon")
                for s2 in range(s_last, len(xytmp) + ixytmp - 1):
                    if verbose:
                        print("  re-adding old point {}".format(xytmp[s2 - ixytmp + 1]))
                    ixy1, xylines_new = _add_point(
                        ixy1, xylines_new, xytmp[s2 - ixytmp + 1]
                    )
            ixy = ixy1
        # if iseg == isegstop:
        #     break
    xylines_new = xylines_new[:ixy, :]

    return xylines_new


def _add_point(
    ixy1: int, xy_in: np.ndarray, point: np.ndarray
) -> Tuple[int, np.ndarray]:
    """
    Add the x,y-coordinates of a point to an array of x,y-coordinates if it differs from the last point.

    Arguments
    ---------
    ixy1 : int
        Index of last point in xy_in array
    xy_in : np.ndarray
        N x 2 array containing the x- and y-coordinates of points (partially filled)
    point : np.ndarray
        1 x 2 array containing the x- and y-coordinates of one point

    Results
    -------
    ixy1 : int
        Index of the new point in the xy_out array
    xy_out : np.ndarray
        Possibly extended copy of xy_in that includes the coordinates of point at ixy1
    """
    if (xy_in[ixy1] - point != 0).any():
        ixy1 = ixy1 + 1
        if ixy1 >= len(xy_in):
            xy_out = enlarge(xy_in, (2 * ixy1, 2))
        else:
            xy_out = xy_in
        xy_out[ixy1] = point
    else:
        xy_out = xy_in
<<<<<<< HEAD
    return ixy1, xy_out
=======
    return ixy1, xy_out


def calculate_alpha(coords: np.ndarray, ind_1: int, ind_2: int, bp: Tuple[int, Any]):
    """Calculate the alpha value for the bank erosion model."""
    alpha = (
                    (coords[ind_1, 0] - coords[ind_2, 0]) * (bp[0] - coords[ind_2, 0])
                    + (coords[ind_1, 1] - coords[ind_2, 1]) * (bp[1] - coords[ind_2, 1])
            ) / (
                    (coords[ind_1, 0] - coords[ind_2, 0]) ** 2
                    + (coords[ind_1, 1] - coords[ind_2, 1]) ** 2
            )

    return alpha
>>>>>>> 28142e6a
<|MERGE_RESOLUTION|>--- conflicted
+++ resolved
@@ -18,14 +18,7 @@
 from dfastbe.io.logger import log_text
 from dfastbe.io.data_models import LineGeometry
 from dfastbe.utils import on_right_side
-<<<<<<< HEAD
-
-EPS = sys.float_info.epsilon
-water_density = 1000  # density of water [kg/m3]
-g = 9.81  # gravitational acceleration [m/s2]
-=======
 from dfastbe.bank_erosion.mesh_processor import intersect_line_mesh, enlarge, get_slices_ab
->>>>>>> 28142e6a
 
 
 class BankLinesProcessor:
@@ -90,12 +83,12 @@
                 log_text("left_side_bank", data={"ib": bank_index + 1})
 
         bank_order = tuple("right" if val else "left" for val in is_right_bank)
-        data = dict(
-            is_right_bank=is_right_bank,
-            bank_line_coords=bank_line_coords,
-            bank_face_indices=bank_face_indices,
-            bank_chainage_midpoints=bank_chainage_midpoints,
-        )
+        data = {
+            'is_right_bank': is_right_bank,
+            'bank_line_coords': bank_line_coords,
+            'bank_face_indices': bank_face_indices,
+            'bank_chainage_midpoints': bank_chainage_midpoints
+        }
         return BankData.from_column_arrays(
             data,
             SingleBank,
@@ -271,232 +264,6 @@
             file.write("{:.2f}\t".format(stations[i]) + str_value + "\n")
 
 
-<<<<<<< HEAD
-def get_slices(
-    index: int,
-    prev_b: float,
-    bpj: np.ndarray,
-    bpj1: np.ndarray,
-    mesh_data: MeshData,
-) -> Tuple[np.ndarray, np.ndarray, np.ndarray]:
-    """Calculate the intersection of a line segment with the edges of a mesh face.
-
-    This function determines where a line segment (defined by two points) intersects the edges of a mesh face.
-    It returns the relative distances along the segment and the edges where the intersections occur, as well as
-    flags indicating whether the intersections occur at nodes.
-
-    Args:
-        index (int):
-            Index of the current mesh face. If `index` is negative, the function assumes the segment intersects
-            the boundary edges of the mesh.
-        prev_b (float):
-            The relative distance along the previous segment where the last intersection occurred. Used to filter
-            intersections along the current segment.
-        bpj (np.ndarray):
-            A 1D array of shape (2,) containing the x, y coordinates of the current point of the line segment.
-        bpj1 (np.ndarray):
-            A 1D array of shape (2,) containing the x, y coordinates of the previous point of the line segment.
-        mesh_data (MeshData):
-            An instance of the `MeshData` class containing mesh-related data, such as edge coordinates, face-edge
-            connectivity, and edge-node connectivity.
-
-    Returns:
-        Tuple[np.ndarray, np.ndarray, np.ndarray]:
-            A tuple containing:
-            - `b` (np.ndarray): Relative distances along the segment `bpj1-bpj` where the intersections occur.
-            - `edges` (np.ndarray): Indices of the edges that are intersected by the segment.
-            - `nodes` (np.ndarray): Flags indicating whether the intersections occur at nodes. A value of `-1`
-              indicates no intersection at a node, while other values correspond to node indices.
-
-    Raises:
-        ValueError:
-            If the input data is invalid or inconsistent.
-
-    Notes:
-        - If `index` is negative, the function assumes the segment intersects the boundary edges of the mesh.
-        - The function uses the `get_slices_core` helper function to calculate the intersections.
-        - Intersections at nodes are flagged in the `nodes` array, with the corresponding node indices.
-
-    """
-    if index < 0:
-        edges = mesh_data.boundary_edge_nrs
-    else:
-        edges = mesh_data.face_edge_connectivity[index, : mesh_data.n_nodes[index]]
-    a, b, edges = get_slices_core(edges, mesh_data, bpj1, bpj, prev_b, True)
-    nodes = -np.ones(a.shape, dtype=np.int64)
-    nodes[a == 0] = mesh_data.edge_node[edges[a == 0], 0]
-    nodes[a == 1] = mesh_data.edge_node[edges[a == 1], 1]
-    return b, edges, nodes
-
-def get_slices_core(
-    edges: np.ndarray,
-    mesh_data: MeshData,
-    bpj1: np.ndarray,
-    bpj: np.ndarray,
-    bmin: float,
-    bmax1: bool = True,
-) -> Tuple[np.ndarray, np.ndarray, np.ndarray]:
-    """Calculate the intersection of a line segment with multiple mesh edges.
-
-    This function determines where a line segment intersects a set of mesh edges.
-    It calculates the relative distances along the segment and the edges where
-    the intersections occur, and returns the indices of the intersected edges.
-
-    Args:
-        edges (np.ndarray):
-            Array containing the indices of the edges to check for intersections.
-        mesh_data (MeshData):
-            An instance of the `MeshData` class containing mesh-related data,
-            such as edge coordinates and connectivity information.
-        bpj1 (np.ndarray):
-            A 1D array of shape (2,) containing the x, y coordinates of the
-            starting point of the line segment.
-        bpj (np.ndarray):
-            A 1D array of shape (2,) containing the x, y coordinates of the
-            ending point of the line segment.
-        bmin (float):
-            Minimum relative distance along the segment `bpj1-bpj` at which
-            intersections should be considered valid.
-        bmax1 (bool, optional):
-            If True, limits the relative distance along the segment `bpj1-bpj`
-            to a maximum of 1. Defaults to True.
-
-    Returns:
-        Tuple[np.ndarray, np.ndarray, np.ndarray]:
-            A tuple containing:
-            - `a` (np.ndarray): Relative distances along the edges where the
-              intersections occur.
-            - `b` (np.ndarray): Relative distances along the segment `bpj1-bpj`
-              where the intersections occur.
-            - `edges` (np.ndarray): Indices of the edges that are intersected
-              by the segment.
-
-    Raises:
-        ValueError:
-            If the input data is invalid or inconsistent.
-
-    Notes:
-        - The function uses the `get_slices_ab` helper function to calculate the
-          relative distances `a` and `b` for each edge.
-        - The `bmin` parameter is used to filter out intersections that occur
-          too close to the starting point of the segment.
-        - If `bmax1` is True, intersections beyond the endpoint of the segment
-          are ignored.
-    """
-    a, b, slices = _get_slices_ab(
-        mesh_data.x_edge_coords[edges, 0],
-        mesh_data.y_edge_coords[edges, 0],
-        mesh_data.x_edge_coords[edges, 1],
-        mesh_data.y_edge_coords[edges, 1],
-        bpj1[0],
-        bpj1[1],
-        bpj[0],
-        bpj[1],
-        bmin,
-        bmax1,
-    )
-    edges = edges[slices]
-    return a, b, edges
-
-
-def _get_slices_ab(
-    X0: np.ndarray,
-    Y0: np.ndarray,
-    X1: np.ndarray,
-    Y1: np.ndarray,
-    xi0: float,
-    yi0: float,
-    xi1: float,
-    yi1: float,
-    bmin: float,
-    bmax1: bool = True,
-) -> Tuple[np.ndarray, np.ndarray, np.ndarray]:
-    """
-    Get the relative locations a and b at which a segment intersects/slices a number of edges.
-
-    Arguments
-    ---------
-    X0 : np.ndarray
-        Array containing the x-coordinates of the start point of each edge.
-    X1 : np.ndarray
-        Array containing the x-coordinates of the end point of each edge.
-    Y0 : np.ndarray
-        Array containing the y-coordinates of the start point of each edge.
-    Y1 : np.ndarray
-        Array containing the y-coordinates of the end point of each edge.
-    xi0 : float
-        x-coordinate of start point of the segment.
-    xi1 : float
-        x-coordinate of end point of the segment.
-    yi0 : float
-        y-coordinate of start point of the segment.
-    yi1 : float
-        y-coordinate of end point of the segment.
-    bmin : float
-        Minimum relative distance from bpj1 at which slice should occur.
-    bmax1 : bool
-        Flag indicating whether the the relative distance along the segment bpj1-bpj should be limited to 1.
-
-    Returns
-    -------
-    a : np.ndarray
-        Array containing relative distance along each edge.
-    b : np.ndarray
-        Array containing relative distance along the segment for each edge.
-    slices : np.ndarray
-        Array containing a flag indicating whether the edge is sliced at a valid location.
-    """
-    dX = X1 - X0
-    dY = Y1 - Y0
-    dxi = xi1 - xi0
-    dyi = yi1 - yi0
-    det = dX * dyi - dY * dxi
-    det[det == 0] = 1e-10
-    a = (dyi * (xi0 - X0) - dxi * (yi0 - Y0)) / det  # along mesh edge
-    b = (dY * (xi0 - X0) - dX * (yi0 - Y0)) / det  # along bank line
-    if bmax1:
-        slices = np.nonzero((b > bmin) & (b <= 1) & (a >= 0) & (a <= 1))[0]
-    else:
-        slices = np.nonzero((b > bmin) & (a >= 0) & (a <= 1))[0]
-    a = a[slices]
-    b = b[slices]
-    return a, b, slices
-
-
-def enlarge(
-    old_array: np.ndarray,
-    new_shape: Tuple
-):
-    """
-    Copy the values of the old array to a new, larger array of specified shape.
-
-    Arguments
-    ---------
-    old_array : numpy.ndarray
-        Array containing the values.
-    new_shape : Tuple
-        New shape of the array.
-
-    Returns
-    -------
-    new_array : numpy.ndarray
-        Array of shape "new_shape" with the 'first entries filled by the same
-        values as contained in "old_array". The data type of the new array is
-        equal to that of the old array.
-    """
-    old_shape = old_array.shape
-    print("old: ", old_shape)
-    print("new: ", new_shape)
-    new_array = np.zeros(new_shape, dtype=old_array.dtype)
-    if len(new_shape)==1:
-        new_array[:old_shape[0]] = old_array
-    elif len(new_shape)==2:
-        new_array[:old_shape[0], :old_shape[1]] = old_array
-    return new_array
-
-
-=======
->>>>>>> 28142e6a
 def move_line(
     xylines: np.ndarray, erosion_distance: np.ndarray, right_bank: bool
 ) -> np.ndarray:
@@ -679,11 +446,7 @@
                 pass
             else:
                 # check for intersection
-<<<<<<< HEAD
-                a2, b2, slices2 = _get_slices_ab(
-=======
                 a2, b2, slices2 = get_slices_ab(
->>>>>>> 28142e6a
                     X0,
                     Y0,
                     X1,
@@ -884,9 +647,6 @@
         xy_out[ixy1] = point
     else:
         xy_out = xy_in
-<<<<<<< HEAD
-    return ixy1, xy_out
-=======
     return ixy1, xy_out
 
 
@@ -900,5 +660,4 @@
                     + (coords[ind_1, 1] - coords[ind_2, 1]) ** 2
             )
 
-    return alpha
->>>>>>> 28142e6a
+    return alpha