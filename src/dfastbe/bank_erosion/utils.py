--- conflicted
+++ resolved
@@ -2,46 +2,27 @@
 
 import math
 import sys
-<<<<<<< HEAD
-from typing import List, Tuple
+from typing import Any, Tuple
 
 import numpy as np
-from shapely.geometry import LineString, Point, Polygon
-
-from dfastbe.bank_erosion.data_models import (
-    BankData,
-    DischargeCalculationParameters,
-    ErosionRiverData,
-    MeshData,
-    ParametersPerBank,
-    SingleBank,
-    SingleErosion,
-)
-from dfastbe.io import LineGeometry, log_text
-from dfastbe.support import enlarge, get_slices, get_slices_core, on_right_side
-
-EPS = sys.float_info.epsilon
-water_density = 1000  # density of water [kg/m3]
-g = 9.81  # gravitational acceleration [m/s2]
-=======
-from typing import Tuple, Any
-
-import numpy as np
-
-from dfastbe.bank_erosion.data_models.inputs import ErosionRiverData
+
 from dfastbe.bank_erosion.data_models.calculation import (
     BankData,
+    MeshData,
+    SingleBank,
     SingleCalculation,
-    MeshData,
+    SingleErosion,
     SingleParameters,
-    SingleBank,
-    SingleErosion,
 )
+from dfastbe.bank_erosion.data_models.inputs import ErosionRiverData
+from dfastbe.bank_erosion.mesh_processor import (
+    enlarge,
+    get_slices_ab,
+    intersect_line_mesh,
+)
+from dfastbe.io.data_models import LineGeometry
 from dfastbe.io.logger import log_text
-from dfastbe.io.data_models import LineGeometry
 from dfastbe.utils import on_right_side
-from dfastbe.bank_erosion.mesh_processor import intersect_line_mesh, enlarge, get_slices_ab
->>>>>>> 28142e6a
 
 
 class BankLinesProcessor:
@@ -54,9 +35,6 @@
         self.num_bank_lines = len(self.bank_lines)
 
     def intersect_with_mesh(self, mesh_data: MeshData) -> BankData:
-<<<<<<< HEAD
-        """Intersect with Mesh."""
-=======
         """Intersect bank lines with a mesh and return bank data.
 
         Args:
@@ -65,7 +43,6 @@
         Returns:
             BankData object containing bank line coordinates, face indices, and other bank-related data.
         """
->>>>>>> 28142e6a
         n_bank_lines = len(self.bank_lines)
 
         bank_line_coords = []
@@ -361,24 +338,6 @@
     ixy, xylines_new = _add_point(ixy, xylines_new, xylines[1])
 
     verbose = False
-<<<<<<< HEAD
-    ind = 0
-    index: int
-    vindex: np.ndarray
-    for j, bpj in enumerate(bp):
-        if verbose:
-            print("Current location: {}, {}".format(bpj[0], bpj[1]))
-        if j == 0:
-            # first bp inside or outside?
-            dx = mesh_data.x_face_coords - bpj[0]
-            dy = mesh_data.y_face_coords - bpj[1]
-            possible_cells = np.nonzero(
-                ~(
-                    (dx < 0).all(axis=1)
-                    | (dx > 0).all(axis=1)
-                    | (dy < 0).all(axis=1)
-                    | (dy > 0).all(axis=1)
-=======
     prec = 0.000001
     ixy1: int
     for iseg in range(1, nsegments):
@@ -390,7 +349,6 @@
             print(
                 "{}: segment starting at {} to be shifted by {}".format(
                     iseg, xylines[iseg], erosion_distance[iseg]
->>>>>>> 28142e6a
                 )
             )
             print("{}: change in direction quantified as {}".format(iseg, dtheta))
@@ -406,28 +364,6 @@
             if -0.001 * math.pi < dtheta:
                 # almost straight
                 if verbose:
-<<<<<<< HEAD
-                    print("starting outside mesh")
-            else:
-                # one or more possible cells, check whether it's really inside one of them
-                # using np math might be faster, but since it's should only be for a few points let's use Shapely
-                # a point on the edge of a polygon is not contained in the polygon.
-                # a point on the edge of two polygons will thus be considered outside the mesh whereas it actually isn't.
-                pnt = Point(bp[0])
-                for k in possible_cells:
-                    polygon_k = Polygon(
-                        np.concatenate(
-                            (
-                                mesh_data.x_face_coords[
-                                    k : k + 1, : mesh_data.n_nodes[k]
-                                ],
-                                mesh_data.y_face_coords[
-                                    k : k + 1, : mesh_data.n_nodes[k]
-                                ],
-                            ),
-                            axis=0,
-                        ).T
-=======
                     print("{}: slight bend to right".format(iseg))
                 if erosion_distance[iseg] > erosion_distance[iseg]:
                     poly = np.row_stack(
@@ -438,211 +374,8 @@
                             xylines[iseg] + nxy[iseg - 1],
                             xylines[iseg - 1],
                             ]
->>>>>>> 28142e6a
                     )
                 else:
-<<<<<<< HEAD
-                    on_edge: List[int] = []
-                    for k in possible_cells:
-                        nd = np.concatenate(
-                            (
-                                mesh_data.x_face_coords[
-                                    k : k + 1, : mesh_data.n_nodes[k]
-                                ],
-                                mesh_data.y_face_coords[
-                                    k : k + 1, : mesh_data.n_nodes[k]
-                                ],
-                            ),
-                            axis=0,
-                        ).T
-                        line_k = LineString(np.concatenate(nd, nd[0:1], axis=0))
-                        if line_k.contains(pnt):
-                            on_edge.append(k)
-                    if not on_edge:
-                        index = -1
-                        if verbose:
-                            print("starting outside mesh")
-                    else:
-                        if len(on_edge) == 1:
-                            index = on_edge[0]
-                        else:
-                            index = -2
-                            vindex = on_edge
-                        if verbose:
-                            print("starting on edge of {}".format(on_edge))
-                        raise Exception("determine direction!")
-            crds[ind] = bpj
-            if index == -2:
-                idx[ind] = vindex[0]
-            else:
-                idx[ind] = index
-            ind += 1
-        else:
-            # second or later point
-            bpj1 = bp[j - 1]
-            prev_b = 0
-            while True:
-                if index == -2:
-                    b = np.zeros(0)
-                    edges = np.zeros(0, dtype=np.int64)
-                    nodes = np.zeros(0, dtype=np.int64)
-                    index_src = np.zeros(0, dtype=np.int64)
-                    for i in vindex:
-                        b1, edges1, nodes1 = get_slices(
-                            i,
-                            prev_b,
-                            bpj,
-                            bpj1,
-                            mesh_data,
-                        )
-                        b = np.concatenate((b, b1), axis=0)
-                        edges = np.concatenate((edges, edges1), axis=0)
-                        nodes = np.concatenate((nodes, nodes1), axis=0)
-                        index_src = np.concatenate((index_src, i + 0 * edges1), axis=0)
-                    edges, id_edges = np.unique(edges, return_index=True)
-                    b = b[id_edges]
-                    nodes = nodes[id_edges]
-                    index_src = index_src[id_edges]
-                    if len(index_src) == 1:
-                        index = index_src[0]
-                        vindex = index_src[0:1]
-                elif (bpj == bpj1).all():
-                    # this is a segment of length 0, skip it since it takes us nowhere
-                    break
-                else:
-                    b, edges, nodes = get_slices(
-                        index,
-                        prev_b,
-                        bpj,
-                        bpj1,
-                        mesh_data,
-                    )
-
-                if len(edges) == 0:
-                    # rest of segment associated with same face
-                    if verbose:
-                        if prev_b > 0:
-                            print(
-                                "{}: -- no further slices along this segment --".format(
-                                    j
-                                )
-                            )
-                        else:
-                            print("{}: -- no slices along this segment --".format(j))
-                        if index >= 0:
-                            pnt = Point(bpj)
-                            polygon_k = Polygon(
-                                np.concatenate(
-                                    (
-                                        mesh_data.x_face_coords[
-                                            index : index + 1,
-                                            : mesh_data.n_nodes[index],
-                                        ],
-                                        mesh_data.y_face_coords[
-                                            index : index + 1,
-                                            : mesh_data.n_nodes[index],
-                                        ],
-                                    ),
-                                    axis=0,
-                                ).T
-                            )
-                            if not polygon_k.contains(pnt):
-                                raise Exception(
-                                    "{}: ERROR: point actually not contained within {}!".format(
-                                        j, index
-                                    )
-                                )
-                    if ind == crds.shape[0]:
-                        crds = enlarge(crds, (2 * ind, 2))
-                        idx = enlarge(idx, (2 * ind,))
-                    crds[ind] = bpj
-                    idx[ind] = index
-                    ind += 1
-                    break
-                else:
-                    index0 = None
-                    if len(edges) > 1:
-                        # line segment crosses the edge list multiple times
-                        # - moving out of a cell at a corner node
-                        # - moving into and out of the mesh from outside
-                        # select first crossing ...
-                        bmin = b == np.amin(b)
-                        b = b[bmin]
-                        edges = edges[bmin]
-                        nodes = nodes[bmin]
-
-                    # slice location identified ...
-                    node = nodes[0]
-                    edge = edges[0]
-                    faces = mesh_data.edge_face_connectivity[edge]
-                    prev_b = b[0]
-
-                    if node >= 0:
-                        # if we slice at a node ...
-                        if verbose:
-                            print(
-                                "{}: moving via node {} on edges {} at {}".format(
-                                    j, node, edges, b[0]
-                                )
-                            )
-                        # figure out where we will be heading afterwards ...
-                        all_node_edges = np.nonzero(
-                            (mesh_data.edge_node == node).any(axis=1)
-                        )[0]
-                        if b[0] < 1.0:
-                            # segment passes through node and enter non-neighbouring cell ...
-                            # direction of current segment from bpj1 to bpj
-                            theta = math.atan2(bpj[1] - bpj1[1], bpj[0] - bpj1[0])
-                        else:
-                            if b[0] == 1.0 and j == len(bp) - 1:
-                                # catch case of last segment
-                                if verbose:
-                                    print("{}: last point ends in a node".format(j))
-                                if ind == crds.shape[0]:
-                                    crds = enlarge(crds, (ind + 1, 2))
-                                    idx = enlarge(idx, (ind + 1,))
-                                crds[ind] = bpj
-                                if index == -2:
-                                    idx[ind] = vindex[0]
-                                else:
-                                    idx[ind] = index
-                                ind += 1
-                                break
-                            else:
-                                # this segment ends in the node, so check next segment ...
-                                # direction of next segment from bpj to bp[j+1]
-                                theta = math.atan2(
-                                    bp[j + 1][1] - bpj[1], bp[j + 1][0] - bp[j][0]
-                                )
-                        if verbose:
-                            print("{}: moving in direction theta = {}".format(j, theta))
-                        twopi = 2 * math.pi
-                        left_edge = -1
-                        left_dtheta = twopi
-                        right_edge = -1
-                        right_dtheta = twopi
-                        if verbose:
-                            print(
-                                "{}: the edges connected to node {} are {}".format(
-                                    j, node, all_node_edges
-                                )
-                            )
-                        for ie in all_node_edges:
-                            if mesh_data.edge_node[ie, 0] == node:
-                                theta_edge = math.atan2(
-                                    mesh_data.y_edge_coords[ie, 1]
-                                    - mesh_data.y_edge_coords[ie, 0],
-                                    mesh_data.x_edge_coords[ie, 1]
-                                    - mesh_data.x_edge_coords[ie, 0],
-                                )
-                            else:
-                                theta_edge = math.atan2(
-                                    mesh_data.y_edge_coords[ie, 0]
-                                    - mesh_data.y_edge_coords[ie, 1],
-                                    mesh_data.x_edge_coords[ie, 0]
-                                    - mesh_data.x_edge_coords[ie, 1],
-                                )
-=======
                     poly = np.row_stack(
                         [
                             xylines[iseg + 1],
@@ -813,7 +546,6 @@
                         if verbose:
                             print("  existing line is inside the new polygon")
                         for n2 in range(n_last, n[i], -1):
->>>>>>> 28142e6a
                             if verbose:
                                 print("  adding new point {}".format(poly[n2]))
                             ixy1, xylines_new = _add_point(ixy1, xylines_new, poly[n2])
@@ -823,138 +555,6 @@
                         for s2 in range(s_last, s[i]):
                             if verbose:
                                 print(
-<<<<<<< HEAD
-                                    "{}: continue between edges {} on the left and {} on the right".format(
-                                        j, left_edge, right_edge
-                                    )
-                                )
-                            left_faces = mesh_data.edge_face_connectivity[left_edge, :]
-                            right_faces = mesh_data.edge_face_connectivity[
-                                right_edge, :
-                            ]
-                            if (
-                                left_faces[0] in right_faces
-                                and left_faces[1] in right_faces
-                            ):
-                                # the two edges are shared by two faces ... check first face
-                                fn1 = mesh_data.face_node[left_faces[0]]
-                                fe1 = mesh_data.face_edge_connectivity[left_faces[0]]
-                                if verbose:
-                                    print(
-                                        "{}: those edges are shared by two faces: {}".format(
-                                            j, left_faces
-                                        )
-                                    )
-                                    print(
-                                        "{}: face {} has nodes: {}".format(
-                                            j, left_faces[0], fn1
-                                        )
-                                    )
-                                    print(
-                                        "{}: face {} has edges: {}".format(
-                                            j, left_faces[0], fe1
-                                        )
-                                    )
-                                # here we need that the nodes of the face are listed in clockwise order
-                                # and that edges[i] is the edge connecting node[i-1] with node[i]
-                                # the latter is guaranteed by batch.derive_topology_arrays
-                                if fe1[fn1 == node] == right_edge:
-                                    index0 = left_faces[0]
-                                else:
-                                    index0 = left_faces[1]
-                            elif left_faces[0] in right_faces:
-                                index0 = left_faces[0]
-                            elif left_faces[1] in right_faces:
-                                index0 = left_faces[1]
-                            else:
-                                raise Exception(
-                                    "Shouldn't come here .... left edge {} and right edge {} don't share any face".format(
-                                        left_edge, right_edge
-                                    )
-                                )
-
-                    elif b[0] == 1:
-                        # ending at slice point, so ending on an edge ...
-                        if verbose:
-                            print("{}: ending on edge {} at {}".format(j, edge, b[0]))
-                        # figure out where we will be heading afterwards ...
-                        if j == len(bp) - 1:
-                            # catch case of last segment
-                            if verbose:
-                                print("{}: last point ends on an edge".format(j))
-                            if ind == crds.shape[0]:
-                                crds = enlarge(crds, (ind + 1, 2))
-                                idx = enlarge(idx, (ind + 1,))
-                            crds[ind] = bpj
-                            if index == -2:
-                                idx[ind] = vindex[0]
-                            else:
-                                idx[ind] = index
-                            ind += 1
-                            break
-                        else:
-                            # this segment ends on the edge, so check next segment ...
-                            # direction of next segment from bpj to bp[j+1]
-                            theta = math.atan2(
-                                bp[j + 1][1] - bpj[1], bp[j + 1][0] - bp[j][0]
-                            )
-                        if verbose:
-                            print("{}: moving in direction theta = {}".format(j, theta))
-                        theta_edge = math.atan2(
-                            mesh_data.y_edge_coords[edge, 1]
-                            - mesh_data.y_edge_coords[edge, 0],
-                            mesh_data.x_edge_coords[edge, 1]
-                            - mesh_data.x_edge_coords[edge, 0],
-                        )
-                        if theta == theta_edge or theta == -theta_edge:
-                            # aligned with edge
-                            if verbose:
-                                print("{}: continue along edge {}".format(j, edge))
-                            index0 = faces
-                        else:
-                            # check whether the (extended) segment slices any edge of faces[0]
-                            fe1 = mesh_data.face_edge_connectivity[faces[0]]
-                            a, b, edges = get_slices_core(
-                                fe1, mesh_data, bpj, bp[j + 1], 0.0, False
-                            )
-                            if len(edges) > 0:
-                                # yes, a slice (typically 1, but could be 2 if it slices at a node
-                                # but that doesn't matter) ... so, we continue towards faces[0]
-                                index0 = faces[0]
-                            else:
-                                # no slice for faces[0], so we must be going in the other direction
-                                index0 = faces[1]
-
-                    if index0 is not None:
-                        if verbose:
-                            if index == -1:
-                                print(
-                                    "{}: moving from outside via node {} to {} at b = {}".format(
-                                        j, node, index0, prev_b
-                                    )
-                                )
-                            elif index == -2:
-                                print(
-                                    "{}: moving from edge between {} via node {} to {} at b = {}".format(
-                                        j, vindex, node, index0, prev_b
-                                    )
-                                )
-                            else:
-                                print(
-                                    "{}: moving from {} via node {} to {} at b = {}".format(
-                                        j, index, node, index0, prev_b
-                                    )
-                                )
-
-                        if (
-                            isinstance(index0, int)
-                            or isinstance(index0, np.int32)
-                            or isinstance(index0, np.int64)
-                        ):
-                            index = index0
-                        elif len(index0) == 1:
-                            index = index0[0]
-=======
                                     "  re-adding old point {}".format(
                                         xytmp[s2 - ixytmp + 1]
                                     )
@@ -991,504 +591,9 @@
                     if verbose:
                         if inside:
                             print("  existing line continues inside")
->>>>>>> 28142e6a
                         else:
                             print("  existing line continues outside")
 
-<<<<<<< HEAD
-                    elif faces[0] == index:
-                        if verbose:
-                            print(
-                                "{}: moving from {} via edge {} to {} at b = {}".format(
-                                    j, index, edge, faces[1], prev_b
-                                )
-                            )
-                        index = faces[1]
-                    elif faces[1] == index:
-                        if verbose:
-                            print(
-                                "{}: moving from {} via edge {} to {} at b = {}".format(
-                                    j, index, edge, faces[0], prev_b
-                                )
-                            )
-                        index = faces[0]
-                    else:
-                        raise Exception(
-                            "Shouldn't come here .... index {} differs from both faces {} and {} associated with slicing edge {}".format(
-                                index, faces[0], faces[1], edge
-                            )
-                        )
-                    if ind == crds.shape[0]:
-                        crds = enlarge(crds, (2 * ind, 2))
-                        idx = enlarge(idx, (2 * ind,))
-                    crds[ind] = bpj1 + prev_b * (bpj - bpj1)
-                    if index == -2:
-                        idx[ind] = vindex[0]
-                    else:
-                        idx[ind] = index
-                    ind += 1
-                    if prev_b == 1:
-                        break
-
-    # clip to actual length (idx refers to segments, so we can ignore the last value)
-    crds = crds[:ind]
-    idx = idx[: ind - 1]
-
-    # remove tiny segments
-    d = np.sqrt((np.diff(crds, axis=0) ** 2).sum(axis=1))
-    mask = np.concatenate((np.ones((1), dtype="bool"), d > d_thresh))
-    crds = crds[mask, :]
-    idx = idx[mask[1:]]
-
-    # since index refers to segments, don't return the first one
-    return crds, idx
-
-
-def comp_erosion_eq(
-    bank_height: np.ndarray,
-    segment_length: np.ndarray,
-    water_level_fairway_ref: np.ndarray,
-    discharge_level_pars: ParametersPerBank,
-    bank_fairway_dist: np.ndarray,
-    water_depth_fairway: np.ndarray,
-    erosion_inputs: SingleErosion,
-) -> Tuple[np.ndarray, np.ndarray]:
-    """
-    Compute the equilibrium bank erosion.
-
-    Args:
-        bank_height : np.ndarray
-            Array containing bank height [m]
-        segment_length : np.ndarray
-            Array containing length of the segment [m]
-        water_level_fairway_ref : np.ndarray
-            Array containing water level at fairway [m]
-        discharge_level_pars (ParametersPerBank):
-            Discharge level parameters object containing the following attributes.
-                ship_velocity : np.ndarray
-                    Array containing ship velocity [m/s]
-                ship_type : np.ndarray
-                    Array containing ship type [-]
-                ship_draught : np.ndarray
-                    Array containing ship draught [m]
-                mu_slope : np.ndarray
-                    Array containing slope [-]
-        bank_fairway_dist : np.ndarray
-            Array containing distance from bank to fairway [m]
-        water_depth_fairway : np.ndarray
-            Array containing water depth at the fairway [m]
-        erosion_inputs (ErosionInputs):
-            ErosionInputs object.
-
-    Returns:
-        dn_eq : np.ndarray
-             Equilibrium bank erosion distance [m]
-        dv_eq : np.ndarray
-             Equilibrium bank erosion volume [m]
-    """
-    # ship induced wave height at the beginning of the foreshore
-    h0 = comp_hw_ship_at_bank(
-        bank_fairway_dist,
-        erosion_inputs.wave_fairway_distance_0,
-        erosion_inputs.wave_fairway_distance_1,
-        water_depth_fairway,
-        discharge_level_pars.ship_type,
-        discharge_level_pars.ship_draught,
-        discharge_level_pars.ship_velocity,
-    )
-    h0 = np.maximum(h0, EPS)
-
-    zup = np.minimum(bank_height, water_level_fairway_ref + 2 * h0)
-    zdo = np.maximum(
-        water_level_fairway_ref - 2 * h0, erosion_inputs.bank_protection_level
-    )
-    ht = np.maximum(zup - zdo, 0)
-    hs = np.maximum(bank_height - water_level_fairway_ref + 2 * h0, 0)
-    eq_erosion_distance = ht / discharge_level_pars.mu_slope
-    eq_erosion_volume = (0.5 * ht + hs) * eq_erosion_distance * segment_length
-
-    return eq_erosion_distance, eq_erosion_volume
-
-
-def compute_bank_erosion_dynamics(
-    parameters: DischargeCalculationParameters,
-    bank_height: np.ndarray,
-    segment_length: np.ndarray,
-    bank_fairway_dist: np.ndarray,
-    water_level_fairway_ref: np.ndarray,
-    discharge_level_pars: ParametersPerBank,
-    time_erosion: float,
-    water_depth_fairway: np.ndarray,
-    erosion_inputs: SingleErosion,
-) -> DischargeCalculationParameters:
-    """
-    Compute the bank erosion during a specific discharge level.
-
-    Args:
-        parameters (DischargeCalculationParameters):
-            velocity : np.ndarray
-                Array containing flow velocity magnitude [m/s]
-            water_level_fairway : np.ndarray
-                Array containing water levels at fairway [m]
-            chezy : np.ndarray
-                Array containing Chezy values [m0.5/s]
-        bank_height : np.ndarray
-            Array containing bank height
-        segment_length : np.ndarray
-            Array containing length of line segment [m]
-        water_level_fairway_ref : np.ndarray
-            Array containing reference water levels at fairway [m]
-        tauc : np.ndarray
-            Array containing critical shear stress [N/m2]
-        discharge_level_pars: DischargeLevelParameters,
-            num_ship : np.ndarray
-                Array containing number of ships [-]
-            ship_velocity : np.ndarray
-                Array containing ship velocity [m/s]
-            num_waves_per_ship : np.ndarray
-                Array containing number of waves per ship [-]
-            ship_type : np.ndarray
-                Array containing ship type [-]
-            ship_draught : np.ndarray
-                Array containing ship draught [m]
-        time_erosion : float
-            Erosion period [yr]
-        bank_fairway_dist : np.ndarray
-            Array containing distance from bank to fairway [m]
-        fairway_wave_reduction_distance : np.ndarray
-            Array containing distance from fairway at which wave reduction starts [m]
-        fairway_wave_disappear_distance : np.ndarray
-            Array containing distance from fairway at which all waves are gone [m]
-        water_depth_fairway : np.ndarray
-            Array containing water depth at fairway [m]
-        dike_height : np.ndarray
-            Array containing bank protection height [m]
-        water_density : float
-            Water density [kg/m3]
-
-    Returns:
-        parameters (CalculationParameters):
-            erosion_distance : np.ndarray
-                Total bank erosion distance [m]
-            erosion_volume : np.ndarray
-                Total bank erosion volume [m]
-            erosion_distance_shipping : np.ndarray
-                Bank erosion distance due to shipping [m]
-            erosion_distance_flow : np.ndarray
-                Bank erosion distance due to current [m]
-            ship_wave_max : np.ndarray
-                Maximum bank level subject to ship waves [m]
-            ship_wave_min : np.ndarray
-                Minimum bank level subject to ship waves [m]
-    """
-    sec_year = 3600 * 24 * 365
-
-    # period of ship waves [s]
-    ship_wave_period = 0.51 * discharge_level_pars.ship_velocity / g
-    ts = (
-        ship_wave_period
-        * discharge_level_pars.num_ship
-        * discharge_level_pars.num_waves_per_ship
-    )
-    vel = parameters.bank_velocity
-
-    # the ship induced wave height at the beginning of the foreshore
-    wave_height = comp_hw_ship_at_bank(
-        bank_fairway_dist,
-        erosion_inputs.wave_fairway_distance_0,
-        erosion_inputs.wave_fairway_distance_1,
-        water_depth_fairway,
-        discharge_level_pars.ship_type,
-        discharge_level_pars.ship_draught,
-        discharge_level_pars.ship_velocity,
-    )
-    wave_height = np.maximum(wave_height, EPS)
-
-    # compute erosion parameters for each line part
-    # erosion coefficient
-    erosion_coef = 0.2 * np.sqrt(erosion_inputs.tauc) * 1e-6
-
-    # critical velocity
-    critical_velocity = np.sqrt(
-        erosion_inputs.tauc / water_density * parameters.chezy**2 / g
-    )
-
-    # strength
-    cE = 1.85e-4 / erosion_inputs.tauc
-
-    # total wave damping coefficient
-    # mu_tot = (mu_slope / H0) + mu_reed
-    # water level along bank line
-    ho_line_ship = np.minimum(
-        parameters.water_level - erosion_inputs.bank_protection_level, 2 * wave_height
-    )
-    ho_line_flow = np.minimum(
-        parameters.water_level - erosion_inputs.bank_protection_level,
-        water_depth_fairway,
-    )
-    h_line_ship = np.maximum(bank_height - parameters.water_level + ho_line_ship, 0)
-    h_line_flow = np.maximum(bank_height - parameters.water_level + ho_line_flow, 0)
-
-    # compute displacement due to flow
-    crit_ratio = np.ones(critical_velocity.shape)
-    mask = (vel > critical_velocity) & (
-        parameters.water_level > erosion_inputs.bank_protection_level
-    )
-    crit_ratio[mask] = (vel[mask] / critical_velocity[mask]) ** 2
-    erosion_distance_flow = erosion_coef * (crit_ratio - 1) * time_erosion * sec_year
-
-    # compute displacement due to ship waves
-    ship_wave_max = parameters.water_level + 0.5 * wave_height
-    ship_wave_min = parameters.water_level - 2 * wave_height
-    mask = (ship_wave_min < water_level_fairway_ref) & (
-        water_level_fairway_ref < ship_wave_max
-    )
-    # limit mu -> 0
-
-    erosion_distance_shipping = cE * wave_height**2 * ts * time_erosion
-    erosion_distance_shipping[~mask] = 0
-
-    # compute erosion volume
-    mask = (h_line_ship > 0) & (
-        parameters.water_level > erosion_inputs.bank_protection_level
-    )
-    dv_ship = erosion_distance_shipping * segment_length * h_line_ship
-    dv_ship[~mask] = 0.0
-    erosion_distance_shipping[~mask] = 0.0
-
-    mask = (h_line_flow > 0) & (
-        parameters.water_level > erosion_inputs.bank_protection_level
-    )
-    dv_flow = erosion_distance_flow * segment_length * h_line_flow
-    dv_flow[~mask] = 0.0
-    erosion_distance_flow[~mask] = 0.0
-
-    erosion_distance = erosion_distance_shipping + erosion_distance_flow
-    erosion_volume = dv_ship + dv_flow
-    parameters.erosion_volume_tot = erosion_volume
-    parameters.erosion_distance_tot = erosion_distance
-    parameters.erosion_distance_shipping = erosion_distance_shipping
-    parameters.erosion_distance_flow = erosion_distance_flow
-    parameters.ship_wave_max = ship_wave_max
-    parameters.ship_wave_min = ship_wave_min
-    return parameters
-
-
-def comp_hw_ship_at_bank(
-    bank_fairway_dist: np.ndarray,
-    fairway_wave_reduction_distance: np.ndarray,
-    fairway_wave_disappear_distance: np.ndarray,
-    water_depth_fairway: np.ndarray,
-    ship_type: np.ndarray,
-    ship_draught: np.ndarray,
-    ship_velocity: np.ndarray,
-) -> np.ndarray:
-    """
-    Compute wave heights at bank due to passing ships.
-
-    Arguments
-    ---------
-    bank_fairway_dist : np.ndarray
-        Array containing distance from bank to fairway [m]
-    fairway_wave_reduction_distance : np.ndarray
-        Array containing distance from fairway at which wave reduction starts [m]
-    fairway_wave_disappear_distance : np.ndarray
-        Array containing distance from fairway at which all waves are gone [m]
-    water_depth_fairway : np.ndarray
-        Array containing the water depth at the fairway [m]
-    ship_type : np.ndarray
-        Array containing the ship type [-]
-    ship_draught : np.ndarray
-        Array containing draught of the ships [m]
-    ship_velocity : np.ndarray
-        Array containing velocity of the ships [m/s]
-    g : float
-        Gravitational acceleration [m/s2]
-
-    Returns
-    -------
-    h0 : np.ndarray
-        Array containing wave height at the bank [m]
-    """
-    h = np.copy(water_depth_fairway)
-
-    a1 = np.zeros(len(bank_fairway_dist))
-    # multiple barge convoy set
-    a1[ship_type == 1] = 0.5
-    # RHK ship / motor ship
-    a1[ship_type == 2] = 0.28 * ship_draught[ship_type == 2] ** 1.25
-    # towboat
-    a1[ship_type == 3] = 1
-
-    froude = ship_velocity / np.sqrt(h * g)
-    froude_limit = 0.8
-    high_froude = froude > froude_limit
-    h[high_froude] = ((ship_velocity[high_froude] / froude_limit) ** 2) / g
-    froude[high_froude] = froude_limit
-
-    A = 0.5 * (
-        1
-        + np.cos(
-            (bank_fairway_dist - fairway_wave_disappear_distance)
-            / (fairway_wave_reduction_distance - fairway_wave_disappear_distance)
-            * np.pi
-        )
-    )
-    A[bank_fairway_dist < fairway_wave_disappear_distance] = 1
-    A[bank_fairway_dist > fairway_wave_reduction_distance] = 0
-
-    h0 = a1 * h * (bank_fairway_dist / h) ** (-1 / 3) * froude**4 * A
-    return h0
-
-
-def get_km_bins(
-    km_bin: Tuple[float, float, float], type: int = 2, adjust: bool = False
-) -> np.ndarray:
-    """
-    Get an array of representative chainage values.
-
-    Arguments
-    ---------
-    km_bin : Tuple[float, float, float]
-        Tuple containing (start, end, step) for the chainage bins
-    type : int
-        Type of characteristic chainage values returned
-            0: all bounds (N+1 values)
-            1: lower bounds (N values)
-            2: upper bounds (N values) - default
-            3: mid points (N values)
-    adjust : bool
-        Flag indicating whether the step size should be adjusted to include an integer number of steps
-
-    Returns
-    -------
-    km : np.ndarray
-        Array containing the chainage bin upper bounds
-    """
-    km_step = km_bin[2]
-    nbins = int(math.ceil((km_bin[1] - km_bin[0]) / km_step))
-
-    lb = 0
-    ub = nbins + 1
-    dx = 0.0
-
-    if adjust:
-        km_step = (km_bin[1] - km_bin[0]) / nbins
-
-    if type == 0:
-        # all bounds
-        pass
-    elif type == 1:
-        # lower bounds
-        ub = ub - 1
-    elif type == 2:
-        # upper bounds
-        lb = lb + 1
-    elif type == 3:
-        # midpoint values
-        ub = ub - 1
-        dx = km_bin[2] / 2
-
-    km = km_bin[0] + dx + np.arange(lb, ub) * km_step
-
-    return km
-
-
-def get_km_eroded_volume(
-    bank_km_mid: np.ndarray,
-    erosion_volume: np.ndarray,
-    km_bin: Tuple[float, float, float],
-) -> np.ndarray:
-    """
-    Accumulate the erosion volumes per chainage bin.
-
-    Arguments
-    ---------
-    bank_km_mid : np.ndarray
-        Array containing the chainage per bank segment [km]
-    erosion_volume : np.ndarray
-        Array containing the eroded volume per bank segment [m3]
-    km_bin : Tuple[float, float, float]
-        Tuple containing (start, end, step) for the chainage bins
-
-    Returns
-    -------
-    dvol : np.ndarray
-        Array containing the accumulated eroded volume per chainage bin.
-    """
-    km_step = km_bin[2]
-
-    bin_idx = np.rint((bank_km_mid - km_bin[0] - km_step / 2.0) / km_step).astype(
-        np.int64
-    )
-    dvol_temp = np.bincount(bin_idx, weights=erosion_volume)
-    length = int((km_bin[1] - km_bin[0]) / km_bin[2])
-    if len(dvol_temp) == length:
-        dvol = dvol_temp
-    else:
-        dvol = np.zeros((length,))
-        dvol[: len(dvol_temp)] = dvol_temp
-    return dvol
-
-
-def moving_avg(xi: np.ndarray, yi: np.ndarray, dx: float) -> np.ndarray:
-    """
-    Perform a moving average for given averaging distance.
-
-    Arguments
-    ---------
-    xi : np.ndarray
-        Array containing the distance - should be monotonically increasing or decreasing [m or equivalent]
-    yi : np.ndarray
-        Array containing the values to be average [arbitrary]
-    dx: float
-        Averaging distance [same unit as x]
-
-    Returns
-    -------
-    yo : np.ndarray
-        Array containing the averaged values [same unit as y].
-    """
-    dx2 = dx / 2.0
-    nx = len(xi)
-    if xi[0] < xi[-1]:
-        x = xi
-        y = yi
-    else:
-        x = xi[::-1]
-        y = yi[::-1]
-    ym = np.zeros(y.shape)
-    di = np.zeros(y.shape)
-    j0 = 1
-    for i in range(nx):
-        for j in range(j0, nx):
-            dxj = x[j] - x[j - 1]
-            if x[i] - x[j] > dx2:
-                # point j is too far back for point i and further
-                j0 = j + 1
-            elif x[j] - x[i] > dx2:
-                # point j is too far ahead; wrap up and continue
-                d0 = (x[i] + dx2) - x[j - 1]
-                ydx2 = y[j - 1] + (y[j] - y[j - 1]) * d0 / dxj
-                ym[i] += (y[j - 1] + ydx2) / 2.0 * d0
-                di[i] += d0
-                break
-            elif x[i] - x[j - 1] > dx2:
-                # point j is ok, but j-1 is too far back, so let's start
-                d0 = x[j] - (x[i] - dx2)
-                ydx2 = y[j] + (y[j - 1] - y[j]) * d0 / dxj
-                ym[i] += (y[j] + ydx2) / 2.0 * d0
-                di[i] += d0
-            else:
-                # segment right in the middle
-                ym[i] += (y[j] + y[j - 1]) / 2.0 * dxj
-                di[i] += dxj
-    yo = ym / di
-    if xi[0] < xi[-1]:
-        return yo
-    else:
-        return yo[::-1]
-=======
             if verbose:
                 print("- wrapping up after last intersection")
             if inside:
@@ -1559,5 +664,4 @@
                     + (coords[ind_1, 1] - coords[ind_2, 1]) ** 2
             )
 
-    return alpha
->>>>>>> 28142e6a
+    return alpha