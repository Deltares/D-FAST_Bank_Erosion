<<<<<<< HEAD
from dfastbe.io import write_shp, write_csv, ConfigFile
from dfastbe.bank_erosion.data_models import ParametersPerBank, SingleBank, SingleErosion, FairwayData, DischargeCalculationParameters


class Debugger:
    def __init__(self, config_file: ConfigFile, river_data):
        self.config_file = config_file
        self.river_data = river_data

    def debug_process_discharge_levels_1(
        self, bank_index: int, single_bank: SingleBank, fairway_data: FairwayData, erosion_inputs: SingleErosion,
        discharge_level_pars: ParametersPerBank, water_depth_fairway, dn_eq1, dv_eq1, bank_height
=======
"""Bank Erosion Debugger."""

from typing import Dict

import numpy as np
from geopandas import GeoSeries
from geopandas.geodataframe import GeoDataFrame
from dfastbe.bank_erosion.data_models.calculation import (
    SingleCalculation,
    FairwayData,
    SingleParameters,
    SingleBank,
    SingleErosion,
)

__all__ = ["Debugger"]


class Debugger:
    """Class to handle debugging and output of bank erosion calculations."""

    def __init__(self, crs: str, output_dir: str):
        """Debugger constructor."""
        self.crs = crs
        self.output_dir = output_dir

    def last_discharge_level(
        self,
        bank_index: int,
        single_bank: SingleBank,
        fairway_data: FairwayData,
        erosion_inputs: SingleErosion,
        single_parameters: SingleParameters,
        single_calculation: SingleCalculation,
>>>>>>> 28142e6a
    ):
        """Write the last discharge level to a shapefile and CSV file."""
        bank_coords_mind = single_bank.get_mid_points()
        params = {
            "chainage": single_bank.bank_chainage_midpoints,
            "x": bank_coords_mind[:, 0],
            "y": bank_coords_mind[:, 1],
            "iface_fw": single_bank.fairway_face_indices,
            "iface_bank": single_bank.bank_face_indices,
            "bank_height": single_bank.height,
            "segment_length": single_bank.segment_length,
            "zw0": fairway_data.fairway_initial_water_levels[bank_index],
            "ship_velocity": single_parameters.ship_velocity,
            "ship_type": single_parameters.ship_type,
            "draught": single_parameters.ship_draught,
            "mu_slp": single_parameters.mu_slope,
            "bank_fairway_dist": single_bank.fairway_distances,
            "fairway_wave_reduction_distance": erosion_inputs.wave_fairway_distance_0,
            "fairway_wave_disappear_distance": erosion_inputs.wave_fairway_distance_1,
            "water_depth_fairway": single_calculation.water_depth,
            "dike_height": erosion_inputs.bank_protection_level,
            "erosion_distance": single_calculation.erosion_distance_eq,
            "erosion_volume": single_calculation.erosion_volume_eq,
        }

        path = f"{str(self.output_dir)}/debug.EQ.B{bank_index + 1}"
        bank_coords_geo = single_bank.get_mid_points(as_geo_series=True, crs=self.crs)
        self._write_data(bank_coords_geo, params, path)

<<<<<<< HEAD
    def debug_process_discharge_levels_2(
        self, bank_ind: int, q_level: int, single_bank: SingleBank, fairway_data: FairwayData, erosion_inputs:
            SingleErosion, discharge_level_pars: ParametersPerBank, water_depth_fairway, velocity, bank_height,
            parameter: DischargeCalculationParameters,
=======
    def middle_levels(
        self,
        bank_ind: int,
        q_level: int,
        single_bank: SingleBank,
        fairway_data: FairwayData,
        erosion_inputs: SingleErosion,
        single_parameters: SingleParameters,
        single_calculation: SingleCalculation,
>>>>>>> 28142e6a
    ):
        """Write the middle levels to a shapefile and CSV file."""
        bank_coords_mind = single_bank.get_mid_points()
        params = {
            "chainage": single_bank.bank_chainage_midpoints,
            "x": bank_coords_mind[:, 0],
            "y": bank_coords_mind[:, 1],
            "iface_fw": single_bank.fairway_face_indices,
            "iface_bank": single_bank.bank_face_indices,
<<<<<<< HEAD
            "velocity": velocity,
            "bank_height": bank_height[bank_ind],
            "segment_length": single_bank.segment_length,
            "zw": parameter.water_level,
=======
            "velocity": single_calculation.bank_velocity,
            "bank_height": single_bank.height,
            "segment_length": single_bank.segment_length,
            "zw": single_calculation.water_level,
>>>>>>> 28142e6a
            "zw0": fairway_data.fairway_initial_water_levels[bank_ind],
            "tauc": erosion_inputs.tauc,
            "num_ship": single_parameters.num_ship,
            "ship_velocity": single_parameters.ship_velocity,
            "num_waves_per_ship": single_parameters.num_waves_per_ship,
            "ship_type": single_parameters.ship_type,
            "draught": single_parameters.ship_draught,
            "mu_slp": single_parameters.mu_slope,
            "mu_reed": single_parameters.mu_reed,
            "dist_fw": single_bank.fairway_distances,
            "fairway_wave_reduction_distance": erosion_inputs.wave_fairway_distance_0,
            "fairway_wave_disappear_distance": erosion_inputs.wave_fairway_distance_1,
<<<<<<< HEAD
            "water_depth_fairway": water_depth_fairway,
            "chez": parameter.chezy,
            "dike_height": erosion_inputs.bank_protection_level,
            "erosion_distance": parameter.erosion_distance_tot,
            "erosion_volume": parameter.erosion_volume_tot,
            "erosion_distance_shipping": parameter.erosion_distance_shipping,
            "erosion_distance_flow": parameter.erosion_distance_flow,
=======
            "water_depth_fairway": single_calculation.water_depth,
            "chez": single_calculation.chezy,
            "dike_height": erosion_inputs.bank_protection_level,
            "erosion_distance": single_calculation.erosion_distance_tot,
            "erosion_volume": single_calculation.erosion_volume_tot,
            "erosion_distance_shipping": single_calculation.erosion_distance_shipping,
            "erosion_distance_flow": single_calculation.erosion_distance_flow,
>>>>>>> 28142e6a
        }
        path = f"{str(self.output_dir)}/debug.Q{q_level + 1}.B{bank_ind + 1}"
        bank_coords_geo = single_bank.get_mid_points(as_geo_series=True, crs=self.crs)
        self._write_data(bank_coords_geo, params, path)

    @staticmethod
    def _write_data(coords: GeoSeries, data: Dict[str, np.ndarray], path: str):
        """Write the data to a shapefile and CSV file."""
        csv_path = f"{path}.csv"
        shp_path = f"{path}.shp"
        _write_shp(coords, data, shp_path)
        _write_csv(data, csv_path)


def _write_shp(geom: GeoSeries, data: Dict[str, np.ndarray], filename: str) -> None:
    """Write a shape file.

    Write a shape file for a given GeoSeries and dictionary of np arrays.
    The GeoSeries and all np should have equal length.

    Arguments
    ---------
    geom : geopandas.geoseries.GeoSeries
        geopandas GeoSeries containing k geometries.
    data : Dict[str, np.ndarray]
        Dictionary of quantities to be written, each np array should have length k.
    filename : str
        Name of the file to be written.

    Returns
    -------
    None
    """
    GeoDataFrame(data, geometry=geom).to_file(filename)


def _write_csv(data: Dict[str, np.ndarray], filename: str) -> None:
    """
    Write a data to csv file.

    Arguments
    ---------
    data : Dict[str, np.ndarray]
        Value(s) to be written.
    filename : str
        Name of the file to be written.

    Returns
    -------
    None
    """
    keys = [key for key in data.keys()]
    header = ""
    for i in range(len(keys)):
        if i < len(keys) - 1:
            header = header + '"' + keys[i] + '", '
        else:
            header = header + '"' + keys[i] + '"'

    data = np.column_stack([array for array in data.values()])
    np.savetxt(filename, data, delimiter=", ", header=header, comments="")<|MERGE_RESOLUTION|>--- conflicted
+++ resolved
@@ -1,17 +1,3 @@
-<<<<<<< HEAD
-from dfastbe.io import write_shp, write_csv, ConfigFile
-from dfastbe.bank_erosion.data_models import ParametersPerBank, SingleBank, SingleErosion, FairwayData, DischargeCalculationParameters
-
-
-class Debugger:
-    def __init__(self, config_file: ConfigFile, river_data):
-        self.config_file = config_file
-        self.river_data = river_data
-
-    def debug_process_discharge_levels_1(
-        self, bank_index: int, single_bank: SingleBank, fairway_data: FairwayData, erosion_inputs: SingleErosion,
-        discharge_level_pars: ParametersPerBank, water_depth_fairway, dn_eq1, dv_eq1, bank_height
-=======
 """Bank Erosion Debugger."""
 
 from typing import Dict
@@ -19,12 +5,13 @@
 import numpy as np
 from geopandas import GeoSeries
 from geopandas.geodataframe import GeoDataFrame
+
 from dfastbe.bank_erosion.data_models.calculation import (
+    FairwayData,
+    SingleBank,
     SingleCalculation,
-    FairwayData,
+    SingleErosion,
     SingleParameters,
-    SingleBank,
-    SingleErosion,
 )
 
 __all__ = ["Debugger"]
@@ -46,7 +33,6 @@
         erosion_inputs: SingleErosion,
         single_parameters: SingleParameters,
         single_calculation: SingleCalculation,
->>>>>>> 28142e6a
     ):
         """Write the last discharge level to a shapefile and CSV file."""
         bank_coords_mind = single_bank.get_mid_points()
@@ -76,12 +62,6 @@
         bank_coords_geo = single_bank.get_mid_points(as_geo_series=True, crs=self.crs)
         self._write_data(bank_coords_geo, params, path)
 
-<<<<<<< HEAD
-    def debug_process_discharge_levels_2(
-        self, bank_ind: int, q_level: int, single_bank: SingleBank, fairway_data: FairwayData, erosion_inputs:
-            SingleErosion, discharge_level_pars: ParametersPerBank, water_depth_fairway, velocity, bank_height,
-            parameter: DischargeCalculationParameters,
-=======
     def middle_levels(
         self,
         bank_ind: int,
@@ -91,7 +71,6 @@
         erosion_inputs: SingleErosion,
         single_parameters: SingleParameters,
         single_calculation: SingleCalculation,
->>>>>>> 28142e6a
     ):
         """Write the middle levels to a shapefile and CSV file."""
         bank_coords_mind = single_bank.get_mid_points()
@@ -101,17 +80,10 @@
             "y": bank_coords_mind[:, 1],
             "iface_fw": single_bank.fairway_face_indices,
             "iface_bank": single_bank.bank_face_indices,
-<<<<<<< HEAD
-            "velocity": velocity,
-            "bank_height": bank_height[bank_ind],
-            "segment_length": single_bank.segment_length,
-            "zw": parameter.water_level,
-=======
             "velocity": single_calculation.bank_velocity,
             "bank_height": single_bank.height,
             "segment_length": single_bank.segment_length,
             "zw": single_calculation.water_level,
->>>>>>> 28142e6a
             "zw0": fairway_data.fairway_initial_water_levels[bank_ind],
             "tauc": erosion_inputs.tauc,
             "num_ship": single_parameters.num_ship,
@@ -124,15 +96,6 @@
             "dist_fw": single_bank.fairway_distances,
             "fairway_wave_reduction_distance": erosion_inputs.wave_fairway_distance_0,
             "fairway_wave_disappear_distance": erosion_inputs.wave_fairway_distance_1,
-<<<<<<< HEAD
-            "water_depth_fairway": water_depth_fairway,
-            "chez": parameter.chezy,
-            "dike_height": erosion_inputs.bank_protection_level,
-            "erosion_distance": parameter.erosion_distance_tot,
-            "erosion_volume": parameter.erosion_volume_tot,
-            "erosion_distance_shipping": parameter.erosion_distance_shipping,
-            "erosion_distance_flow": parameter.erosion_distance_flow,
-=======
             "water_depth_fairway": single_calculation.water_depth,
             "chez": single_calculation.chezy,
             "dike_height": erosion_inputs.bank_protection_level,
@@ -140,7 +103,6 @@
             "erosion_volume": single_calculation.erosion_volume_tot,
             "erosion_distance_shipping": single_calculation.erosion_distance_shipping,
             "erosion_distance_flow": single_calculation.erosion_distance_flow,
->>>>>>> 28142e6a
         }
         path = f"{str(self.output_dir)}/debug.Q{q_level + 1}.B{bank_ind + 1}"
         bank_coords_geo = single_bank.get_mid_points(as_geo_series=True, crs=self.crs)
