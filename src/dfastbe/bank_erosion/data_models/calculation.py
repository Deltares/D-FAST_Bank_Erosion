--- conflicted
+++ resolved
@@ -1,6 +1,4 @@
 """Erosion-related data structures."""
-import os
-from pathlib import Path
 from dataclasses import dataclass, field
 from typing import (
     Any,
@@ -17,20 +15,10 @@
 )
 
 import numpy as np
-from pathlib import Path
-from dfastio.xyc.models import XYCModel
 from geopandas import GeoDataFrame
 from geopandas.geoseries import GeoSeries
-<<<<<<< HEAD
-from shapely.geometry import LineString, Point
-
-from dfastbe.io.data_models import BaseRiverData, BaseSimulationData
-from dfastbe.io.logger import log_text
-from dfastbe.io.config import ConfigFile
-
-=======
 from shapely.geometry import Point
->>>>>>> 3c18fc7d
+
 
 GenericType = TypeVar("GenericType")
 
