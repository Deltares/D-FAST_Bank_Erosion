import os
import platform
import sys
from configparser import ConfigParser
from contextlib import contextmanager
from io import StringIO
from pathlib import Path
<<<<<<< HEAD
from typing import Dict, Tuple
from unittest.mock import patch
=======
from typing import Dict
from unittest.mock import patch, MagicMock
>>>>>>> d53896c4

import numpy as np
import pytest
from geopandas import GeoDataFrame
from pyfakefs.fake_filesystem import FakeFilesystem
from shapely.geometry import LineString

from dfastbe.io import (
    SimulationData,
    SimulationFilesError,
    ConfigFile,
    RiverData,
    absolute_path,
    get_filename,
    get_text,
    load_program_texts,
    log_text,
    _read_fm_map,
    relative_path,
)
from dfastbe.structures import MeshData


@contextmanager
def captured_output():
    new_out, new_err = StringIO(), StringIO()
    old_out, old_err = sys.stdout, sys.stderr
    try:
        sys.stdout, sys.stderr = new_out, new_err
        yield sys.stdout, sys.stderr
    finally:
        sys.stdout, sys.stderr = old_out, old_err


def test_load_program_texts_01():
    """
    Testing load_program_texts.
    """
    print("current work directory: ", os.getcwd())
    assert load_program_texts("tests/files/messages.UK.ini") is None


class TestSimulationData:

    def test_read(self):
        file_name = "test_map.nc"
        mock_x_node = np.array([0.0, 1.0, 2.0])
        mock_y_node = np.array([0.0, 1.0, 2.0])
        mock_face_node = MagicMock()
        mock_face_node.data = np.array([[0, 1, 2], [2, 3, 4]])
        mock_face_node.mask = np.array([[False, False, False], [False, False, False]])
        mock_bed_level_values = np.array([10.0, 20.0, 30.0])
        mock_water_level_face = np.array([1.0, 2.0, 3.0])
        mock_water_depth_face = np.array([0.5, 1.0, 1.5])
        mock_velocity_x_face = np.array([0.1, 0.2, 0.3])
        mock_velocity_y_face = np.array([0.4, 0.5, 0.6])
        mock_chezy_face = np.array([30.0, 40.0, 50.0])

        with patch("dfastbe.io._read_fm_map") as mock_read_fm_map, patch(
            "netCDF4.Dataset"
        ) as mock_dataset:
            mock_read_fm_map.side_effect = [
                mock_x_node,
                mock_y_node,
                mock_face_node,
                mock_bed_level_values,
                mock_water_level_face,
                mock_water_depth_face,
                mock_velocity_x_face,
                mock_velocity_y_face,
                mock_chezy_face,
            ]

            mock_root_group = MagicMock()
            mock_root_group.converted_from = "SIMONA"
            mock_dataset.return_value = mock_root_group

            sim_object = SimulationData.read(file_name)

            assert isinstance(sim_object, SimulationData)
            assert np.array_equal(sim_object.x_node, mock_x_node)
            assert np.array_equal(sim_object.y_node, mock_y_node)
            assert np.array_equal(sim_object.face_node.data, mock_face_node.data)
            assert np.array_equal(
                sim_object.bed_elevation_values, mock_bed_level_values
            )
            assert np.array_equal(sim_object.water_level_face, mock_water_level_face)
            assert np.array_equal(sim_object.water_depth_face, mock_water_depth_face)
            assert np.array_equal(sim_object.velocity_x_face, mock_velocity_x_face)
            assert np.array_equal(sim_object.velocity_y_face, mock_velocity_y_face)
            assert np.array_equal(sim_object.chezy_face, mock_chezy_face)
            assert sim_object.dry_wet_threshold == 0.1

            mock_read_fm_map.assert_any_call(file_name, "x", location="node")
            mock_read_fm_map.assert_any_call(file_name, "y", location="node")
            mock_read_fm_map.assert_any_call(file_name, "face_node_connectivity")
            mock_read_fm_map.assert_any_call(file_name, "altitude", location="node")
            mock_read_fm_map.assert_any_call(file_name, "Water level")
            mock_read_fm_map.assert_any_call(
                file_name, "sea_floor_depth_below_sea_surface"
            )
            mock_read_fm_map.assert_any_call(file_name, "sea_water_x_velocity")
            mock_read_fm_map.assert_any_call(file_name, "sea_water_y_velocity")
            mock_read_fm_map.assert_any_call(file_name, "Chezy roughness")

    def test_read_invalid_file(self):
        invalid_file_name = "invalid_file.nc"

        with pytest.raises(SimulationFilesError):
            SimulationData.read(invalid_file_name)

    @pytest.fixture
    def simulation_data(self) -> SimulationData:
        x_node = np.array([194949.796875, 194966.515625, 194982.8125, 195000.0])
        y_node = np.array([361366.90625, 361399.46875, 361431.03125, 361450.0])
        n_nodes = np.array([4, 4])
        face_node = np.ma.masked_array(
            data=[[0, 1, 2, 3], [1, 2, 3, 0]],
            mask=[[False, False, False, False], [False, False, False, False]],
        )
        bed_elevation_location = "node"
        bed_elevation_values = np.array([10.0, 20.0, 30.0, 40.0])
        water_level_face = np.array([1.0, 2.0])
        water_depth_face = np.array([0.5, 1.0])
        velocity_x_face = np.array([0.1, 0.2])
        velocity_y_face = np.array([0.4, 0.5])
        chezy_face = np.array([30.0, 40.0])
        dry_wet_threshold = 0.1

        sim_data = SimulationData(
            x_node=x_node,
            y_node=y_node,
            n_nodes=n_nodes,
            face_node=face_node,
            bed_elevation_location=bed_elevation_location,
            bed_elevation_values=bed_elevation_values,
            water_level_face=water_level_face,
            water_depth_face=water_depth_face,
            velocity_x_face=velocity_x_face,
            velocity_y_face=velocity_y_face,
            chezy_face=chezy_face,
            dry_wet_threshold=dry_wet_threshold,
        )
        return sim_data

    def test_clip(self, simulation_data: SimulationData):
        river_profile = LineString(
            [
                [194949.796875, 361366.90625],
                [194966.515625, 361399.46875],
                [194982.8125, 361431.03125],
            ]
        )
        max_distance = 10.0
        simulation_data.clip(river_profile, max_distance)

        assert np.array_equal(
            simulation_data.x_node,
            np.array([194949.796875, 194966.515625, 194982.8125]),
        )
        assert np.array_equal(
            simulation_data.y_node, np.array([361366.90625, 361399.46875, 361431.03125])
        )
        assert np.array_equal(
            simulation_data.bed_elevation_values, np.array([10.0, 20.0, 30.0])
        )
        assert simulation_data.n_nodes.size == 0
        assert simulation_data.water_level_face.size == 0
        assert simulation_data.water_depth_face.size == 0
        assert simulation_data.velocity_x_face.size == 0
        assert simulation_data.velocity_y_face.size == 0
        assert simulation_data.chezy_face.size == 0

    def test_clip_no_nodes_in_buffer(self, simulation_data: SimulationData):
        river_profile = LineString(
            [
                [194900.0, 361300.0],
                [194910.0, 361310.0],
                [194920.0, 361320.0],
            ]
        )
        max_distance = 10.0

        simulation_data.clip(river_profile, max_distance)

        assert simulation_data.x_node.size == 0
        assert simulation_data.y_node.size == 0
        assert simulation_data.bed_elevation_values.size == 0
        assert simulation_data.n_nodes.size == 0
        assert simulation_data.water_level_face.size == 0
        assert simulation_data.water_depth_face.size == 0
        assert simulation_data.velocity_x_face.size == 0
        assert simulation_data.velocity_y_face.size == 0
        assert simulation_data.chezy_face.size == 0

    def test_compute_mesh_topology(self, simulation_data: SimulationData):
        """
        Test the compute_mesh_topology method of SimulationData.
        """
        # Call the method to compute the mesh topology
        mesh_data = simulation_data.compute_mesh_topology()

        assert isinstance(mesh_data, MeshData)

        assert np.array_equal(
            mesh_data.edge_face_connectivity, np.array([[0, 1], [0, 1], [0, 1], [0, 1]])
        )
        assert np.array_equal(
            mesh_data.face_edge_connectivity, np.array([[1, 0, 2, 3], [0, 2, 3, 1]])
        )
        assert np.allclose(
            mesh_data.x_edge_coords,
            np.array(
                [
                    [194949.796875, 194966.515625],
                    [194949.796875, 195000.0],
                    [194966.515625, 194982.8125],
                    [194982.8125, 195000.0],
                ]
            ),
        )
        assert np.allclose(
            mesh_data.x_face_coords.data,
            np.array(
                [
                    [194949.796875, 194966.515625, 194982.8125, 195000.0],
                    [194966.515625, 194982.8125, 195000.0, 194949.796875],
                ]
            ),
        )
        assert np.allclose(
            mesh_data.y_edge_coords,
            np.array(
                [
                    [361366.90625, 361399.46875],
                    [361366.90625, 361450.0],
                    [361399.46875, 361431.03125],
                    [361431.03125, 361450.0],
                ]
            ),
        )
        assert np.allclose(
            mesh_data.y_face_coords.data,
            np.array(
                [
                    [361366.90625, 361399.46875, 361431.03125, 361450.0],
                    [361399.46875, 361431.03125, 361450.0, 361366.90625],
                ]
            ),
        )


class TestLogText:
    def test_log_text_01(self):
        """
        Testing standard output of a single text without expansion.
        """
        key = "confirm"
        with captured_output() as (out, err):
            log_text(key)
        outstr = out.getvalue().splitlines()
        strref = ['Confirm using "y" ...', '']
        assert outstr == strref

    def test_log_text_02(self):
        """
        Testing standard output of a repeated text without expansion.
        """
        key = ""
        nr = 3
        with captured_output() as (out, err):
            log_text(key, repeat=nr)
        outstr = out.getvalue().splitlines()
        strref = ['', '', '']
        assert outstr == strref

    def test_log_text_03(self):
        """
        Testing standard output of a text with expansion.
        """
        key = "reach"
        data = {"reach": "ABC"}
        with captured_output() as (out, err):
            log_text(key, data=data)
        outstr = out.getvalue().splitlines()
        strref = ['The measure is located on reach ABC']
        assert outstr == strref

    def test_log_text_04(self):
        """
        Testing file output of a text with expansion.
        """
        key = "reach"
        data = {"reach": "ABC"}
        filename = "test.log"
        with open(filename, "w") as f:
            log_text(key, data=data, file=f)
        all_lines = open(filename, "r").read().splitlines()
        strref = ['The measure is located on reach ABC']
        assert all_lines == strref


def test_get_filename_01():
    """
    Testing get_filename wrapper for get_text.
    """
    assert get_filename("report.out") == "report.txt"


class TestGetText:
    def test_get_text_01(self):
        """
        Testing get_text: key not found.
        """
        assert get_text("@") == ["No message found for @"]

    def test_get_text_02(self):
        """
        Testing get_text: empty line key.
        """
        assert get_text("") == [""]

    def test_get_text_03(self):
        """
        Testing get_text: "confirm" key.
        """
        assert get_text("confirm") == ['Confirm using "y" ...', '']


class TestReadFMMap:
    def test_read_fm_map_01(self):
        """
        Testing read_fm_map: x coordinates of the faces.
        """
        filename = "tests/files/e02_f001_c011_simplechannel_map.nc"
        varname = "x"
        datac = _read_fm_map(filename, varname)
        dataref = 41.24417604888325
        assert datac[1] == pytest.approx(dataref)

    def test_read_fm_map_02(self):
        """
        Testing read_fm_map: y coordinates of the edges.
        """
        filename = "tests/files/e02_f001_c011_simplechannel_map.nc"
        varname = "y"
        location = "edge"
        datac = _read_fm_map(filename, varname, location)
        dataref = 7059.853000358055
        assert datac[1] == dataref

    def test_read_fm_map_03(self):
        """
        Testing read_fm_map: face node connectivity.
        """
        filename = "tests/files/e02_f001_c011_simplechannel_map.nc"
        varname = "face_node_connectivity"
        datac = _read_fm_map(filename, varname)
        dataref = 2352
        assert datac[-1][1] == dataref

    def test_read_fm_map_04(self):
        """
        Testing read_fm_map: variable by standard name.
        """
        filename = "tests/files/e02_f001_c011_simplechannel_map.nc"
        varname = "sea_floor_depth_below_sea_surface"
        datac = _read_fm_map(filename, varname)
        dataref = 3.894498393076889
        assert datac[1] == pytest.approx(dataref)

    def test_read_fm_map_05(self):
        """
        Testing read_fm_map: variable by long name.
        """
        filename = "tests/files/e02_f001_c011_simplechannel_map.nc"
        varname = "Water level"
        datac = _read_fm_map(filename, varname)
        dataref = 3.8871328177527262
        assert datac[1] == pytest.approx(dataref)

    def test_read_fm_map_06(self):
        """
        Testing read_fm_map: variable by long name.
        """
        filename = "tests/files/e02_f001_c011_simplechannel_map.nc"
        varname = "water level"
        with pytest.raises(Exception) as cm:
            _read_fm_map(filename, varname)
        assert (
            str(cm.value) == 'Expected one variable for "water level", but obtained 0.'
        )


@pytest.mark.skipif(
    platform.system() != "Windows", reason="it will be completely changed"
)
class TestAbsolutePath:
    def test_absolute_path_01(self):
        """Convert absolute path into relative path using relative_path (Windows)."""
        rootdir = "q:" + os.sep + "some" + os.sep + "dir"
        afile = (
            "q:"
            + os.sep
            + "some"
            + os.sep
            + "other"
            + os.sep
            + "dir"
            + os.sep
            + "file.ext"
        )
        rfile = ".." + os.sep + "other" + os.sep + "dir" + os.sep + "file.ext"
        assert absolute_path(rootdir, rfile) == afile

    def test_absolute_path_02(self):
        """Empty string should not be adjusted by relative_path."""
        rootdir = "d:" + os.sep + "some" + os.sep + "dir"
        file = ""
        assert absolute_path(rootdir, file) == file

    def test_absolute_path_03(self):
        """If path on different drive, it shouldn't be adjusted by relative_path (Windows)."""
        rootdir = "d:" + os.sep + "some" + os.sep + "dir"
        file = (
            "e:"
            + os.sep
            + "some"
            + os.sep
            + "other"
            + os.sep
            + "dir"
            + os.sep
            + "file.ext"
        )
        assert absolute_path(rootdir, file) == file


class TestRelativePath:
    def test_relative_path_02(self):
        """Empty string should not be adjusted by relative_path."""
        rootdir = "d:" + os.sep + "some" + os.sep + "dir"
        file = ""
        assert relative_path(rootdir, file) == file

    @pytest.mark.skipif(
        platform.system() != "Windows", reason="it will be completely changed"
    )
    def test_relative_path_03(self):
        """If path on different drive, it shouldn't be adjusted by relative_path (Windows)."""
        rootdir = "d:" + os.sep + "some" + os.sep + "dir"
        file = (
            "e:"
            + os.sep
            + "some"
            + os.sep
            + "other"
            + os.sep
            + "dir"
            + os.sep
            + "file.ext"
        )
        assert relative_path(rootdir, file) == file


class TestConfigFile:
    """Test cases for the ConfigFile class."""

    @pytest.fixture
    def config(self) -> ConfigParser:
        """Fixture to create a ConfigFile instance."""
        config = ConfigParser()
        config.read_dict(
            {
                "General": {
                    "Version": "1.0",
                    "plotting": "yes",
                    "ZoomStepKM": "0.1",
                    "Boundaries": "123.0:128.0",
                },
                "Detect": {
                    "SimFile": "test_sim.nc",
                    "NBank": "2",
                    "DLines": "[ 50.0, 50.0 ]",
                },
                "Erosion": {"OutputDir": "./output"},
            }
        )
        return config

    @pytest.fixture
    def config_data(self) -> str:
        """Fixture to create a sample configuration file string."""
        content = (
            "[General]\n"
            "  version    = 1.0\n"
            "  plotting   = yes\n"
            "  zoomstepkm = 0.1\n"
            "  boundaries = 123.0:128.0\n\n"
            "[Detect]\n"
            "  simfile    = test_sim.nc\n"
            "  nbank      = 2\n"
            "  dlines     = [ 50.0, 50.0 ]\n\n"
            "[Erosion]\n"
            "  outputdir  = ./output\n"
        )
        return content

    def test_init(self, config: ConfigParser):
        """Test initialization of ConfigFile."""
        config_file = ConfigFile(config=config)
        assert isinstance(config_file, ConfigFile)

    def test_read(self, config_data: str, fs: FakeFilesystem):
        """Test reading a configuration file."""
        fs.create_file("dummy_path.cfg", contents=config_data)
        config_file = ConfigFile.read("dummy_path.cfg")
        assert isinstance(config_file, ConfigFile)
        assert config_file.config["General"]["Version"] == "1.0"
        assert config_file.config["Detect"]["NBank"] == "2"

    def test_write(self, config: ConfigParser, config_data: str, fs: FakeFilesystem):
        """Test writing a configuration file."""
        config_file = ConfigFile(config=config)
        config_file.write("test_output.cfg")
        with open("test_output.cfg", "r") as file:
            assert file.read() == config_data

    def test_get_str(self, config: ConfigParser):
        """Test retrieving a string value."""
        config_file = ConfigFile(config, "tests/data/erosion/test.cfg")
        assert config_file.get_str("General", "Version") == "1.0"

    def test_get_int(self, config: ConfigParser):
        """Test retrieving an integer value."""
        config_file = ConfigFile(config, "tests/data/erosion/test.cfg")
        assert config_file.get_int("Detect", "NBank") == 2

    def test_get_bool(self, config: ConfigParser):
        """Test retrieving a boolean value."""
        config_file = ConfigFile(config, "tests/data/erosion/test.cfg")
        assert config_file.get_bool("General", "plotting") is True

    def test_get_float(self, config: ConfigParser):
        """Test retrieving a float value."""
        config_file = ConfigFile(config, "tests/data/erosion/test.cfg")
        assert config_file.get_float("General", "ZoomStepKM") == pytest.approx(
            0.1, rel=1e-6
        )

    def test_get_sim_file(self, config: ConfigParser):
        """Test retrieving a simulation file."""
        path = Path("tests/data/erosion")
        config_file = ConfigFile(config, str(path / "test.cfg"))
        assert config_file.get_sim_file("Detect", "") == str(
            path.resolve() / "test_sim.nc"
        )

    def test_get_km_bounds(self, config: ConfigParser):
        """Test retrieving km bounds."""
        config_file = ConfigFile(config, "tests/data/erosion/test.cfg")
        start, end = config_file.get_km_bounds()
        assert start == pytest.approx(123.0, rel=1e-6)
        assert end == pytest.approx(128.0, rel=1e-6)

    def test_get_search_lines(self):
        """Test retrieving search lines."""
        config = ConfigFile.read("tests/data/erosion/meuse_manual.cfg")
        mock_linestring = LineString([(0, 0), (1, 1), (2, 2)])

        with patch("dfastio.xyc.models.XYCModel.read", return_value=mock_linestring):
            search_lines = config.get_search_lines()

        assert len(search_lines) == 2
        assert list(search_lines[0].coords) == [(0, 0), (1, 1), (2, 2)]

    def test_read_bank_lines(self, config: ConfigParser, fs: FakeFilesystem):
        """Test retrieving bank lines."""
        config["General"]["BankLine"] = "bankfile"
        config_file = ConfigFile(config, "tests/data/erosion/test.cfg")

        fs.create_file(
            "inputs/bankfile_1.xyc",
            contents="0.0 0.0\n1.0 1.0\n2.0 2.0\n3.0 3.0\n4.0 4.0\n",
        )

        bank_lines = config_file.read_bank_lines("inputs")

        assert isinstance(bank_lines, GeoDataFrame)
        assert len(bank_lines) == 1
        assert list(bank_lines.geometry[0].coords) == [
            (0.0, 0.0),
            (1.0, 1.0),
            (2.0, 2.0),
            (3.0, 3.0),
            (4.0, 4.0),
        ]

    @pytest.mark.parametrize(
        "key, value, default, valid, expected",
        [
            (
                "ZoomStepKM",
                1.0,
                None,
                None,
                [np.array([1.0, 1.0, 1.0]), np.array([1.0, 1.0, 1.0])],
            ),
            (
                "NonExistentKey",
                None,
                2.0,
                None,
                [np.array([2.0, 2.0, 2.0]), np.array([2.0, 2.0, 2.0])],
            ),
            (
                "ValidValue",
                3.0,
                None,
                [1.0, 2.0, 3.0],
                [np.array([3.0, 3.0, 3.0]), np.array([3.0, 3.0, 3.0])],
            ),
        ],
        ids=[
            "Valid parameter with value 1.0",
            "Missing parameter with default value 2.0",
            "Valid parameter with restricted valid values",
        ],
    )
    def test_get_parameter(
        self, key, value, default, valid, expected, config: ConfigParser
    ):
        """Test retrieving a parameter field."""
        config_file = ConfigFile(config, "tests/data/erosion/test.cfg")
        bank_km = [np.array([0, 1, 2]), np.array([3, 4, 5])]

        if value:
            config["General"] = {key: str(value)}
        result = config_file.get_parameter(
            "General", key, bank_km, default=default, valid=valid
        )
        assert all(np.array_equal(r, e) for r, e in zip(result, expected))

    @pytest.mark.parametrize(
        "key, value, positive, valid, expected",
        [
            ("NegativeValue", -1.0, True, None, "No such file or directory"),
            ("InvalidValue", 4.0, False, [1.0, 2.0, 3.0], "No such file or directory"),
        ],
        ids=[
            "Negative value with positive=True",
            "Invalid value not in valid list",
        ],
    )
    def test_get_parameter_exception(
        self, key, value, positive, valid, expected, config: ConfigParser
    ):
        """Test retrieving a parameter field."""
        config_file = ConfigFile(config, "tests/data/erosion/test.cfg")
        bank_km = [np.array([0, 1, 2]), np.array([3, 4, 5])]

        # Case 5: Parameter does not match valid values
        config["General"] = {key: str(value)}
        with pytest.raises(Exception, match=expected):
            config_file.get_parameter(
                "General", key, bank_km, positive=positive, valid=valid
            )

    def test_get_bank_search_distances(self, config: ConfigParser):
        """Test retrieving bank search distances."""
        config_file = ConfigFile(config, "tests/data/erosion/test.cfg")

        # Case 1: Bank search distances exist in the configuration
        result = config_file.get_bank_search_distances(2)
        assert all(pytest.approx(item, rel=1e-6) == 50.0 for item in result)

        # Case 2: Bank search distances do not exist, use default value
        result = config_file.get_bank_search_distances(2)
        assert all(pytest.approx(item, rel=1e-6) == 50.0 for item in result)

    def test_get_xy_km(self):
        """Test retrieving x and y coordinates."""
        config = ConfigFile.read("tests/data/erosion/meuse_manual.cfg")
        mock_linestring = LineString([(0, 0, 1), (1, 1, 2), (2, 2, 3)])

        with patch("dfastio.xyc.models.XYCModel.read", return_value=mock_linestring):
            xykm = config.get_xy_km()

        assert xykm.wkt == 'LINESTRING Z (0 0 1, 1 1 2, 2 2 3)'

    @pytest.fixture
    def path_dict(self) -> Dict:
        """Fixture to create a dictionary for path resolution."""
        return {
            "General": {
                "RiverKM": "inputs/rivkm_20m.xyc",
                "BankDir": "output/banklines",
                "FigureDir": "output/figures",
            }
        }

    def test_resolve(self, path_dict: Dict):
        """Test resolving paths in the configuration."""
        config = ConfigParser()
        config.read_dict(path_dict)
        config_file = ConfigFile(config, "tests/data/erosion/test.cfg")
        config_file.resolve("tests/data/erosion")
        assert config_file.config["General"]["RiverKM"] == str(
            Path("tests/data/erosion").resolve() / "inputs/rivkm_20m.xyc"
        )

    def test_relative_to(self, path_dict: Dict):
        """Test converting paths to relative paths."""
        config = ConfigParser()
        config.read_dict(path_dict)
        config_file = ConfigFile(config, "tests/data/erosion/test.cfg")
        config_file.relative_to("tests/data")
        assert config_file.config["General"]["RiverKM"] == str(
            Path("erosion") / "inputs/rivkm_20m.xyc"
        )

    def test_make_paths_absolute(self, path_dict: Dict):
        """Test converting filenames to be relative to the current working directory."""
        cwd = Path("tests/data/erosion").resolve()
        config = ConfigParser()
        config.read_dict(path_dict)
        config_file = ConfigFile(config, cwd / "test.cfg")

        with patch("dfastbe.io.Path.cwd", return_value=str(cwd)):
            rootdir = config_file.make_paths_absolute()

        assert rootdir == cwd
        assert config_file.config["General"]["RiverKM"] == str(
            cwd / "inputs/rivkm_20m.xyc"
        )
        assert config_file.config["General"]["BankDir"] == str(cwd / "output/banklines")
        assert config_file.config["General"]["FigureDir"] == str(cwd / "output/figures")

    def test__upgrade(self):
        """Test upgrading the configuration."""
        config = ConfigParser()
        config.read_dict(
            {
                "General": {
                    "Version": "0.1",
                    "RiverKM": "inputs/rivkm_20m.xyc",
                    "Boundaries": "123.0:128.0",
                    "BankDir": "output/banklines",
                    "BankFile": "bankfile",
                    "Plotting": "yes",
                    "SavePlots": "True",
                    "SaveZoomPlots": "False",
                    "ZoomStepKM": "1.0",
                    "FigureDir": "output/figures",
                    "ClosePlots": "False",
                    "DebugOutput": "False",
                    "SimFile": "inputs/sim0270/SDS-j19_map.nc",
                    "WaterDepth": "0.0",
                    "NBank": "2",
                    "Line1": "inputs/oeverlijn_links_mod.xyc",
                    "Line2": "inputs/oeverlijn_rechts_mod.xyc",
                    "DLines": "[ 50.0, 50.0 ]",
                    "TErosion": "1",
                    "RiverAxis": "inputs/maas_rivieras_mod.xyc",
                    "Fairway": "inputs/maas_rivieras_mod.xyc",
                    "OutputInterval": "0.1",
                    "OutputDir": "output/bankerosion",
                    "BankNew": "banknew",
                    "BankEq": "bankeq",
                    "EroVol": "erovol_standard.evo",
                    "EroVolEqui": "erovol_eq.evo",
                    "ShipType": "2",
                    "VShip": "5.0",
                    "NShip": "inputs/nships_totaal",
                    "NWaves": "5",
                    "Draught": "1.2",
                    "Wave0": "150.0",
                    "Wave1": "110.0",
                    "Classes": "false",
                    "BankType": "inputs/bankstrength_tauc",
                    "ProtectionLevel": "inputs/stortsteen",
                    "Slope": "20.0",
                    "Reed": "0.0",
                    "VelFilterDist": "0.3",
                    "BedFilterDist": "0.3",
                    "NLevel": "1",
                    "SimFile1": "inputs/sim0270/SDS-j19_map.nc",
                    "RefLevel": "3",
                }
            }
        )
        config_file = ConfigFile(config=config)
        config_result = config_file._upgrade(config_file.config)
        assert config_result["General"]["plotting"] == "yes"
        assert config_result["Detect"]["SimFile"] == "inputs/sim0270/SDS-j19_map.nc"

    @pytest.fixture
    def plotting_data(self) -> Dict:
        """Fixture to create a dictionary for plotting flags."""
        return {
            "General": {
                "Plotting": "yes",
                "SavePlots": "yes",
                "SaveZoomPlots": "no",
                "ZoomStepKM": "0.5",
                "ClosePlots": "no",
                "FigureDir": "output/figures",
                "FigureExt": ".png",
            }
        }

    def test_get_plotting_flags(self, plotting_data: Dict, fs: FakeFilesystem):
        """Test the get_plotting_flags method."""
        config = ConfigParser()
        config.read_dict(plotting_data)
        config_file = ConfigFile(config, "tests/data/erosion/test.cfg")
        root_dir = Path("tests/data/erosion").resolve()
        plotting_flags = config_file.get_plotting_flags(str(root_dir))

        assert plotting_flags["plot_data"] is True
        assert plotting_flags["save_plot"] is True
        assert plotting_flags["save_plot_zoomed"] is False
        assert plotting_flags["zoom_km_step"] == 0.5
        assert plotting_flags["close_plot"] is False
        assert plotting_flags["fig_dir"] == str(root_dir / "output/figures")
        assert plotting_flags["plot_ext"] == ".png"


class TestConfigFileE2E:
    def test_initialization(self):
        path = "tests/data/erosion/meuse_manual.cfg"
        config_file = ConfigFile.read(path)
        river_km = config_file.config["General"]["riverkm"]
        assert Path(river_km).exists()

    def test_write_config_01(self):
        """
        Testing write_config.
        """
        filename = "test.cfg"
        config = ConfigParser()
        config.add_section("G 1")
        config["G 1"]["K 1"] = "V 1"
        config.add_section("Group 2")
        config["Group 2"]["K1"] = "1.0 0.1 0.0 0.01"
        config["Group 2"]["K2"] = "2.0 0.2 0.02 0.0"
        config.add_section("Group 3")
        config["Group 3"]["LongKey"] = "3"

        config = ConfigFile(config)
        config.write(filename)
        all_lines = open(filename, "r").read().splitlines()
        all_lines_ref = [
            '[G 1]',
            '  k 1     = V 1',
            '',
            '[Group 2]',
            '  k1      = 1.0 0.1 0.0 0.01',
            '  k2      = 2.0 0.2 0.02 0.0',
            '',
            '[Group 3]',
            '  longkey = 3',
        ]
        assert all_lines == all_lines_ref
        Path(filename).unlink()


class TestRiverData:
    # def test_initialization(self):
    #     path = "tests/data/erosion/meuse_manual.cfg"
    #     config_file = ConfigFile.read(path)
    #     river_data = RiverData(config_file)
    #     assert isinstance(river_data.config_file, ConfigFile)
    #     assert river_data.num_search_lines == 2
    #     assert river_data.start_station == 123.0
    #     assert river_data.end_station == 128.0
    #     assert isinstance(river_data.masked_profile, LineString)
    #     assert isinstance(river_data.profile, LineString)
    #     assert isinstance(river_data.masked_profile_coords, np.ndarray)
    #     assert river_data.masked_profile_coords.shape == (251, 3)

    @pytest.fixture
    def river_data(self):
        """Fixture to create a RiverData instance with mock data."""
        config_file = ConfigFile.read("tests/data/erosion/meuse_manual.cfg")
        river_data = RiverData(config_file)
        river_data._profile = LineString(
            [
                (0, 0, 0),
                (1, 1, 1),
                (2, 2, 2),
                (3, 3, 3),
                (4, 4, 4),
            ]
        )

        return river_data

    @pytest.mark.parametrize(
        "station_bounds, expected_profile",
        [
            (
                (1.5, 3.5),
                LineString([(1.5, 1.5, 1.5), (2, 2, 2), (3, 3, 3), (3.5, 3.5, 3.5)]),
            ),
            (
                (2, 4.05),
                LineString([(2, 2, 2), (3, 3, 3), (4, 4, 4)]),
            ),
            (
                (-0.05, 3),
                LineString([(0, 0, 0), (1, 1, 1), (2, 2, 2), (3, 3, 3)]),
            ),
            (
                (-0.05, 4.05),
                LineString([(0, 0, 0), (1, 1, 1), (2, 2, 2), (3, 3, 3), (4, 4, 4)]),
            ),
        ],
        ids=[
            "Normal bounds",
            "Upper bound exceeds max",
            "Lower bound below min",
            "Both bounds out of range",
        ],
    )
    def test_mask_profile(
        self,
        river_data: RiverData,
        station_bounds: Tuple[int],
        expected_profile: LineString,
    ):
        """Test the mask_profile method with various station bounds."""
        river_data._start_station, river_data._end_station = station_bounds
        masked_profile = river_data._mask_profile()

        assert isinstance(masked_profile, LineString)
        assert masked_profile.equals(
            expected_profile
        ), "Masked profile does not match the expected result."

    @pytest.mark.parametrize(
        "station_bounds, expected_error",
        [
            (
                (5.0, 6.0),
                "Lower chainage bound 5.0 is larger than the maximum chainage 4.0 available",
            ),
            (
                (-0.2, 3.0),
                "Lower chainage bound -0.2 is smaller than the minimum chainage 0.0 available",
            ),
            (
                (0.0, -0.5),
                "Upper chainage bound -0.5 is smaller than the minimum chainage 0.0 available",
            ),
            (
                (0.0, 5.0),
                "Upper chainage bound 5.0 is larger than the maximum chainage 4.0 available",
            ),
        ],
        ids=[
            "Lower bound exceeds max",
            "Lower bound below min",
            "Upper bound below min",
            "Upper bound exceeds max",
        ],
    )
    def test_mask_profile_out_of_bounds(
        self, river_data: RiverData, station_bounds: Tuple[int], expected_error: str
    ):
        """Test the mask_profile method for out-of-bounds station bounds."""
        river_data._start_station, river_data._end_station = station_bounds
        with pytest.raises(ValueError, match=expected_error):
            river_data._mask_profile()

    @patch("dfastbe.io.XYCModel.read")
    def test_read_river_axis(self, mock_read, river_data):
        """Test the read_river_axis method by mocking XYCModel.read."""
        mock_river_axis = LineString([(0, 0), (1, 1), (2, 2)])
        mock_read.return_value = mock_river_axis
        expected_path = Path("tests/data/erosion/inputs/maas_rivieras_mod.xyc")

        river_axis = river_data.read_river_axis()

        mock_read.assert_called_once_with(str(expected_path.resolve()))
        assert isinstance(river_axis, LineString)
        assert river_axis.equals(mock_river_axis)<|MERGE_RESOLUTION|>--- conflicted
+++ resolved
@@ -5,13 +5,8 @@
 from contextlib import contextmanager
 from io import StringIO
 from pathlib import Path
-<<<<<<< HEAD
 from typing import Dict, Tuple
-from unittest.mock import patch
-=======
-from typing import Dict
 from unittest.mock import patch, MagicMock
->>>>>>> d53896c4
 
 import numpy as np
 import pytest
