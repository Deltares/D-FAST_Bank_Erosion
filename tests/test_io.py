--- conflicted
+++ resolved
@@ -5,39 +5,29 @@
 from contextlib import contextmanager
 from io import StringIO
 from pathlib import Path
-from typing import Dict, List, Tuple
-from unittest.mock import MagicMock, patch
+from typing import Dict, Tuple
+from unittest.mock import patch, MagicMock
 
 import numpy as np
 import pytest
 from geopandas import GeoDataFrame
 from pyfakefs.fake_filesystem import FakeFilesystem
-from shapely import Polygon
-from shapely.geometry import LineString, MultiLineString
+from shapely.geometry import LineString
 
 from dfastbe.io import (
-<<<<<<< HEAD
+    LineGeometry,
     BaseSimulationData,
     SimulationFilesError,
     ConfigFile,
     BaseRiverData,
-=======
-    GeometryLine,
-    ConfigFile,
-    RiverData,
-    SearchLines,
-    SimulationData,
-    SimulationFilesError,
-    _read_fm_map,
->>>>>>> 09fc2718
     absolute_path,
     get_filename,
     get_text,
     load_program_texts,
     log_text,
+    _read_fm_map,
     relative_path,
 )
-
 
 
 @contextmanager
@@ -831,17 +821,13 @@
 class TestRiverData:
 
     @pytest.fixture
-    def river_data(self) -> RiverData:
+    def river_data(self) -> BaseRiverData:
         path = "tests/data/erosion/meuse_manual.cfg"
         config_file = ConfigFile.read(path)
-<<<<<<< HEAD
         river_data = BaseRiverData(config_file)
-=======
-        river_data = RiverData(config_file)
         return river_data
 
-    def test_initialization(self, river_data: RiverData):
->>>>>>> 09fc2718
+    def test_initialization(self, river_data: BaseRiverData):
         assert isinstance(river_data.config_file, ConfigFile)
         center_line = river_data.river_center_line
         assert center_line.station_bounds[0] == 123.0
@@ -851,133 +837,11 @@
         assert isinstance(center_line_arr, np.ndarray)
         assert center_line_arr.shape == (251, 3)
 
-    @patch("dfastbe.io.SimulationData")
-    @patch("dfastbe.io.GeometryLine")
-    @patch("dfastbe.io.SearchLines")
-    def test_simulation_data(
-        self, mock_search_lines, mock_center_line, mock_simulation_data
-    ):
-        """Test the simulation_data method of the RiverData class with a mocked SimulationData."""
-        # Mock the SimulationData instance
-        mock_simulation_data_class = MagicMock()
-        mock_simulation_data_class.dry_wet_threshold = 0.1
-        mock_simulation_data.read.return_value = mock_simulation_data_class
-
-        # Mock the ConfigFile
-        mock_config_file = MagicMock()
-        mock_config_file.get_sim_file.return_value = "mock_sim_file.nc"
-        mock_config_file.get_float.return_value = 0.5  # Critical water depth
-        mock_config_file.get_start_end_stations.return_value = (0.0, 10.0)
-        mock_config_file.get_search_lines.return_value = [
-            LineString([(0, 0), (1, 1)]),
-            LineString([(2, 2), (3, 3)]),
-        ]
-        mock_config_file.get_bank_search_distances.return_value = [1.0, 2.0]
-
-        mock_center_line_class = MagicMock()
-        mock_center_line_class.values = LineString([(0, 0), (1, 1), (2, 2)])
-        mock_center_line.return_value = mock_center_line_class
-
-        # Mock the SearchLines instance
-        mock_search_lines_class = MagicMock()
-        mock_search_lines_class.max_distance = 2.0
-        mock_search_lines.return_value = mock_search_lines_class
-
-        # Create a RiverData instance
-        river_data = RiverData(mock_config_file)
-
-        # Call the simulation_data method
-        simulation_data, h0 = river_data.simulation_data()
-
-        # Assertions
-        mock_simulation_data_class.clip.assert_called_once_with(
-            mock_center_line_class.values, mock_search_lines_class.max_distance
-        )
-        assert h0 == 0.6  # Critical water depth (0.5) + dry_wet_threshold (0.1)
-        assert simulation_data == mock_simulation_data_class
-
-    @patch("dfastbe.io.XYCModel.read")
-    def test_read_river_axis(self, mock_read, river_data):
-        """Test the read_river_axis method by mocking XYCModel.read."""
-        mock_river_axis = LineString([(0, 0), (1, 1), (2, 2)])
-        mock_read.return_value = mock_river_axis
-        expected_path = Path("tests/data/erosion/inputs/maas_rivieras_mod.xyc")
-
-        river_axis = river_data.read_river_axis()
-
-        mock_read.assert_called_once_with(str(expected_path.resolve()))
-        assert isinstance(river_axis, LineString)
-        assert river_axis.equals(mock_river_axis)
-
-
-class TestSearchLines:
-    def test_mask_with_multilinestring(self):
-        """Test the mask method with a LineString and a MultiLineString."""
-        # Define a LineString and a MultiLineString
-        line1 = LineString([(0, 0), (1, 1), (2, 2)])
-        line2 = MultiLineString([[(3, 3), (4, 4)], [(5, 5), (6, 6)]])
-
-        # Combine them into search_lines
-        search_lines = [line1, line2]
-
-        # Define a river center line
-        river_center_line = LineString([(0, 0), (6, 6)])
-
-        # Call the mask method
-        masked_lines, max_distance = SearchLines.mask(
-            search_lines, river_center_line, max_river_width=10
-        )
-
-        # Assertions
-        assert len(masked_lines) == 2
-        assert isinstance(masked_lines[0], LineString)
-        assert isinstance(masked_lines[1], LineString)
-        assert max_distance > 0
-
-    @pytest.fixture
-    def lines(self) -> List[LineString]:
-        return [LineString([(0, 0), (1, 1)]), LineString([(2, 2), (3, 3)])]
-
-    def test_d_lines(self, lines):
-        search_lines = SearchLines(lines)
-        search_lines.d_lines = lines
-        assert search_lines.d_lines == lines
-
-    @patch("dfastbe.io.GeometryLine")
-    def test_searchlines_with_center_line(self, mock_center_line, lines):
-        mask = LineString([(0, 0), (2, 2)])
-        mock_center_line.values = mask
-        search_lines = SearchLines(lines, mask=mock_center_line)
-        assert search_lines.max_distance == pytest.approx(2.0)
-
-    def test_d_lines_not_set(self, lines):
-        search_lines = SearchLines(lines)
-        with pytest.raises(
-            ValueError, match="The d_lines property has not been set yet."
-        ):
-            search_lines.d_lines
-
-    def test_to_polygons(self):
-        """Test the to_polygons method of the SearchLines class."""
-        line1 = LineString([(0, 0), (1, 1), (2, 2)])
-        line2 = LineString([(3, 3), (4, 4), (5, 5)])
-        search_lines = [line1, line2]
-
-        search_lines_obj = SearchLines(search_lines)
-        search_lines_obj.d_lines = [1.0, 2.0]
-        polygons = search_lines_obj.to_polygons()
-
-        assert len(polygons) == 2
-        assert isinstance(polygons[0], Polygon)
-        assert isinstance(polygons[1], Polygon)
-        assert polygons[0].buffer(-1.0).is_empty
-        assert polygons[1].buffer(-2.0).is_empty
-
 
 class TestGeometryLine:
     @pytest.fixture
     def river_line(self):
-        """Fixture to create a RiverData instance with mock data."""
+        """Fixture to create a BaseRiverData instance with mock data."""
         line_string = LineString(
             [
                 (0, 0, 0),
@@ -1024,7 +888,7 @@
         expected_profile: LineString,
     ):
         """Test the mask_profile method with various station bounds."""
-        center_line = GeometryLine(river_line, mask)
+        center_line = LineGeometry(river_line, mask)
 
         assert isinstance(center_line.values, LineString)
         assert center_line.values.equals(expected_profile)
@@ -1061,7 +925,7 @@
     ):
         """Test the mask_profile method for out-of-bounds station bounds."""
         with pytest.raises(ValueError, match=expected_error):
-            GeometryLine(river_line, mask)
+            LineGeometry(river_line, mask)
 
     def test_as_array(self):
         """Test the as_array method."""
@@ -1074,7 +938,7 @@
                 (4, 4, 4),
             ]
         )
-        center_line = GeometryLine(line_string)
+        center_line = LineGeometry(line_string)
 
         result = center_line.as_array()
 
