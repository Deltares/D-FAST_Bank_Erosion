import os
import platform
import sys
from configparser import ConfigParser
from contextlib import contextmanager
from io import StringIO
from pathlib import Path
from typing import Dict, Tuple
from unittest.mock import MagicMock, patch

import numpy as np
import pytest
from geopandas import GeoDataFrame
from pyfakefs.fake_filesystem import FakeFilesystem
from shapely.geometry import LineString

<<<<<<< HEAD
from dfastbe.io.config import ConfigFile, SimulationFilesError
=======
from dfastbe.io.config import ConfigFile, PlotProperties, SimulationFilesError
>>>>>>> a116d51d
from dfastbe.io.data_models import (
    BaseRiverData,
    BaseSimulationData,
    LineGeometry,
    _read_fm_map,
)
from dfastbe.io.file_utils import absolute_path, relative_path
from dfastbe.io.logger import get_text, load_program_texts, log_text

filename = "tests/data/files/e02_f001_c011_simplechannel_map.nc"

@contextmanager
def captured_output():
    new_out, new_err = StringIO(), StringIO()
    old_out, old_err = sys.stdout, sys.stderr
    try:
        sys.stdout, sys.stderr = new_out, new_err
        yield sys.stdout, sys.stderr
    finally:
        sys.stdout, sys.stderr = old_out, old_err


def test_load_program_texts_01():
    """
    Testing load_program_texts.
    """
    print("current work directory: ", os.getcwd())
    assert load_program_texts("tests/data/files/messages.UK.ini") is None


class TestPlotProperties:
    @pytest.fixture
    def plotting_flags_dict(self) -> Dict[str, bool]:
        return {
            "plot_data": True,
            "save_plot": False,
            "save_zoomed_plot": False,
            "close_plot": True,
        }

    @pytest.mark.unit
    def test_plotting_flags_initialization(self, plotting_flags_dict):
        """Test initialization of PlotProperties with all values.

        Args:
            plotting_flags_dict (dict): Dictionary with plotting flag values.

        Asserts:
            PlotProperties is initialized correctly with the provided values.
            Individual flags are set as expected.
        """
        plotting_flags_dict["plot_extension"] = ".jpg"
        plotting_flags_dict["zoom_step_km"] = 2.0
        plotting_flags_dict["save_dir"] = "figures"
        plotting_flags = PlotProperties(**plotting_flags_dict)
        assert isinstance(plotting_flags, PlotProperties)
        assert plotting_flags.plot_data is True
        assert plotting_flags.save_plot is False
        assert plotting_flags.save_zoomed_plot is False
        assert plotting_flags.close_plot is True
        assert plotting_flags.zoom_step_km == pytest.approx(2.0)
        assert plotting_flags.save_dir == "figures"
        assert plotting_flags.plot_extension == ".jpg"

    @pytest.mark.unit
    def test_plotting_flags_defaults(self, plotting_flags_dict):
        """Test default values of PlotProperties.

        Args:
            plotting_flags_dict (dict): Dictionary with plotting flag values.

        Asserts:
            Individual flags are set to their default values when missing from the dict.
        """
        plotting_flags = PlotProperties(**plotting_flags_dict)
        assert plotting_flags.zoom_step_km == pytest.approx(1.0)
        assert plotting_flags.save_dir is None
        assert plotting_flags.plot_extension == ".png"


class TestSimulationData:

    def test_read(self):
        file_name = "test_map.nc"
        mock_x_node = np.array([0.0, 1.0, 2.0])
        mock_y_node = np.array([0.0, 1.0, 2.0])
        mock_face_node = MagicMock()
        mock_face_node.data = np.array([[0, 1, 2], [2, 3, 4]])
        mock_face_node.mask = np.array([[False, False, False], [False, False, False]])
        mock_bed_level_values = np.array([10.0, 20.0, 30.0])
        mock_water_level_face = np.array([1.0, 2.0, 3.0])
        mock_water_depth_face = np.array([0.5, 1.0, 1.5])
        mock_velocity_x_face = np.array([0.1, 0.2, 0.3])
        mock_velocity_y_face = np.array([0.4, 0.5, 0.6])
        mock_chezy_face = np.array([30.0, 40.0, 50.0])

        with patch("dfastbe.io.data_models._read_fm_map") as mock_read_fm_map, patch(
            "netCDF4.Dataset"
        ) as mock_dataset:
            mock_read_fm_map.side_effect = [
                mock_x_node,
                mock_y_node,
                mock_face_node,
                mock_bed_level_values,
                mock_water_level_face,
                mock_water_depth_face,
                mock_velocity_x_face,
                mock_velocity_y_face,
                mock_chezy_face,
            ]

            mock_root_group = MagicMock()
            mock_root_group.converted_from = "SIMONA"
            mock_dataset.return_value = mock_root_group

            sim_object = BaseSimulationData.read(file_name)

            assert isinstance(sim_object, BaseSimulationData)
            assert np.array_equal(sim_object.x_node, mock_x_node)
            assert np.array_equal(sim_object.y_node, mock_y_node)
            assert np.array_equal(sim_object.face_node.data, mock_face_node.data)
            assert np.array_equal(
                sim_object.bed_elevation_values, mock_bed_level_values
            )
            assert np.array_equal(sim_object.water_level_face, mock_water_level_face)
            assert np.array_equal(sim_object.water_depth_face, mock_water_depth_face)
            assert np.array_equal(sim_object.velocity_x_face, mock_velocity_x_face)
            assert np.array_equal(sim_object.velocity_y_face, mock_velocity_y_face)
            assert np.array_equal(sim_object.chezy_face, mock_chezy_face)
            assert sim_object.dry_wet_threshold == 0.1

            mock_read_fm_map.assert_any_call(file_name, "x", location="node")
            mock_read_fm_map.assert_any_call(file_name, "y", location="node")
            mock_read_fm_map.assert_any_call(file_name, "face_node_connectivity")
            mock_read_fm_map.assert_any_call(file_name, "altitude", location="node")
            mock_read_fm_map.assert_any_call(file_name, "Water level")
            mock_read_fm_map.assert_any_call(
                file_name, "sea_floor_depth_below_sea_surface"
            )
            mock_read_fm_map.assert_any_call(file_name, "sea_water_x_velocity")
            mock_read_fm_map.assert_any_call(file_name, "sea_water_y_velocity")
            mock_read_fm_map.assert_any_call(file_name, "Chezy roughness")

    def test_read_invalid_file(self):
        invalid_file_name = "invalid_file.nc"

        with pytest.raises(SimulationFilesError):
            BaseSimulationData.read(invalid_file_name)

    @pytest.fixture
    def simulation_data(self) -> BaseSimulationData:
        x_node = np.array([194949.796875, 194966.515625, 194982.8125, 195000.0])
        y_node = np.array([361366.90625, 361399.46875, 361431.03125, 361450.0])
        n_nodes = np.array([4, 4])
        face_node = np.ma.masked_array(
            data=[[0, 1, 2, 3], [1, 2, 3, 0]],
            mask=[[False, False, False, False], [False, False, False, False]],
        )
        bed_elevation_location = "node"
        bed_elevation_values = np.array([10.0, 20.0, 30.0, 40.0])
        water_level_face = np.array([1.0, 2.0])
        water_depth_face = np.array([0.5, 1.0])
        velocity_x_face = np.array([0.1, 0.2])
        velocity_y_face = np.array([0.4, 0.5])
        chezy_face = np.array([30.0, 40.0])
        dry_wet_threshold = 0.1

        sim_data = BaseSimulationData(
            x_node=x_node,
            y_node=y_node,
            n_nodes=n_nodes,
            face_node=face_node,
            bed_elevation_location=bed_elevation_location,
            bed_elevation_values=bed_elevation_values,
            water_level_face=water_level_face,
            water_depth_face=water_depth_face,
            velocity_x_face=velocity_x_face,
            velocity_y_face=velocity_y_face,
            chezy_face=chezy_face,
            dry_wet_threshold=dry_wet_threshold,
        )
        return sim_data

    def test_clip(self, simulation_data: BaseSimulationData):
        river_profile = LineString(
            [
                [194949.796875, 361366.90625],
                [194966.515625, 361399.46875],
                [194982.8125, 361431.03125],
            ]
        )
        max_distance = 10.0
        simulation_data.clip(river_profile, max_distance)

        assert np.array_equal(
            simulation_data.x_node,
            np.array([194949.796875, 194966.515625, 194982.8125]),
        )
        assert np.array_equal(
            simulation_data.y_node, np.array([361366.90625, 361399.46875, 361431.03125])
        )
        assert np.array_equal(
            simulation_data.bed_elevation_values, np.array([10.0, 20.0, 30.0])
        )
        assert simulation_data.n_nodes.size == 0
        assert simulation_data.water_level_face.size == 0
        assert simulation_data.water_depth_face.size == 0
        assert simulation_data.velocity_x_face.size == 0
        assert simulation_data.velocity_y_face.size == 0
        assert simulation_data.chezy_face.size == 0

    def test_clip_no_nodes_in_buffer(self, simulation_data: BaseSimulationData):
        river_profile = LineString(
            [
                [194900.0, 361300.0],
                [194910.0, 361310.0],
                [194920.0, 361320.0],
            ]
        )
        max_distance = 10.0

        simulation_data.clip(river_profile, max_distance)

        assert simulation_data.x_node.size == 0
        assert simulation_data.y_node.size == 0
        assert simulation_data.bed_elevation_values.size == 0
        assert simulation_data.n_nodes.size == 0
        assert simulation_data.water_level_face.size == 0
        assert simulation_data.water_depth_face.size == 0
        assert simulation_data.velocity_x_face.size == 0
        assert simulation_data.velocity_y_face.size == 0
        assert simulation_data.chezy_face.size == 0


class TestLogText:
    def test_log_text_01(self):
        """
        Testing standard output of a single text without expansion.
        """
        key = "confirm"
        with captured_output() as (out, err):
            log_text(key)
        outstr = out.getvalue().splitlines()
        strref = ['Confirm using "y" ...', '']
        assert outstr == strref

    def test_log_text_02(self):
        """
        Testing standard output of a repeated text without expansion.
        """
        key = ""
        nr = 3
        with captured_output() as (out, err):
            log_text(key, repeat=nr)
        outstr = out.getvalue().splitlines()
        strref = ['', '', '']
        assert outstr == strref

    def test_log_text_03(self):
        """
        Testing standard output of a text with expansion.
        """
        key = "reach"
        data = {"reach": "ABC"}
        with captured_output() as (out, err):
            log_text(key, data=data)
        outstr = out.getvalue().splitlines()
        strref = ['The measure is located on reach ABC']
        assert outstr == strref

    def test_log_text_04(self):
        """
        Testing file output of a text with expansion.
        """
        key = "reach"
        data = {"reach": "ABC"}
        filename = "test.log"
        with open(filename, "w") as f:
            log_text(key, data=data, file=f)
        all_lines = open(filename, "r").read().splitlines()
        strref = ['The measure is located on reach ABC']
        assert all_lines == strref


class TestGetText:
    def test_get_text_01(self):
        """
        Testing get_text: key not found.
        """
        assert get_text("@") == ["No message found for @"]

    def test_get_text_02(self):
        """
        Testing get_text: empty line key.
        """
        assert get_text("") == [""]

    def test_get_text_03(self):
        """
        Testing get_text: "confirm" key.
        """
        assert get_text("confirm") == ['Confirm using "y" ...', '']


class TestReadFMMap:
    def test_read_fm_map_01(self):
        """
        Testing read_fm_map: x coordinates of the faces.
        """

        varname = "x"
        datac = _read_fm_map(filename, varname)
        dataref = 41.24417604888325
        assert datac[1] == pytest.approx(dataref)

    def test_read_fm_map_02(self):
        """
        Testing read_fm_map: y coordinates of the edges.
        """
        varname = "y"
        location = "edge"
        datac = _read_fm_map(filename, varname, location)
        dataref = 7059.853000358055
        assert datac[1] == dataref

    def test_read_fm_map_03(self):
        """
        Testing read_fm_map: face node connectivity.
        """
        varname = "face_node_connectivity"
        datac = _read_fm_map(filename, varname)
        dataref = 2352
        assert datac[-1][1] == dataref

    def test_read_fm_map_04(self):
        """
        Testing read_fm_map: variable by standard name.
        """
        varname = "sea_floor_depth_below_sea_surface"
        datac = _read_fm_map(filename, varname)
        dataref = 3.894498393076889
        assert datac[1] == pytest.approx(dataref)

    def test_read_fm_map_05(self):
        """
        Testing read_fm_map: variable by long name.
        """
        varname = "Water level"
        datac = _read_fm_map(filename, varname)
        dataref = 3.8871328177527262
        assert datac[1] == pytest.approx(dataref)

    def test_read_fm_map_06(self):
        """
        Testing read_fm_map: variable by long name.
        """
        varname = "water level"
        with pytest.raises(Exception) as cm:
            _read_fm_map(filename, varname)
        assert (
            str(cm.value) == 'Expected one variable for "water level", but obtained 0.'
        )


@pytest.mark.skipif(
    platform.system() != "Windows", reason="it will be completely changed"
)
class TestAbsolutePath:
    def test_absolute_path_01(self):
        """Convert absolute path into relative path using relative_path (Windows)."""
        rootdir = "q:" + os.sep + "some" + os.sep + "dir"
        afile = (
            "q:"
            + os.sep
            + "some"
            + os.sep
            + "other"
            + os.sep
            + "dir"
            + os.sep
            + "file.ext"
        )
        rfile = ".." + os.sep + "other" + os.sep + "dir" + os.sep + "file.ext"
        assert absolute_path(rootdir, rfile) == afile

    def test_absolute_path_02(self):
        """Empty string should not be adjusted by relative_path."""
        rootdir = "d:" + os.sep + "some" + os.sep + "dir"
        file = ""
        assert absolute_path(rootdir, file) == file

    def test_absolute_path_03(self):
        """If path on different drive, it shouldn't be adjusted by relative_path (Windows)."""
        rootdir = "d:" + os.sep + "some" + os.sep + "dir"
        file = (
            "e:"
            + os.sep
            + "some"
            + os.sep
            + "other"
            + os.sep
            + "dir"
            + os.sep
            + "file.ext"
        )
        assert absolute_path(rootdir, file) == file


class TestRelativePath:
    def test_relative_path_02(self):
        """Empty string should not be adjusted by relative_path."""
        rootdir = "d:" + os.sep + "some" + os.sep + "dir"
        file = ""
        assert relative_path(rootdir, file) == file

    @pytest.mark.skipif(
        platform.system() != "Windows", reason="it will be completely changed"
    )
    def test_relative_path_03(self):
        """If path on different drive, it shouldn't be adjusted by relative_path (Windows)."""
        rootdir = "d:" + os.sep + "some" + os.sep + "dir"
        file = (
            "e:"
            + os.sep
            + "some"
            + os.sep
            + "other"
            + os.sep
            + "dir"
            + os.sep
            + "file.ext"
        )
        assert relative_path(rootdir, file) == file


class TestConfigFile:
    """Test cases for the ConfigFile class."""

    @pytest.fixture
    def config(self) -> ConfigParser:
        """Fixture to create a ConfigFile instance."""
        config = ConfigParser()
        config.read_dict(
            {
                "General": {
                    "Version": "1.0",
                    "plotting": "yes",
                    "ZoomStepKM": "0.1",
                    "Boundaries": "123.0:128.0",
                },
                "Detect": {
                    "SimFile": "test_sim.nc",
                    "NBank": "2",
                    "DLines": "[ 50.0, 50.0 ]",
                },
                "Erosion": {"OutputDir": "./output"},
            }
        )
        return config

    @pytest.fixture
    def config_data(self) -> str:
        """Fixture to create a sample configuration file string."""
        content = (
            "[General]\n"
            "  version    = 1.0\n"
            "  plotting   = yes\n"
            "  zoomstepkm = 0.1\n"
            "  boundaries = 123.0:128.0\n\n"
            "[Detect]\n"
            "  simfile    = test_sim.nc\n"
            "  nbank      = 2\n"
            "  dlines     = [ 50.0, 50.0 ]\n\n"
            "[Erosion]\n"
            "  outputdir  = ./output\n"
        )
        return content

    def test_init(self, config: ConfigParser):
        """Test initialization of ConfigFile."""
        config_file = ConfigFile(config, MagicMock())
        assert isinstance(config_file, ConfigFile)

    def test_read(self, config_data: str, fs: FakeFilesystem):
        """Test reading a configuration file."""
        fs.create_file("dummy_path.cfg", contents=config_data)
        config_file = ConfigFile.read("dummy_path.cfg", MagicMock())
        assert isinstance(config_file, ConfigFile)
        assert config_file.config["General"]["Version"] == "1.0"
        assert config_file.config["Detect"]["NBank"] == "2"

    def test_write(self, config: ConfigParser, config_data: str, fs: FakeFilesystem):
        """Test writing a configuration file."""
        config_file = ConfigFile(config, MagicMock())
        config_file.write("test_output.cfg")
        with open("test_output.cfg", "r") as file:
            assert file.read() == config_data

    def test_get_str(self, config: ConfigParser):
        """Test retrieving a string value."""
        config_file = ConfigFile(config, MagicMock, "tests/data/erosion/test.cfg")
        assert config_file.get_str("General", "Version") == "1.0"

    def test_get_int(self, config: ConfigParser):
        """Test retrieving an integer value."""
        config_file = ConfigFile(config, MagicMock(), "tests/data/erosion/test.cfg")
        assert config_file.get_int("Detect", "NBank") == 2

    def test_get_bool(self, config: ConfigParser):
        """Test retrieving a boolean value."""
        config_file = ConfigFile(config, MagicMock(), "tests/data/erosion/test.cfg")
        assert config_file.get_bool("General", "plotting") is True

    def test_get_float(self, config: ConfigParser):
        """Test retrieving a float value."""
        config_file = ConfigFile(config, MagicMock(), "tests/data/erosion/test.cfg")
        assert config_file.get_float("General", "ZoomStepKM") == pytest.approx(
            0.1, rel=1e-6
        )

    def test_get_sim_file(self, config: ConfigParser):
        """Test retrieving a simulation file."""
        path = Path("tests/data/erosion")
        config_file = ConfigFile(config, MagicMock(), str(path / "test.cfg"))
        assert config_file.get_sim_file("Detect", "") == str(
            path.resolve() / "test_sim.nc"
        )

    def test_get_start_end_stations(self, config: ConfigParser):
        """Test retrieving km bounds."""
        config_file = ConfigFile(config, MagicMock(), "tests/data/erosion/test.cfg")
        start, end = config_file.get_start_end_stations()
        assert start == pytest.approx(123.0, rel=1e-6)
        assert end == pytest.approx(128.0, rel=1e-6)

    def test_get_search_lines(self):
        """Test retrieving search lines."""
        config = ConfigFile.read("tests/data/erosion/meuse_manual.cfg", MagicMock())
        mock_linestring = LineString([(0, 0), (1, 1), (2, 2)])

        with patch("dfastio.xyc.models.XYCModel.read", return_value=mock_linestring):
            search_lines = config.get_search_lines()

        assert len(search_lines) == 2
        assert list(search_lines[0].coords) == [(0, 0), (1, 1), (2, 2)]

    def test_read_bank_lines(self, config: ConfigParser, fs: FakeFilesystem):
        """Test retrieving bank lines."""
        config["General"]["BankLine"] = "bankfile"
        config_file = ConfigFile(config, MagicMock(), "tests/data/erosion/test.cfg")

        fs.create_file(
            "inputs/bankfile_1.xyc",
            contents="0.0 0.0\n1.0 1.0\n2.0 2.0\n3.0 3.0\n4.0 4.0\n",
        )

        bank_lines = config_file.read_bank_lines("inputs")

        assert isinstance(bank_lines, GeoDataFrame)
        assert len(bank_lines) == 1
        assert list(bank_lines.geometry[0].coords) == [
            (0.0, 0.0),
            (1.0, 1.0),
            (2.0, 2.0),
            (3.0, 3.0),
            (4.0, 4.0),
        ]

    @pytest.mark.parametrize(
        "key, value, default, valid, expected",
        [
            (
                "ZoomStepKM",
                1.0,
                None,
                None,
                [np.array([1.0, 1.0, 1.0]), np.array([1.0, 1.0, 1.0, 1.0, 1.0])],
            ),
            (
                "NonExistentKey",
                None,
                2.0,
                None,
                [np.array([2.0, 2.0, 2.0]), np.array([2.0, 2.0, 2.0, 2.0, 2.0])],
            ),
            (
                "ValidValue",
                3.0,
                None,
                [1.0, 2.0, 3.0],
                [np.array([3.0, 3.0, 3.0]), np.array([3.0, 3.0, 3.0, 3.0, 3.0])],
            ),
        ],
        ids=[
            "Valid parameter with value 1.0",
            "Missing parameter with default value 2.0",
            "Valid parameter with restricted valid values",
        ],
    )
    def test_get_parameter(
        self, key, value, default, valid, expected, config: ConfigParser
    ):
        """Test retrieving a parameter field."""
        config_file = ConfigFile(config, MagicMock(), "tests/data/erosion/test.cfg")
        bank_km = [np.array([0, 1, 2]), np.array([3, 4, 5, 6, 7])]
        num_stations_per_bank = [len(bank_i) for bank_i in bank_km]
        if value:
            config["General"] = {key: str(value)}
        result = config_file.get_parameter(
            "General", key, num_stations_per_bank, default=default, valid=valid
        )
        assert all(np.array_equal(r, e) for r, e in zip(result, expected))

    @pytest.mark.parametrize(
        "key, value, positive, valid, expected",
        [
            ("NegativeValue", -1.0, True, None, "No such file or directory"),
            ("InvalidValue", 4.0, False, [1.0, 2.0, 3.0], "No such file or directory"),
        ],
        ids=[
            "Negative value with positive=True",
            "Invalid value not in valid list",
        ],
    )
    def test_get_parameter_exception(
        self, key, value, positive, valid, expected, config: ConfigParser
    ):
        """Test retrieving a parameter field."""
        config_file = ConfigFile(config, MagicMock(), "tests/data/erosion/test.cfg")
        bank_km = [np.array([0, 1, 2]), np.array([3, 4, 5])]

        # Case 5: Parameter does not match valid values
        config["General"] = {key: str(value)}
        with pytest.raises(Exception, match=expected):
            config_file.get_parameter(
                "General", key, bank_km, positive=positive, valid=valid
            )

    def test_get_bank_search_distances(self, config: ConfigParser):
        """Test retrieving bank search distances."""
        config_file = ConfigFile(config, MagicMock(), "tests/data/erosion/test.cfg")

        # Case 1: Bank search distances exist in the configuration
        result = config_file.get_bank_search_distances(2)
        assert all(pytest.approx(item, rel=1e-6) == 50.0 for item in result)

        # Case 2: Bank search distances do not exist, use default value
        result = config_file.get_bank_search_distances(2)
        assert all(pytest.approx(item, rel=1e-6) == 50.0 for item in result)

    def test_get_river_center_line(self):
        """Test retrieving x and y coordinates."""
        config = ConfigFile.read("tests/data/erosion/meuse_manual.cfg", MagicMock())
        mock_linestring = LineString([(0, 0, 1), (1, 1, 2), (2, 2, 3)])

        with patch("dfastio.xyc.models.XYCModel.read", return_value=mock_linestring):
            river_center_line = config.get_river_center_line()

        assert river_center_line.wkt == 'LINESTRING Z (0 0 1, 1 1 2, 2 2 3)'

    @pytest.fixture
    def path_dict(self) -> Dict:
        """Fixture to create a dictionary for path resolution."""
        return {
            "General": {
                "RiverKM": "inputs/rivkm_20m.xyc",
                "BankDir": "output/banklines",
                "FigureDir": "output/figures",
            }
        }

    def test_resolve(self, path_dict: Dict):
        """Test resolving paths in the configuration."""
        config = ConfigParser()
        config.read_dict(path_dict)
        config_file = ConfigFile(config, MagicMock(), "tests/data/erosion/test.cfg")
        config_file.resolve("tests/data/erosion")
        assert config_file.config["General"]["RiverKM"] == str(
            Path("tests/data/erosion").resolve() / "inputs/rivkm_20m.xyc"
        )

    def test_relative_to(self, path_dict: Dict):
        """Test converting paths to relative paths."""
        config = ConfigParser()
        config.read_dict(path_dict)
        config_file = ConfigFile(config, MagicMock(), "tests/data/erosion/test.cfg")
        config_file.relative_to("tests/data")
        assert config_file.config["General"]["RiverKM"] == str(
            Path("erosion") / "inputs/rivkm_20m.xyc"
        )

    def test_make_paths_absolute(self, path_dict: Dict):
        """Test converting filenames to be relative to the current working directory."""
        cwd = Path("tests/data/erosion").resolve()
        config = ConfigParser()
        config.read_dict(path_dict)
        config_file = ConfigFile(config, MagicMock(), cwd / "test.cfg")

        with patch("dfastbe.io.config.Path.cwd", return_value=str(cwd)):
            rootdir = config_file.make_paths_absolute()

        assert rootdir == cwd
        assert config_file.config["General"]["RiverKM"] == str(
            cwd / "inputs/rivkm_20m.xyc"
        )
        assert config_file.config["General"]["BankDir"] == str(cwd / "output/banklines")
        assert config_file.config["General"]["FigureDir"] == str(cwd / "output/figures")

    def test__upgrade(self):
        """Test upgrading the configuration."""
        config = ConfigParser()
        config.read_dict(
            {
                "General": {
                    "Version": "0.1",
                    "RiverKM": "inputs/rivkm_20m.xyc",
                    "Boundaries": "123.0:128.0",
                    "BankDir": "output/banklines",
                    "BankFile": "bankfile",
                    "Plotting": "yes",
                    "SavePlots": "True",
                    "SaveZoomPlots": "False",
                    "ZoomStepKM": "1.0",
                    "FigureDir": "output/figures",
                    "ClosePlots": "False",
                    "DebugOutput": "False",
                    "SimFile": "inputs/sim0270/SDS-j19_map.nc",
                    "WaterDepth": "0.0",
                    "NBank": "2",
                    "Line1": "inputs/oeverlijn_links_mod.xyc",
                    "Line2": "inputs/oeverlijn_rechts_mod.xyc",
                    "DLines": "[ 50.0, 50.0 ]",
                    "TErosion": "1",
                    "RiverAxis": "inputs/maas_rivieras_mod.xyc",
                    "Fairway": "inputs/maas_rivieras_mod.xyc",
                    "OutputInterval": "0.1",
                    "OutputDir": "output/bankerosion",
                    "BankNew": "banknew",
                    "BankEq": "bankeq",
                    "EroVol": "erovol_standard.evo",
                    "EroVolEqui": "erovol_eq.evo",
                    "ShipType": "2",
                    "VShip": "5.0",
                    "NShip": "inputs/nships_totaal",
                    "NWaves": "5",
                    "Draught": "1.2",
                    "Wave0": "150.0",
                    "Wave1": "110.0",
                    "Classes": "false",
                    "BankType": "inputs/bankstrength_tauc",
                    "ProtectionLevel": "inputs/stortsteen",
                    "Slope": "20.0",
                    "Reed": "0.0",
                    "VelFilterDist": "0.3",
                    "BedFilterDist": "0.3",
                    "NLevel": "1",
                    "SimFile1": "inputs/sim0270/SDS-j19_map.nc",
                    "RefLevel": "3",
                }
            }
        )
        config_file = ConfigFile(config, MagicMock())
        config_result = config_file._upgrade(config_file.config, MagicMock())
        assert config_result["General"]["plotting"] == "yes"
        assert config_result["Detect"]["SimFile"] == "inputs/sim0270/SDS-j19_map.nc"

    @pytest.fixture
    def plotting_data(self) -> Dict:
        """Fixture to create a dictionary for plotting flags."""
        return {
            "General": {
                "Plotting": "yes",
                "SavePlots": "yes",
                "SaveZoomPlots": "no",
                "ZoomStepKM": "0.5",
                "ClosePlots": "no",
                "FigureDir": "output/figures",
                "FigureExt": ".png",
            }
        }

    def test_get_plotting_flags(self, plotting_data: Dict, fs: FakeFilesystem):
        """Test the get_plotting_flags method."""
        config = ConfigParser()
        config.read_dict(plotting_data)
        config_file = ConfigFile(config, MagicMock(), "tests/data/erosion/test.cfg")
        root_dir = Path("tests/data/erosion").resolve()
        plotting_flags = config_file.get_plotting_flags(str(root_dir))

        assert plotting_flags.plot_data is True
        assert plotting_flags.save_plot is True
        assert plotting_flags.save_zoomed_plot is False
        assert plotting_flags.zoom_step_km == pytest.approx(0.5)
        assert plotting_flags.close_plot is False
        assert plotting_flags.save_dir == str(root_dir / "output/figures")
        assert plotting_flags.plot_extension == ".png"


class TestConfigFileE2E:
    def test_initialization(self):
        path = "tests/data/erosion/meuse_manual.cfg"
        config_file = ConfigFile.read(path, MagicMock())
        river_km = config_file.config["General"]["riverkm"]
        assert Path(river_km).exists()

    def test_write_config_01(self):
        """
        Testing write_config.
        """
        filename = "test.cfg"
        config = ConfigParser()
        config.add_section("G 1")
        config["G 1"]["K 1"] = "V 1"
        config.add_section("Group 2")
        config["Group 2"]["K1"] = "1.0 0.1 0.0 0.01"
        config["Group 2"]["K2"] = "2.0 0.2 0.02 0.0"
        config.add_section("Group 3")
        config["Group 3"]["LongKey"] = "3"

        config = ConfigFile(config, MagicMock())
        config.write(filename)
        all_lines = open(filename, "r").read().splitlines()
        all_lines_ref = [
            '[G 1]',
            '  k 1     = V 1',
            '',
            '[Group 2]',
            '  k1      = 1.0 0.1 0.0 0.01',
            '  k2      = 2.0 0.2 0.02 0.0',
            '',
            '[Group 3]',
            '  longkey = 3',
        ]
        assert all_lines == all_lines_ref
        Path(filename).unlink()


class TestRiverData:

    @pytest.fixture
    def river_data(self) -> BaseRiverData:
        path = "tests/data/erosion/meuse_manual.cfg"
        config_file = ConfigFile.read(path, MagicMock())
        river_data = BaseRiverData(config_file)
        return river_data

    def test_initialization(self, river_data: BaseRiverData):
        assert isinstance(river_data.config_file, ConfigFile)
        center_line = river_data.river_center_line
        assert center_line.station_bounds[0] == 123.0
        assert center_line.station_bounds[1] == 128.0
        assert isinstance(center_line.values, LineString)
        center_line_arr = center_line.as_array()
        assert isinstance(center_line_arr, np.ndarray)
        assert center_line_arr.shape == (251, 3)


class TestGeometryLine:
    @pytest.fixture
    def river_line(self):
        """Fixture to create a BaseRiverData instance with mock data."""
        line_string = LineString(
            [
                (0, 0, 0),
                (1, 1, 1),
                (2, 2, 2),
                (3, 3, 3),
                (4, 4, 4),
            ]
        )

        return line_string

    @pytest.mark.parametrize(
        "mask, expected_profile",
        [
            (
                (1.5, 3.5),
                LineString([(1.5, 1.5, 1.5), (2, 2, 2), (3, 3, 3), (3.5, 3.5, 3.5)]),
            ),
            (
                (2, 4.05),
                LineString([(2, 2, 2), (3, 3, 3), (4, 4, 4)]),
            ),
            (
                (-0.05, 3),
                LineString([(0, 0, 0), (1, 1, 1), (2, 2, 2), (3, 3, 3)]),
            ),
            (
                (-0.05, 4.05),
                LineString([(0, 0, 0), (1, 1, 1), (2, 2, 2), (3, 3, 3), (4, 4, 4)]),
            ),
        ],
        ids=[
            "Normal bounds",
            "Upper bound exceeds max",
            "Lower bound below min",
            "Both bounds out of range",
        ],
    )
    def test_mask_profile(
        self,
        river_line: LineString,
        mask: Tuple[float],
        expected_profile: LineString,
    ):
        """Test the mask_profile method with various station bounds."""
        center_line = LineGeometry(river_line, mask)

        assert isinstance(center_line.values, LineString)
        assert center_line.values.equals(expected_profile)

    @pytest.mark.parametrize(
        "mask, expected_error",
        [
            (
                (5.0, 6.0),
                "Lower chainage bound 5.0 is larger than the maximum chainage 4.0 available",
            ),
            (
                (-0.2, 3.0),
                "Lower chainage bound -0.2 is smaller than the minimum chainage 0.0 available",
            ),
            (
                (0.0, -0.5),
                "Upper chainage bound -0.5 is smaller than the minimum chainage 0.0 available",
            ),
            (
                (0.0, 5.0),
                "Upper chainage bound 5.0 is larger than the maximum chainage 4.0 available",
            ),
        ],
        ids=[
            "Lower bound exceeds max",
            "Lower bound below min",
            "Upper bound below min",
            "Upper bound exceeds max",
        ],
    )
    def test_mask_profile_out_of_bounds(
        self, river_line: LineString, mask: Tuple[float], expected_error: str
    ):
        """Test the mask_profile method for out-of-bounds station bounds."""
        with pytest.raises(ValueError, match=expected_error):
            LineGeometry(river_line, mask)

    def test_as_array(self):
        """Test the as_array method."""
        line_string = LineString(
            [
                (0, 0, 0),
                (1, 1, 1),
                (2, 2, 2),
                (3, 3, 3),
                (4, 4, 4),
            ]
        )
        center_line = LineGeometry(line_string)

        result = center_line.as_array()

        assert isinstance(result, np.ndarray)
        assert result.shape == (5, 3)
        assert np.array_equal(result[:, 0], np.array([0, 1, 2, 3, 4]))
        assert np.array_equal(result[:, 1], np.array([0, 1, 2, 3, 4]))
        assert np.array_equal(result[:, 2], np.array([0, 1, 2, 3, 4]))<|MERGE_RESOLUTION|>--- conflicted
+++ resolved
@@ -14,11 +14,7 @@
 from pyfakefs.fake_filesystem import FakeFilesystem
 from shapely.geometry import LineString
 
-<<<<<<< HEAD
-from dfastbe.io.config import ConfigFile, SimulationFilesError
-=======
 from dfastbe.io.config import ConfigFile, PlotProperties, SimulationFilesError
->>>>>>> a116d51d
 from dfastbe.io.data_models import (
     BaseRiverData,
     BaseSimulationData,
