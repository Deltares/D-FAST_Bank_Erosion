--- conflicted
+++ resolved
@@ -1,16 +1,3 @@
-<<<<<<< HEAD
-import unittest
-from unittest.mock import patch
-import numpy as np
-
-from dfastbe.io import ConfigFile, load_program_texts, log_text, get_text, read_fm_map,\
-    ugrid_add, copy_ugrid, copy_var, read_waqua_xyz, write_simona_box, \
-    get_mesh_and_facedim_names, absolute_path, relative_path, get_filename, \
-    RiverData
-
-import configparser
-=======
->>>>>>> 657d49d8
 import os
 import platform
 import sys
@@ -58,16 +45,15 @@
         sys.stdout, sys.stderr = old_out, old_err
 
 
-class Test_load_program_texts:
-    def test_load_program_texts_01(self):
-        """
-        Testing load_program_texts.
-        """
-        print("current work directory: ", os.getcwd())
-        assert load_program_texts("tests/files/messages.UK.ini") == None
-
-
-class Test_log_text:
+def test_load_program_texts_01():
+    """
+    Testing load_program_texts.
+    """
+    print("current work directory: ", os.getcwd())
+    assert load_program_texts("tests/files/messages.UK.ini") is None
+
+
+class TestLogText:
     def test_log_text_01(self):
         """
         Testing standard output of a single text without expansion.
@@ -96,9 +82,9 @@
         Testing standard output of a text with expansion.
         """
         key = "reach"
-        dict = {"reach": "ABC"}
+        data = {"reach": "ABC"}
         with captured_output() as (out, err):
-            log_text(key, data=dict)
+            log_text(key, data=data)
         outstr = out.getvalue().splitlines()
         strref = ['The measure is located on reach ABC']
         assert outstr == strref
@@ -108,24 +94,23 @@
         Testing file output of a text with expansion.
         """
         key = "reach"
-        dict = {"reach": "ABC"}
+        data = {"reach": "ABC"}
         filename = "test.log"
         with open(filename, "w") as f:
-            log_text(key, data=dict, file=f)
+            log_text(key, data=data, file=f)
         all_lines = open(filename, "r").read().splitlines()
         strref = ['The measure is located on reach ABC']
         assert all_lines == strref
 
 
-class Test_get_filename:
-    def test_get_filename_01(self):
-        """
-        Testing get_filename wrapper for get_text.
-        """
-        assert get_filename("report.out") == "report.txt"
-
-
-class Test_get_text:
+def test_get_filename_01():
+    """
+    Testing get_filename wrapper for get_text.
+    """
+    assert get_filename("report.out") == "report.txt"
+
+
+class TestGetText:
     def test_get_text_01(self):
         """
         Testing get_text: key not found.
@@ -145,7 +130,7 @@
         assert get_text("confirm") == ['Confirm using "y" ...', '']
 
 
-class Test_read_fm_map:
+class TestReadFMMap:
     def test_read_fm_map_01(self):
         """
         Testing read_fm_map: x coordinates of the faces.
@@ -154,7 +139,7 @@
         varname = "x"
         datac = read_fm_map(filename, varname)
         dataref = 41.24417604888325
-        assert datac[1] == dataref
+        assert datac[1] == pytest.approx(dataref)
 
     def test_read_fm_map_02(self):
         """
@@ -185,7 +170,7 @@
         varname = "sea_floor_depth_below_sea_surface"
         datac = read_fm_map(filename, varname)
         dataref = 3.894498393076889
-        assert datac[1] == dataref
+        assert datac[1] == pytest.approx(dataref)
 
     def test_read_fm_map_05(self):
         """
@@ -195,7 +180,7 @@
         varname = "Water level"
         datac = read_fm_map(filename, varname)
         dataref = 3.8871328177527262
-        assert datac[1] == dataref
+        assert datac[1] == pytest.approx(dataref)
 
     def test_read_fm_map_06(self):
         """
@@ -204,30 +189,29 @@
         filename = "tests/files/e02_f001_c011_simplechannel_map.nc"
         varname = "water level"
         with pytest.raises(Exception) as cm:
-            datac = read_fm_map(filename, varname)
+            read_fm_map(filename, varname)
         assert (
             str(cm.value) == 'Expected one variable for "water level", but obtained 0.'
         )
 
 
-class Test_get_mesh_and_facedim_names:
-    def test_get_mesh_and_facedim_names_01(self):
-        """
-        Testing get_mesh_and_facedim_names.
-        """
-        filename = "tests/files/e02_f001_c011_simplechannel_map.nc"
-        name_and_dim = get_mesh_and_facedim_names(filename)
-        assert name_and_dim == ("mesh2d", "mesh2d_nFaces")
-
-
-class Test_copy_ugrid:
+def test_get_mesh_and_facedim_names_01():
+    """
+    Testing get_mesh_and_facedim_names.
+    """
+    filename = "tests/files/e02_f001_c011_simplechannel_map.nc"
+    name_and_dim = get_mesh_and_facedim_names(filename)
+    assert name_and_dim == ("mesh2d", "mesh2d_nFaces")
+
+
+class TestCopyUgrid:
     def test_copy_ugrid_01(self):
         """
         Testing copy_ugrid (depends on copy_var).
         """
         src_filename = "tests/files/e02_f001_c011_simplechannel_map.nc"
         dst_filename = "test.nc"
-        meshname, facedim = get_mesh_and_facedim_names(src_filename)
+        meshname, _ = get_mesh_and_facedim_names(src_filename)
         copy_ugrid(src_filename, meshname, dst_filename)
         #
         varname = "face_node_connectivity"
@@ -251,30 +235,29 @@
         varname = "sea_surface_height"
         datac = read_fm_map(dst_filename, varname)
         dataref = 3.8871328177527262
-        assert datac[1] == dataref
-
-
-class Test_ugrid_add:
-    def test_ugrid_add_01(self):
-        """
-        Testing ugrid_add.
-        """
-        dst_filename = "test.nc"
-        meshname = "mesh2d"
-        facedim = "mesh2d_nFaces"
-        #
-        varname = "xxx"
-        ldata = np.zeros((4132))
-        ldata[1] = 3.14159
-        long_name = "added_variable"
-        #
-        ugrid_add(dst_filename, varname, ldata, meshname, facedim, long_name)
-        #
-        datac = read_fm_map(dst_filename, long_name)
-        assert datac[1] == ldata[1]
-
-
-class Test_read_waqua_xyz:
+        assert datac[1] == pytest.approx(dataref)
+
+
+def test_ugrid_add_01():
+    """
+    Testing ugrid_add.
+    """
+    dst_filename = "test.nc"
+    meshname = "mesh2d"
+    facedim = "mesh2d_nFaces"
+    #
+    varname = "xxx"
+    ldata = np.zeros((4132))
+    ldata[1] = 3.14159
+    long_name = "added_variable"
+    #
+    ugrid_add(dst_filename, varname, ldata, meshname, facedim, long_name)
+    #
+    datac = read_fm_map(dst_filename, long_name)
+    assert datac[1] == ldata[1]
+
+
+class TestReadWaquaXYZ:
     def test_read_waqua_xyz_01(self):
         """
         Read WAQUA xyz file default column 2.
@@ -301,7 +284,7 @@
         assert (data == datar).all() == True
 
 
-class Test_write_simona_box:
+class TestWriteSimonaBox:
     def test_write_simona_box_01(self):
         """
         Write small SIMONA BOX file.
@@ -371,9 +354,9 @@
 class TestAbsolutePath:
     def test_absolute_path_01(self):
         """Convert absolute path into relative path using relative_path (Windows)."""
-        rootdir = "g:" + os.sep + "some" + os.sep + "dir"
+        rootdir = "q:" + os.sep + "some" + os.sep + "dir"
         afile = (
-            "g:"
+            "q:"
             + os.sep
             + "some"
             + os.sep
@@ -409,7 +392,7 @@
         assert absolute_path(rootdir, file) == file
 
 
-class Test_relative_path:
+class TestRelativePath:
     def test_relative_path_02(self):
         """Empty string should not be adjusted by relative_path."""
         rootdir = "d:" + os.sep + "some" + os.sep + "dir"
@@ -436,7 +419,7 @@
         assert relative_path(rootdir, file) == file
 
 
-class Test_ConfigFile:
+class TestConfigFile:
     """Test cases for the ConfigFile class."""
 
     @pytest.fixture
