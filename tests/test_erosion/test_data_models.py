from pathlib import Path
from unittest.mock import MagicMock, patch

import numpy as np
import pytest
from geopandas import GeoDataFrame
from shapely.geometry import LineString
<<<<<<< HEAD

from dfastbe.bank_erosion.data_models import (
=======
from dfastbe.io.config import ConfigFile
from dfastbe.bank_erosion.data_models.inputs import ErosionRiverData, ErosionSimulationData
from dfastbe.bank_erosion.data_models.calculation import (
    ErosionInputs,
    WaterLevelData,
    MeshData,
>>>>>>> 28142e6a
    BankData,
    ErosionInputs,
    ErosionResults,
<<<<<<< HEAD
    ErosionRiverData,
    ErosionSimulationData,
    FairwayData,
    MeshData,
=======
>>>>>>> 28142e6a
    SingleBank,
    SingleErosion,
    WaterLevelData,
)
from dfastbe.io.config import ConfigFile


class TestErosionInputs:
    @pytest.mark.parametrize(
        "bank_order, result",
        [(("right", "left"), (1, 2)), (("left", "right"), (1, 2))],
        ids=[
            "right-left bank order",
            "left-right bank order",
        ],
    )
    def test_erosion_inputs(self, bank_order, result):
        """Test instantiation of the ErosionInputs dataclass."""
        shipping_data = {"ship1": [np.array([1.0, 1.0])]}
        bank_type = np.array([1.0, 1.0])
        data = dict(
            wave_fairway_distance_0=[np.array([1.0, 1.0]), np.array([2.0, 2.0])],
            wave_fairway_distance_1=[np.array([1.0, 1.0]), np.array([2.0, 2.0])],
            bank_protection_level=[np.array([1.0, 1.0]), np.array([2.0, 2.0])],
            tauc=[np.array([1.0, 1.0]), np.array([2.0, 2.0])],
        )
        erosion_inputs = ErosionInputs.from_column_arrays(
            data, SingleErosion, shipping_data=shipping_data, bank_order=bank_order, bank_type=bank_type
        )
        assert erosion_inputs.right.wave_fairway_distance_0[0] == result[bank_order.index("right")]
        assert erosion_inputs.left.wave_fairway_distance_0[0] == result[bank_order.index("left")]
        assert erosion_inputs.shipping_data["ship1"][0] == pytest.approx(1.0)
        assert erosion_inputs.taucls[1] == 95
        assert erosion_inputs.taucls_str[0] == "protected"


def test_water_level_data():
    """Test instantiation of the WaterLevelData dataclass."""
    water_level_data = WaterLevelData(
        hfw_max=5.0,
        water_level=[[np.array([1.0, 2.0])]],
        ship_wave_max=[[np.array([0.5, 1.0])]],
        ship_wave_min=[[np.array([0.2, 0.4])]],
        velocity=[[np.array([0.1, 0.2])]],
        chezy=[[np.array([30.0, 40.0])]],
        vol_per_discharge=[[np.array([0.9, 1.0])]],
    )
    assert water_level_data.hfw_max == pytest.approx(5.0)
    assert water_level_data.water_level[0][0][1] == pytest.approx(2.0)


def test_mesh_data():
    """Test instantiation of the MeshData dataclass."""
    mesh_data = MeshData(
        x_face_coords=np.array([1.0, 2.0]),
        y_face_coords=np.array([3.0, 4.0]),
        x_edge_coords=np.array([5.0, 6.0]),
        y_edge_coords=np.array([7.0, 8.0]),
        face_node=np.array([[0, 1], [1, 2]]),
        n_nodes=np.array([3, 3]),
        edge_node=np.array([[0, 1], [1, 2]]),
        edge_face_connectivity=np.array([[0, 1], [1, -1]]),
        face_edge_connectivity=np.array([[0, 1], [1, 2]]),
        boundary_edge_nrs=np.array([0, 1]),
    )
    assert mesh_data.x_face_coords[0] == pytest.approx(1.0)
    assert mesh_data.face_node[1][1] == 2
    assert mesh_data.boundary_edge_nrs[1] == 1

class TestBankData:
    @pytest.mark.parametrize(
        "bank_order, result",
        [(("right", "left"), (1, 2)), (("left", "right"), (1, 2))],
        ids=[
            "right-left bank order",
            "left-right bank order",
        ],
    )
    def test_default_parameters(self, bank_order, result):
        """Test instantiation of the BankData dataclass."""
        bank_lines=GeoDataFrame(geometry=[LineString([(0, 0), (1, 1)])])
        n_bank_lines=1
        bank_data = dict(
            is_right_bank=[True, False],
            bank_line_coords=[np.array([[1.0, 1.0], [1.0, 1.0]]), np.array([[2.0, 2.0], [2.0, 2.0]])],
            bank_face_indices=[np.array([1, 1]), np.array([2, 2])],
            bank_line_size=[np.array([1.0, 1.0]), np.array([2, 2])],
            fairway_distances=[np.array([1.0, 1.0]), np.array([2, 2])],
            fairway_face_indices=[np.array([1, 1]), np.array([2, 2])],
            bank_chainage_midpoints=[np.array([1.0, 1.0]), np.array([2.0, 2.0])]
        )
        bank_data = BankData.from_column_arrays(
            bank_data, SingleBank, bank_lines=bank_lines, n_bank_lines=n_bank_lines, bank_order=bank_order
        )
        assert bank_data.right.bank_line_coords[0, 0] == result[bank_order.index("right")]
        assert bank_data.left.bank_line_coords[0, 0] == result[bank_order.index("left")]


def test_fairway_data():
    """Test instantiation of the FairwayData dataclass."""
    fairway_data = FairwayData(
        fairway_face_indices=np.array([0, 1]),
        intersection_coords=np.array([[0.0, 0.0], [1.0, 1.0]]),
        fairway_initial_water_levels=[np.array([1.0, 2.0])],
    )
    assert fairway_data.fairway_face_indices[1] == 1
    assert fairway_data.intersection_coords[1][1] == pytest.approx(1.0)
    assert fairway_data.fairway_initial_water_levels[0][1] == pytest.approx(2.0)


def test_erosion_results():
    """Test instantiation of the ErosionResults dataclass."""
    erosion_results = ErosionResults(
        eq_erosion_dist=[np.array([0.1, 0.2])],
        total_erosion_dist=[np.array([0.3, 0.4])],
        flow_erosion_dist=[np.array([0.5, 0.6])],
        ship_erosion_dist=[np.array([0.7, 0.8])],
        eq_eroded_vol=[np.array([1.1, 1.2])],
        total_eroded_vol=[np.array([1.3, 1.4])],
        erosion_time=10,
        avg_erosion_rate=np.array([0.1, 0.2]),
        eq_eroded_vol_per_km=np.array([0.3, 0.4]),
        total_eroded_vol_per_km=np.array([0.5, 0.6]),
    )
    assert erosion_results.eq_erosion_dist[0][1] == pytest.approx(0.2)
    assert erosion_results.total_erosion_dist[0][0] == pytest.approx(0.3)
    assert erosion_results.erosion_time == 10


class TestSimulationData:

    @pytest.fixture
    def simulation_data(self) -> ErosionSimulationData:
        x_node = np.array([194949.796875, 194966.515625, 194982.8125, 195000.0])
        y_node = np.array([361366.90625, 361399.46875, 361431.03125, 361450.0])
        n_nodes = np.array([4, 4])
        face_node = np.ma.masked_array(
            data=[[0, 1, 2, 3], [1, 2, 3, 0]],
            mask=[[False, False, False, False], [False, False, False, False]],
        )
        bed_elevation_location = "node"
        bed_elevation_values = np.array([10.0, 20.0, 30.0, 40.0])
        water_level_face = np.array([1.0, 2.0])
        water_depth_face = np.array([0.5, 1.0])
        velocity_x_face = np.array([0.1, 0.2])
        velocity_y_face = np.array([0.4, 0.5])
        chezy_face = np.array([30.0, 40.0])
        dry_wet_threshold = 0.1

        sim_data = ErosionSimulationData(
            x_node=x_node,
            y_node=y_node,
            n_nodes=n_nodes,
            face_node=face_node,
            bed_elevation_location=bed_elevation_location,
            bed_elevation_values=bed_elevation_values,
            water_level_face=water_level_face,
            water_depth_face=water_depth_face,
            velocity_x_face=velocity_x_face,
            velocity_y_face=velocity_y_face,
            chezy_face=chezy_face,
            dry_wet_threshold=dry_wet_threshold,
        )
        return sim_data

    def test_compute_mesh_topology(self, simulation_data: ErosionSimulationData):
        """
        Test the compute_mesh_topology method of SimulationData.
        """
        # Call the method to compute the mesh topology
        mesh_data = simulation_data.compute_mesh_topology()

        assert isinstance(mesh_data, MeshData)

        assert np.array_equal(
            mesh_data.edge_face_connectivity, np.array([[0, 1], [0, 1], [0, 1], [0, 1]])
        )
        assert np.array_equal(
            mesh_data.face_edge_connectivity, np.array([[1, 0, 2, 3], [0, 2, 3, 1]])
        )
        assert np.allclose(
            mesh_data.x_edge_coords,
            np.array(
                [
                    [194949.796875, 194966.515625],
                    [194949.796875, 195000.0],
                    [194966.515625, 194982.8125],
                    [194982.8125, 195000.0],
                ]
            ),
        )
        assert np.allclose(
            mesh_data.x_face_coords.data,
            np.array(
                [
                    [194949.796875, 194966.515625, 194982.8125, 195000.0],
                    [194966.515625, 194982.8125, 195000.0, 194949.796875],
                ]
            ),
        )
        assert np.allclose(
            mesh_data.y_edge_coords,
            np.array(
                [
                    [361366.90625, 361399.46875],
                    [361366.90625, 361450.0],
                    [361399.46875, 361431.03125],
                    [361431.03125, 361450.0],
                ]
            ),
        )
        assert np.allclose(
            mesh_data.y_face_coords.data,
            np.array(
                [
                    [361366.90625, 361399.46875, 361431.03125, 361450.0],
                    [361399.46875, 361431.03125, 361450.0, 361366.90625],
                ]
            ),
        )

    @patch("dfastbe.bank_lines.data_models.BankLinesRiverData")
    @patch("dfastbe.io.data_models.LineGeometry")
    def test_simulation_data(self, mock_center_line, mock_simulation_data):
        """Test the simulation_data method of the BaseRiverData class with a mocked SimulationData."""
        # Mock the SimulationData instance
        mock_simulation_data_class = MagicMock()
        mock_simulation_data_class.dry_wet_threshold = 0.1
        mock_simulation_data.read.return_value = mock_simulation_data_class

        # Mock the ConfigFile
        mock_config_file = MagicMock()
        mock_config_file.get_sim_file.return_value = "mock_sim_file.nc"
        mock_config_file.get_float.return_value = 0.5  # Critical water depth
        mock_config_file.get_start_end_stations.return_value = (0.0, 10.0)
        mock_config_file.get_search_lines.return_value = [
            LineString([(0, 0), (1, 1)]),
            LineString([(2, 2), (3, 3)]),
        ]
        mock_config_file.get_bank_search_distances.return_value = [1.0, 2.0]

        mock_center_line_class = MagicMock()
        mock_center_line_class.values = LineString([(0, 0), (1, 1), (2, 2)])
        mock_center_line.return_value = mock_center_line_class

        # Create a BaseRiverData instance
        with patch(
            "dfastbe.bank_erosion.data_models.ErosionRiverData._get_bank_line_dir"
        ) as mock_get_bank_line_dir, patch(
            "dfastbe.bank_erosion.data_models.ErosionRiverData._read_river_axis"
        ) as mock_read_river_axis:
            mock_get_bank_line_dir.return_value = Path("tests/data/erosion/inputs")
            mock_read_river_axis.return_value = LineString([(0, 0), (1, 1), (2, 2)])

            river_data = ErosionRiverData(mock_config_file)

        # Call the simulation_data method
        with patch(
            "dfastbe.bank_erosion.data_models.ErosionSimulationData.read",
        ) as mock_read_simulation_data:
            mock_read_simulation_data.return_value = mock_simulation_data_class
            # Call the simulation_data method
            simulation_data = river_data.simulation_data()

        assert simulation_data == mock_simulation_data_class


class TestErosionRiverData:

    @pytest.fixture
    def river_data(self) -> ErosionRiverData:
        path = "tests/data/erosion/meuse_manual.cfg"
        config_file = ConfigFile.read(path)
        river_data = ErosionRiverData(config_file)
        return river_data

    @patch("dfastbe.io.config.XYCModel.read")
    def test_read_river_axis(self, mock_read, river_data):
        """Test the read_river_axis method by mocking XYCModel.read."""
        mock_river_axis = LineString([(0, 0), (1, 1), (2, 2)])
        mock_read.return_value = mock_river_axis
        expected_path = Path("tests/data/erosion/inputs/maas_rivieras_mod.xyc")

        river_axis = river_data._read_river_axis()

        mock_read.assert_called_once_with(str(expected_path.resolve()))
        assert isinstance(river_axis, LineString)
        assert river_axis.equals(mock_river_axis)<|MERGE_RESOLUTION|>--- conflicted
+++ resolved
@@ -5,30 +5,17 @@
 import pytest
 from geopandas import GeoDataFrame
 from shapely.geometry import LineString
-<<<<<<< HEAD
-
-from dfastbe.bank_erosion.data_models import (
-=======
 from dfastbe.io.config import ConfigFile
 from dfastbe.bank_erosion.data_models.inputs import ErosionRiverData, ErosionSimulationData
 from dfastbe.bank_erosion.data_models.calculation import (
     ErosionInputs,
     WaterLevelData,
     MeshData,
->>>>>>> 28142e6a
     BankData,
-    ErosionInputs,
+    FairwayData,
     ErosionResults,
-<<<<<<< HEAD
-    ErosionRiverData,
-    ErosionSimulationData,
-    FairwayData,
-    MeshData,
-=======
->>>>>>> 28142e6a
     SingleBank,
-    SingleErosion,
-    WaterLevelData,
+    SingleErosion
 )
 from dfastbe.io.config import ConfigFile
 
@@ -273,9 +260,9 @@
 
         # Create a BaseRiverData instance
         with patch(
-            "dfastbe.bank_erosion.data_models.ErosionRiverData._get_bank_line_dir"
+            "dfastbe.bank_erosion.data_models.inputs.ErosionRiverData._get_bank_line_dir"
         ) as mock_get_bank_line_dir, patch(
-            "dfastbe.bank_erosion.data_models.ErosionRiverData._read_river_axis"
+            "dfastbe.bank_erosion.data_models.inputs.ErosionRiverData._read_river_axis"
         ) as mock_read_river_axis:
             mock_get_bank_line_dir.return_value = Path("tests/data/erosion/inputs")
             mock_read_river_axis.return_value = LineString([(0, 0), (1, 1), (2, 2)])
@@ -284,7 +271,7 @@
 
         # Call the simulation_data method
         with patch(
-            "dfastbe.bank_erosion.data_models.ErosionSimulationData.read",
+            "dfastbe.bank_erosion.data_models.inputs.ErosionSimulationData.read",
         ) as mock_read_simulation_data:
             mock_read_simulation_data.return_value = mock_simulation_data_class
             # Call the simulation_data method
