--- conflicted
+++ resolved
@@ -5,11 +5,7 @@
 import pytest
 from geopandas import GeoDataFrame
 from shapely.geometry import LineString
-<<<<<<< HEAD
-
-=======
-from dfastbe.io.config import ConfigFile
->>>>>>> 9bc1fe93
+
 from dfastbe.bank_erosion.data_models import (
     BankData,
     ErosionInputs,
@@ -22,7 +18,7 @@
     SingleErosion,
     WaterLevelData,
 )
-from dfastbe.io import ConfigFile
+from dfastbe.io.config import ConfigFile
 
 
 class TestErosionInputs:
@@ -241,9 +237,8 @@
             ),
         )
 
-<<<<<<< HEAD
     @patch("dfastbe.bank_lines.data_models.BankLinesRiverData")
-    @patch("dfastbe.io.LineGeometry")
+    @patch("dfastbe.io.data_models.LineGeometry")
     def test_simulation_data(self, mock_center_line, mock_simulation_data):
         """Test the simulation_data method of the BaseRiverData class with a mocked SimulationData."""
         # Mock the SimulationData instance
@@ -287,43 +282,6 @@
 
         assert simulation_data == mock_simulation_data_class
 
-=======
-    # @patch("dfastbe.bank_lines.data_models.BankLinesRiverData")
-    # @patch("dfastbe.io.config.LineGeometry")
-    # def test_simulation_data(
-    #     self, mock_center_line, mock_simulation_data
-    # ):
-    #     """Test the simulation_data method of the BaseRiverData class with a mocked SimulationData."""
-    #     # Mock the SimulationData instance
-    #     mock_simulation_data_class = MagicMock()
-    #     mock_simulation_data_class.dry_wet_threshold = 0.1
-    #     mock_simulation_data.read.return_value = mock_simulation_data_class
-    #
-    #     # Mock the ConfigFile
-    #     mock_config_file = MagicMock()
-    #     mock_config_file.get_sim_file.return_value = "mock_sim_file.nc"
-    #     mock_config_file.get_float.return_value = 0.5  # Critical water depth
-    #     mock_config_file.get_start_end_stations.return_value = (0.0, 10.0)
-    #     mock_config_file.get_search_lines.return_value = [
-    #         LineString([(0, 0), (1, 1)]),
-    #         LineString([(2, 2), (3, 3)]),
-    #     ]
-    #     mock_config_file.get_bank_search_distances.return_value = [1.0, 2.0]
-    #
-    #     mock_center_line_class = MagicMock()
-    #     mock_center_line_class.values = LineString([(0, 0), (1, 1), (2, 2)])
-    #     mock_center_line.return_value = mock_center_line_class
-    #
-    #     # Create a BaseRiverData instance
-    #     river_data = ErosionRiverData(mock_config_file)
-    #
-    #     # Call the simulation_data method
-    #     simulation_data, h0 = river_data.simulation_data()
-    #
-    #     mock_simulation_data_class.clip.assert_called_once_with(mock_center_line_class.values)
-    #     assert h0 == 0.6  # Critical water depth (0.5) + dry_wet_threshold (0.1)
-    #     assert simulation_data == mock_simulation_data_class
->>>>>>> 9bc1fe93
 
 class TestErosionRiverData:
 
