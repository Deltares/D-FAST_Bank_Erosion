--- conflicted
+++ resolved
@@ -10,7 +10,6 @@
     BankData,
     ErosionInputs,
     ErosionResults,
-<<<<<<< HEAD
     ErosionRiverData,
     ErosionSimulationData,
     FairwayData,
@@ -18,13 +17,7 @@
     SingleBank,
     SingleErosion,
     WaterLevelData,
-=======
-    ErosionSimulationData,
-    SingleBank,
-    SingleErosion
->>>>>>> 767b066c
 )
-from dfastbe.io import ConfigFile
 
 
 class TestErosionInputs:
@@ -117,10 +110,7 @@
         )
         assert bank_data.right.bank_line_coords[0, 0] == result[bank_order.index("right")]
         assert bank_data.left.bank_line_coords[0, 0] == result[bank_order.index("left")]
-<<<<<<< HEAD
-=======
-
->>>>>>> 767b066c
+
 
 
 def test_fairway_data():
