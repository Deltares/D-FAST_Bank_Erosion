--- conflicted
+++ resolved
@@ -1,24 +1,12 @@
 from pathlib import Path
-<<<<<<< HEAD
-from typing import List
-from unittest.mock import MagicMock
-=======
-from typing import Dict
+from typing import Dict, List
 from unittest.mock import MagicMock, patch
->>>>>>> 3c18fc7d
 
 import matplotlib
 import numpy as np
 import pytest
-<<<<<<< HEAD
+from pyfakefs.fake_filesystem import FakeFilesystem
 from matplotlib.testing.compare import compare_images
-
-from dfastbe.bank_erosion.bank_erosion import Erosion
-from dfastbe.bank_erosion.data_models.calculation import FairwayData
-from dfastbe.cmd import run
-from dfastbe.io.config import ConfigFile
-=======
-from pyfakefs.fake_filesystem import FakeFilesystem
 
 import dfastbe.io.logger
 from dfastbe.bank_erosion.bank_erosion import Erosion, calculate_alpha
@@ -37,7 +25,6 @@
 from dfastbe.cmd import run
 from dfastbe.io.config import ConfigFile
 from dfastbe.io.data_models import LineGeometry
->>>>>>> 3c18fc7d
 
 matplotlib.use('Agg')
 
@@ -1064,7 +1051,7 @@
         center_line_mock = MagicMock(spec=LineGeometry)
         center_line_mock.data["stations"].min.return_value = 123.0
         center_line_mock.data["stations"].max.return_value = 123.61
-        with patch(
+        with (patch(
             "dfastbe.bank_erosion.bank_erosion.Erosion._get_fairway_data",
             return_value=mock_fairway_data,
         ) as mock_get_fairway_data, patch(
@@ -1083,13 +1070,10 @@
         ) as mock_read_discharge_parameters, patch(
             "dfastbe.bank_erosion.bank_erosion.ErosionSimulationData.read",
             return_value=mock_simulation_data,
-        ) as mock_read_simulation_data, patch(
-            "dfastbe.bank_erosion.bank_erosion.Erosion._write_bankline_shapefiles"
-        ) as mock_write_bankline_shapefiles, patch(
-            "dfastbe.bank_erosion.bank_erosion.Erosion._generate_plots"
-        ) as mock_generate_plots, patch(
+        ) as mock_read_simulation_data,
+            patch(
             "dfastbe.bank_erosion.bank_erosion.ErosionSimulationData.compute_mesh_topology"
-        ) as mock_compute_mesh_topology:
+        ) as mock_compute_mesh_topology):
             mock_erosion.run()
 
         mock_get_fairway_data.assert_called_once()
@@ -1098,8 +1082,6 @@
         mock_get_ship_parameters.assert_called_once()
         mock_read_discharge_parameters.assert_called()
         mock_read_simulation_data.assert_called()
-        mock_write_bankline_shapefiles.assert_called_once()
-        mock_generate_plots.assert_called_once()
         mock_compute_mesh_topology.assert_called_once()
         with open(mock_erosion.river_data.output_dir / "erovolQ3.evo", "r") as file:
             content = file.read()
