from pathlib import Path
from unittest.mock import MagicMock, patch

import geopandas as gpd
import matplotlib
import numpy as np
import pytest
from matplotlib.testing.compare import compare_images
from shapely.geometry import LineString, MultiLineString, Polygon

from dfastbe.bank_lines.bank_lines import BankLines
from dfastbe.bank_lines.plotter import BankLinesPlotter
from dfastbe.cmd import run
<<<<<<< HEAD
from dfastbe.io.config import ConfigFile
from dfastbe.io.data_models import BaseSimulationData
=======
from dfastbe.io.config import ConfigFile, PlotProperties
from dfastbe.io.data_models import BaseSimulationData, LineGeometry
>>>>>>> a116d51d

matplotlib.use('Agg')


@pytest.mark.e2e
def test_bank_lines():
    """End-to-end test for the bank lines detection.

    Use a real world case to run the bank lines detection module and verify the output.
    This test checks the detection of bank lines, bank areas, and the generation of
    bankline fragments per bank area. It also verifies the plotting of the detected
    bank lines and compares the generated image with a reference image.

    The test uses a configuration file located in the `tests/data/bank_lines` directory
    and runs the bank lines detection in the "BANKLINES" mode for the "UK" language.

    Asserts:
        - The detected bankline fragments are correctly formed as a MultiLineString.
        - The bank areas are correctly formed as Polygons.
        - The bankline fragments per bank area are correctly formed as MultiLineStrings.
        - The bankfile is correctly formed as LineStrings.
        - The generated plot image matches the reference image within a tolerance.
    """
    test_r_dir = Path("tests/data/bank_lines")
    language = "UK"
    run_mode = "BANKLINES"
    config_file = test_r_dir / "Meuse_manual.cfg"
    run(language, run_mode, str(config_file))

    # check the detected banklines
    file_1 = test_r_dir / "output/banklines/raw_detected_bankline_fragments.shp"
    assert file_1.exists()
    fragments = gpd.read_file(str(file_1))
    assert len(fragments) == 1
    assert all(fragments.columns == ["FID", "geometry"])
    geom = fragments.loc[0, "geometry"]
    assert isinstance(geom, MultiLineString)
    assert len(geom.geoms) == 22

    # check the bank areas
    file_2 = test_r_dir / "output/banklines/bank_areas.shp"
    assert file_2.exists()
    bank_areas = gpd.read_file(str(file_2))
    assert len(bank_areas) == 2
    assert all(bank_areas.columns == ["FID", "geometry"])
    assert all(isinstance(bank_areas.loc[i, "geometry"], Polygon) for i in range(2))

    # check the bank_line fragments per bank area
    file_3 = test_r_dir / "output/banklines/bankline_fragments_per_bank_area.shp"
    assert file_3.exists()
    fragments_per_bank_area = gpd.read_file(str(file_3))
    assert len(fragments_per_bank_area) == 2
    fragments_per_bank_area.loc[0, "geometry"]
    assert all(
        isinstance(fragments_per_bank_area.loc[i, "geometry"], MultiLineString)
        for i in range(2)
    )

    # check the bankfile
    file_4 = test_r_dir / "output/banklines/bankfile.shp"
    assert file_4.exists()
    bankfile = gpd.read_file(str(file_4))
    assert len(bankfile) == 2
    assert all(bankfile.columns == ["FID", "geometry"])
    assert all(isinstance(bankfile.loc[i, "geometry"], LineString) for i in range(2))

    # check the bankline plotted image
    fig_1 = test_r_dir / "output/figures/1_bankline-detection.png"
    reference = test_r_dir / "reference/figures/1_bankline-detection.png"
    assert fig_1.exists()
    assert compare_images(str(fig_1), str(reference), 0.0001) is None


class TestBankLines:
    @pytest.fixture
    def mock_simulation_data(self):
        """Fixture to create a mock BaseSimulationData object.

        This mock creates 3 triangles as a small river. It can be used for basic tests
        of the BankLines class methods that require simulation data.

        Returns:
            MagicMock: A mock object simulating BaseSimulationData.
        """
        mock_data = MagicMock(spec=BaseSimulationData)
        mock_data.face_node = np.array([[0, 1, 2], [1, 2, 3], [2, 3, 4]])
        mock_data.x_node = np.array([0, 1, 2, 3, 4, 5, 6, 7])
        mock_data.y_node = np.array([0, 1, 2, 3, 4, 5, 6, 7])
        mock_data.water_level_face = np.array([1.0, 2.0, 1.0])
        mock_data.water_depth_face = np.array([0.1, 0.6, 0.4])
        mock_data.bed_elevation_values = np.ma.masked_array(
            [0.9, 0.9, 1.1, 1.1, 1.1, 0.9, 1.1, 0.9]
        )
        mock_data.n_nodes = np.array([3, 3, 3])
        return mock_data

    @pytest.fixture
    def mock_config_file(self):
        """Fixture to create a mock ConfigFile object.

        This mock simulates a configuration file with a specific CRS.

        Returns:
            MagicMock: A mock object simulating ConfigFile.
        """
        mock_config = MagicMock(spec=ConfigFile)
        mock_config.crs = "EPSG:4326"
        return mock_config

    @pytest.mark.unit
    def test_max_river_width(self, mock_simulation_data):
        """Test the max_river_width property.

        Asserts:
            The max_river_width is correctly calculated based on the simulation data.
        """
        with patch(
            "dfastbe.bank_lines.bank_lines.BankLinesRiverData"
        ) as mock_river_data:
            mock_river_data.return_value.simulation_data.return_value = (
                mock_simulation_data,
                0.3,
            )
            bank_lines = BankLines(MagicMock(), MagicMock())
        assert bank_lines.max_river_width == 1000

    @patch("dfastbe.bank_lines.bank_lines.BankLinesRiverData")
    @pytest.mark.unit
    def test_detect(self, mock_river_data_class):
        """Test the detect method of the BankLines class.

        This test mocks the BankLinesRiverData class and its methods to ensure
        that the detect method of BankLines works as expected.

        Args:
            mock_river_data_class (MagicMock): Mocked class for BankLinesRiverData.

        Mocks:
            BankLinesRiverData:
                Mocked to return a MagicMock data object with
                predefined values matching a BankLinesRiverData class object.
            detect_bank_lines:
                Mocked to simulate the detection of bank lines.
            mask:
                Mocked to simulate the masking of bank lines.
            save:
                Mocked to simulate saving the detected bank lines.
            plot:
                Mocked to simulate plotting the detected bank lines.

        Asserts:
            The detect_bank_lines method is called with the correct parameters.
            The save method is called.
            The plot method is called if plotting is enabled in the config file.
        """
        mock_config_file = MagicMock(spec=ConfigFile)
        mock_config_file.get_output_dir.return_value = "mock_output_dir"
        plotting_flags = MagicMock(spec=PlotProperties)
        plotting_flags.plot_data = False
        mock_config_file.get_plotting_flags.return_value = plotting_flags

        mock_river_data = MagicMock()
        mock_river_data.river_center_line.stations_bounds = (0, 100)
        mock_river_data.river_center_line.values = MagicMock()
        mock_river_data.river_center_line.as_array.return_value = np.array(
            [[0, 0], [100, 100]]
        )
        mock_river_data.search_lines.to_polygons.return_value = [
            Polygon([(0, 0), (1, 1), (1, 0)])
        ]
        mock_river_data.search_lines.size = 1
        mock_river_data.search_lines.values = [LineString([(0, 0), (1, 1)])]
        mock_river_data.simulation_data.return_value = (MagicMock(), 0.8)
        mock_river_data_class.return_value = mock_river_data

        bank_lines = BankLines(mock_config_file, MagicMock())
        bank_lines.detect_bank_lines = MagicMock(return_value=MagicMock())
        bank_lines.mask = MagicMock(return_value=MagicMock())
        bank_lines.save = MagicMock()
        bank_lines.plot = MagicMock()

        with patch(
            "dfastbe.bank_lines.bank_lines.sort_connect_bank_lines"
        ) as mock_sort, patch("dfastbe.bank_lines.bank_lines.log_text"):
            mock_sort.return_value = [LineString([(0, 0), (1, 1)])]
            bank_lines.detect()
            bank_lines.plot()
            bank_lines.save()

        bank_lines.detect_bank_lines.assert_called_once_with(
            bank_lines.simulation_data,
            bank_lines.critical_water_depth,
            mock_config_file,
        )
        bank_lines.save.assert_called_once()
        bank_lines.plot.assert_called_once()

    @pytest.mark.unit
    def test_calculate_water_depth_per_node(self, mock_simulation_data):
        """Test the calculate_water_depth_per_node method.

        This method calculates the water depth at each node based on the face node
        water levels and bed elevations. It uses the face_node, water_level_face, and
        bed_elevation_values attributes of the BaseSimulationData object.

        Args:
            mock_simulation_data (MagicMock):
                Mocked BaseSimulationData object with predefined attributes.

        Mocks:
            BaseSimulationData:
                A MagicMock data object with predefined values matching a BaseSimulationData class object.

        Asserts:
            The shape of the resulting water depth array matches the face_node shape.
            The calculated water depth matches the expected values.
        """
        h_node = BankLines._calculate_water_depth(mock_simulation_data)
        expected_h_node = np.array(
            [
                [0.1, 0.6, 0.2333333333],
                [0.6, 0.2333333333, 0.4],
                [0.2333333333, 0.4, -0.1],
            ]
        )
        assert h_node.shape == mock_simulation_data.face_node.shape
        assert np.allclose(h_node, expected_h_node)

    @pytest.mark.unit
    def test_generate_bank_lines(self, mock_simulation_data):
        """Test the _generate_bank_lines method.

        This method generates bank lines based on the wet nodes, number of wet nodes,
        water depth at nodes, and critical water depth (h0). It calculates the bank lines
        by determining the start and end points of each line segment based on the water
        depth and wet nodes.

        Args:
            mock_simulation_data (MagicMock):
                Mocked BaseSimulationData object with predefined attributes.

        Mocks:
            BaseSimulationData:
                A MagicMock data object with predefined values matching a BaseSimulationData class object.

        Asserts:
            The generated bank lines match the expected LineString objects.
            The method correctly handles the wet nodes and water depth to create
                appropriate bank lines.
        """
        wet_node = np.array(
            [[True, False, True], [False, True, True], [True, False, True]]
        )
        n_wet_arr = np.ma.masked_array([2, 2, 2])
        h_node = np.array([[0.9, 1.1, 0.9], [0.9, 0.5, 1.1], [0.9, 0.5, 1.1]])
        h0 = 0.3

        lines = BankLines._generate_bank_lines(
            mock_simulation_data, wet_node, n_wet_arr, h_node, h0
        )
        expected = [
            LineString([(-2.999999999, -2.999999999), (5.0, 5.0)]),
            LineString([(-4.999999999, -4.999999999), (2.5, 2.5)]),
            LineString([(3.5, 3.5), (2.6666666666, 2.6666666666)]),
        ]
        assert all(
            [
                line.equals_exact(expected[i], tolerance=1e-8)
                for i, line in enumerate(lines)
            ]
        )

    @pytest.mark.parametrize(
        "face_node, n_nodes, expected",
        [
            (
                np.array([[0, 1, 2], [1, 2, 3], [2, 3, 4]]),
                np.array([3, 3, 3]),
                LineString(
                    [
                        (0.4, 0.4),
                        (1.818181818, 1.818181818),
                        (2.4, 2.4),
                        (3.199999999, 3.199999999),
                    ]
                ),
            ),
            (
                np.array([[0, 1, 2, 3], [2, 3, 4, 5], [4, 5, 6, 7]]),
                np.array([4, 4, 4]),
                MultiLineString(
                    [
                        [
                            (2.0, 2.0),
                            (1.666666666, 1.66666666),
                            (1.333333333, 1.33333333),
                        ],
                        [
                            (4.399999999, 4.399999999),
                            (4.999999999, 4.999999999),
                            (5.428571428, 5.428571428),
                        ],
                    ],
                ),
            ),
            (
                np.ma.masked_array(
                    [[0, 1, 2, 3], [2, 3, 4, 5], [4, 5, 6, 7]],
                    mask=[
                        [False, False, False, False],
                        [False, False, False, False],
                        [True, True, True, True],
                    ],
                ),
                np.array([4, 4, 4]),
                MultiLineString(
                    [
                        [
                            (2.0, 2.0),
                            (1.666666666, 1.66666666),
                            (1.333333333, 1.33333333),
                        ],
                        [
                            (5.333333333, 5.33333333),
                            (5.727272727, 5.72727272),
                            (6, 6),
                        ],
                    ]
                ),
            ),
        ],
        ids=["triangle faces", "polygonal faces", "masked faces"],
    )
    @pytest.mark.unit
    def test_detect_bank_lines(
        self, mock_simulation_data, mock_config_file, face_node, n_nodes, expected
    ):
        """Test the detect_bank_lines method.

        Test the detect_bank_lines method with different face_node inputs.
        triangle faces: a simple triangle face with 3 nodes.
        polygonal faces: a polygon with 4 nodes.
        masked faces: a masked array with 4 nodes, where the last row is masked.

        Args:
            mock_simulation_data (MagicMock):
                Mocked BaseSimulationData object with predefined attributes.
            mock_config_file (MagicMock):
                Mocked ConfigFile object with predefined attributes.
            face_node (np.ndarray):
                The face node array to test.
            n_nodes (np.ndarray):
                The number of nodes per face to test.
            expected (LineString or MultiLineString):
                The expected result for the given face_node and n_nodes.

        Mocks:
            BaseSimulationData:
                A MagicMock data object with predefined values matching a BaseSimulationData class object.
            ConfigFile:
                A MagicMock data object with predefined values matching a ConfigFile class object.

        Asserts:
            The resulting GeoSeries contains the expected LineString or MultiLineString.
            The length of the GeoSeries matches the expected number of bank lines.
        """
        mock_simulation_data.face_node = face_node
        mock_simulation_data.n_nodes = n_nodes
        h0 = 0.3
        result = BankLines.detect_bank_lines(mock_simulation_data, h0, mock_config_file)
        assert isinstance(result, gpd.GeoSeries)
        assert result.iloc[0].equals_exact(expected, tolerance=1e-8)
        assert len(result) == 1

    def test_progress_bar(self, capsys):
        """Test the _progress_bar method."""
        total = 1000
        for i in range(total):
            BankLines._progress_bar(i, total)
        captured = capsys.readouterr()
        assert "Progress: 100.00%" in captured.out

    @pytest.mark.unit
    def test_save(self, mock_config_file, tmp_path: Path):
        """Test the save method of the BankLines class.

        This test checks if the save method correctly saves the bank lines, bank areas,
        and bankline fragments per bank area to the specified output directory.

        Args:
            mock_config_file (MagicMock): Mocked ConfigFile object with predefined attributes.
            tmp_path (Path): Temporary path to save the output files.

        Mocks:
            BankLinesRiverData:
                Mocked to return a MagicMock data object with
                predefined values matching a BankLinesRiverData class object.

        Asserts:
            The saved files exist in the output directory.
        """
        bank = [LineString([(0, 0), (1, 1)])]
        banklines = gpd.GeoSeries([LineString([(0, 0), (1, 1)])], crs="EPSG:4326")
        clipped_banklines = [MultiLineString([LineString([(0, 0), (1, 1)])])]
        bank_areas = [Polygon([(0, 0), (1, 1), (1, 0)])]

        mock_config_file.get_str.return_value = "bank_file"
        mock_config_file.get_output_dir.return_value = tmp_path
        mock_config_file.crs = "EPSG:4326"
        with patch(
            "dfastbe.bank_lines.bank_lines.BankLinesRiverData"
        ) as mock_river_data:
            mock_river_data.return_value.simulation_data.return_value = (
                MagicMock(),
                0.3,
            )
<<<<<<< HEAD
            bank_lines = BankLines(mock_config_file, MagicMock())
=======
            bank_lines = BankLines(mock_config_file)
        bank_lines.results = {
            "bank": bank,
            "banklines": banklines,
            "masked_bank_lines": clipped_banklines,
            "bank_areas": bank_areas,
        }
>>>>>>> a116d51d

        with patch("dfastbe.bank_lines.bank_lines.log_text"):
            bank_lines.save()

        assert (tmp_path / "bank_file.shp").exists()
        assert (tmp_path / "raw_detected_bankline_fragments.shp").exists()
        assert (tmp_path / "bank_areas.shp").exists()
        assert (tmp_path / "bankline_fragments_per_bank_area.shp").exists()

    @pytest.mark.unit
    def test_plot(self, mock_config_file, mock_simulation_data, tmp_path: Path):
        """Test the plot method of the BankLines class.

        This test checks if the plot method correctly plots the bank lines and saves the
        plot to the specified directory.

        Args:
            mock_config_file (MagicMock):
                Mocked ConfigFile object with predefined attributes.
            mock_simulation_data (MagicMock):
                Mocked BaseSimulationData object with predefined attributes.
            tmp_path (Path):
                Temporary path to save the output plot.

        Mocks:
            BankLinesRiverData:
                Mocked to return a MagicMock data object with
                predefined values matching a BankLinesRiverData class object.
            pyplot.show:
                Mocked to prevent displaying the plot on screen during tests,
                ensuring compatibility with non-GUI environments.
            pyplot.close:
                Mocked to prevent closing the plot during tests,
                ensuring compatibility with non-GUI environments.
            BasePlot.zoom_xy_and_save:
                Mocked to simulate the zooming and saving of the plot.

        Asserts:
            The plot is saved to the specified directory.
            The zoom_xy_and_save method is called.
            The show and close methods of matplotlib.pyplot are called.
        """
        xy_km_numpy = LineGeometry(line=np.array([[0, 0, 0], [1, 1, 0]]))
        n_search_lines = 1
        bank = [LineString([(0, 0), (1, 1)])]
        km_bounds = (0, 1)
        bank_areas = [Polygon([(0, 0), (1, 1), (1, 0)])]

        with patch(
            "dfastbe.bank_lines.bank_lines.BankLinesRiverData"
        ) as mock_river_data:
            mock_river_data.return_value.simulation_data.return_value = (
                mock_simulation_data,
                0.3,
            )
<<<<<<< HEAD
            bank_lines = BankLines(mock_config_file, MagicMock())
            bank_lines.plot_flags = {
                "save_plot": True,
                "save_plot_zoomed": True,
                "close_plot": True,
                "zoom_km_step": 0.1,
                "fig_dir": str(tmp_path),
                "plot_ext": "png",
            }

        with patch("dfastbe.plotting.plot_detect1") as mock_plot_detect1, patch(
            "matplotlib.pyplot.show"
        ) as mock_show, patch("matplotlib.pyplot.close") as mock_close, patch(
            "dfastbe.plotting.zoom_xy_and_save"
        ) as mock_zoom_xy_and_save:
            mock_plot_detect1.return_value = (MagicMock(), MagicMock())

            bank_lines.plot(
                xy_km_numpy,
=======
            bank_lines = BankLines(mock_config_file)
            bank_lines.plot_flags = PlotProperties(
                plot_data=True,
                save_plot=True,
                save_zoomed_plot=True,
                close_plot=True,
                zoom_step_km=0.1,
                save_dir=str(tmp_path),
                plot_extension=".png",
            )

        with patch("matplotlib.pyplot.show") as mock_show, patch(
            "matplotlib.pyplot.close"
        ) as mock_close, patch(
            "dfastbe.plotting.Plot._zoom_xy_and_save"
        ) as mock_zoom_xy_and_save, patch(
            "dfastbe.bank_lines.plotter.log_text"
        ):

            bank_lines_plotter = BankLinesPlotter(
                False, bank_lines.plot_flags, mock_config_file.crs, mock_simulation_data, xy_km_numpy, km_bounds,
            )
            bank_lines_plotter.plot(
>>>>>>> a116d51d
                n_search_lines,
                bank,
                bank_areas,
            )

            mock_zoom_xy_and_save.assert_called_once()
            mock_show.assert_called_once()
            mock_close.assert_called_once()
            assert (tmp_path / "1_bankline-detection.png").exists()

    @pytest.mark.unit
    def test_mask(self):
        """Test the mask method of the BankLines class.

        This test checks if the mask method correctly clips bank lines to a specified area.

        Asserts:
            - The clipped bank lines are of type LineString.
            - The clipped bank lines match the expected geometry.
        """
        # Mock banklines as a GeoSeries
        banklines = gpd.GeoSeries(
            [
                LineString([(0, 0), (2, 2)]),
                LineString([(1, 1), (3, 3)]),
                LineString([(2, 0), (2, 3)]),
            ],
            crs="EPSG:4326",
        )
        bank_area = Polygon([(0, 0), (2, 0), (2, 2), (0, 2), (0, 0)])

        clipped_banklines = BankLines.mask(banklines, bank_area)

        expected_clipped = LineString([(0, 0), (2, 2)])
        assert isinstance(clipped_banklines, LineString)
        assert clipped_banklines.equals(expected_clipped)<|MERGE_RESOLUTION|>--- conflicted
+++ resolved
@@ -11,13 +11,8 @@
 from dfastbe.bank_lines.bank_lines import BankLines
 from dfastbe.bank_lines.plotter import BankLinesPlotter
 from dfastbe.cmd import run
-<<<<<<< HEAD
-from dfastbe.io.config import ConfigFile
-from dfastbe.io.data_models import BaseSimulationData
-=======
 from dfastbe.io.config import ConfigFile, PlotProperties
 from dfastbe.io.data_models import BaseSimulationData, LineGeometry
->>>>>>> a116d51d
 
 matplotlib.use('Agg')
 
@@ -434,9 +429,6 @@
                 MagicMock(),
                 0.3,
             )
-<<<<<<< HEAD
-            bank_lines = BankLines(mock_config_file, MagicMock())
-=======
             bank_lines = BankLines(mock_config_file)
         bank_lines.results = {
             "bank": bank,
@@ -444,7 +436,6 @@
             "masked_bank_lines": clipped_banklines,
             "bank_areas": bank_areas,
         }
->>>>>>> a116d51d
 
         with patch("dfastbe.bank_lines.bank_lines.log_text"):
             bank_lines.save()
@@ -500,27 +491,6 @@
                 mock_simulation_data,
                 0.3,
             )
-<<<<<<< HEAD
-            bank_lines = BankLines(mock_config_file, MagicMock())
-            bank_lines.plot_flags = {
-                "save_plot": True,
-                "save_plot_zoomed": True,
-                "close_plot": True,
-                "zoom_km_step": 0.1,
-                "fig_dir": str(tmp_path),
-                "plot_ext": "png",
-            }
-
-        with patch("dfastbe.plotting.plot_detect1") as mock_plot_detect1, patch(
-            "matplotlib.pyplot.show"
-        ) as mock_show, patch("matplotlib.pyplot.close") as mock_close, patch(
-            "dfastbe.plotting.zoom_xy_and_save"
-        ) as mock_zoom_xy_and_save:
-            mock_plot_detect1.return_value = (MagicMock(), MagicMock())
-
-            bank_lines.plot(
-                xy_km_numpy,
-=======
             bank_lines = BankLines(mock_config_file)
             bank_lines.plot_flags = PlotProperties(
                 plot_data=True,
@@ -544,7 +514,6 @@
                 False, bank_lines.plot_flags, mock_config_file.crs, mock_simulation_data, xy_km_numpy, km_bounds,
             )
             bank_lines_plotter.plot(
->>>>>>> a116d51d
                 n_search_lines,
                 bank,
                 bank_areas,
